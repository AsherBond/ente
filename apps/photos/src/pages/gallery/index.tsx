import {
    createContext,
    useContext,
    useEffect,
    useMemo,
    useRef,
    useState,
} from 'react';
import { useRouter } from 'next/router';
import {
    clearKeys,
    getKey,
    SESSION_KEYS,
} from '@ente/shared/storage/sessionStorage';
import { getLocalFiles, syncFiles } from 'services/fileService';
import { styled, Typography } from '@mui/material';
import {
    getAllLatestCollections,
    getFavItemIds,
    createAlbum,
    getCollectionSummaries,
    constructEmailList,
    getSectionSummaries,
    getHiddenItemsSummary,
    getAllLocalCollections,
} from 'services/collectionService';
import { t } from 'i18next';

import { checkSubscriptionPurchase } from 'utils/billing';

import FullScreenDropZone from 'components/FullScreenDropZone';
import Sidebar from 'components/Sidebar';
import { mergeMaps, preloadImage } from 'utils/common';
import {
    isFirstLogin,
    justSignedUp,
    setIsFirstLogin,
    setJustSignedUp,
} from '@ente/shared/storage/localStorage/helpers';
import {
    isTokenValid,
    syncMapEnabled,
    validateKey,
} from 'services/userService';
import { useDropzone } from 'react-dropzone';
import EnteSpinner from '@ente/shared/components/EnteSpinner';
import { LoadingOverlay } from 'components/LoadingOverlay';
import PhotoFrame from 'components/PhotoFrame';
import {
    FILE_OPS_TYPE,
    constructFileToCollectionMap,
    getSelectedFiles,
    getUniqueFiles,
    handleFileOps,
    mergeMetadata,
    sortFiles,
} from 'utils/file';
import SelectedFileOptions from 'components/pages/gallery/SelectedFileOptions';
import CollectionSelector, {
    CollectionSelectorAttributes,
} from 'components/Collections/CollectionSelector';

import CollectionNamer, {
    CollectionNamerAttributes,
} from 'components/Collections/CollectionNamer';
import PlanSelector from 'components/pages/gallery/PlanSelector';
import Uploader from 'components/Upload/Uploader';
import {
    ALL_SECTION,
    ARCHIVE_SECTION,
    CollectionSummaryType,
    HIDDEN_ITEMS_SECTION,
    DUMMY_UNCATEGORIZED_COLLECTION,
    TRASH_SECTION,
} from 'constants/collection';
import { AppContext } from 'pages/_app';
import { CustomError } from '@ente/shared/error';
import { PHOTOS_PAGES as PAGES } from '@ente/shared/constants/pages';
import {
    COLLECTION_OPS_TYPE,
    handleCollectionOps,
    getArchivedCollections,
    hasNonSystemCollections,
    splitNormalAndHiddenCollections,
    constructCollectionNameMap,
    getSelectedCollection,
    getDefaultHiddenCollectionIDs,
} from 'utils/collection';
import { logError } from '@ente/shared/sentry';
import { getLocalTrashedFiles, syncTrash } from 'services/trashService';

import FixCreationTime, {
    FixCreationTimeAttributes,
} from 'components/FixCreationTime';
import { Collection, CollectionSummaries } from 'types/collection';
import { EnteFile } from 'types/file';
import {
    GalleryContextType,
    SelectedState,
    UploadTypeSelectorIntent,
} from 'types/gallery';
import Collections from 'components/Collections';
import { GalleryNavbar } from 'components/pages/gallery/Navbar';
import { Search, SearchResultSummary, UpdateSearch } from 'types/search';
import SearchResultInfo from 'components/Search/SearchResultInfo';
import { ITEM_TYPE, TimeStampListItem } from 'components/PhotoList';
import UploadInputs from 'components/UploadSelectorInputs';
import useFileInput from '@ente/shared/hooks/useFileInput';
import { User } from '@ente/shared/user/types';
import { FamilyData } from 'types/user';
import { getData, LS_KEYS } from '@ente/shared/storage/localStorage';
import { CenteredFlex } from '@ente/shared/components/Container';
import { checkConnectivity } from 'utils/common';
import { SYNC_INTERVAL_IN_MICROSECONDS } from 'constants/gallery';
import ElectronAPIs from '@ente/shared/electron';
import uploadManager from 'services/upload/uploadManager';
import { getToken } from '@ente/shared/storage/localStorage/helpers';
import ExportModal from 'components/ExportModal';
import GalleryEmptyState from 'components/GalleryEmptyState';
import AuthenticateUserModal from 'components/AuthenticateUserModal';
import useMemoSingleThreaded from '@ente/shared/hooks/useMemoSingleThreaded';
import { isArchivedFile } from 'utils/magicMetadata';
import { getSessionExpiredMessage } from 'utils/ui';
import { syncEntities } from 'services/entityService';
import { constructUserIDToEmailMap } from 'services/collectionService';
import { getLocalFamilyData } from 'utils/user/family';
import InMemoryStore, { MS_KEYS } from '@ente/shared/storage/InMemoryStore';
import { syncEmbeddings } from 'services/embeddingService';
import { ClipService } from 'services/clipService';
import isElectron from 'is-electron';
import downloadManager from 'services/download';
import { APPS } from '@ente/shared/apps/constants';
import locationSearchService from 'services/locationSearchService';
import ComlinkSearchWorker from 'utils/comlink/ComlinkSearchWorker';
import useEffectSingleThreaded from '@ente/shared/hooks/useEffectSingleThreaded';

export const DeadCenter = styled('div')`
    flex: 1;
    display: flex;
    justify-content: center;
    align-items: center;
    text-align: center;
    flex-direction: column;
`;

const defaultGalleryContext: GalleryContextType = {
    showPlanSelectorModal: () => null,
    setActiveCollectionID: () => null,
    syncWithRemote: () => null,
    setBlockingLoad: () => null,
    setIsInSearchMode: () => null,
    photoListHeader: null,
    openExportModal: () => null,
    authenticateUser: () => null,
    user: null,
    userIDToEmailMap: null,
    emailList: null,
    openHiddenSection: () => null,
    isClipSearchResult: null,
};

export const GalleryContext = createContext<GalleryContextType>(
    defaultGalleryContext
);

export default function Gallery() {
    const router = useRouter();
    const [user, setUser] = useState(null);
    const [familyData, setFamilyData] = useState<FamilyData>(null);
    const [collections, setCollections] = useState<Collection[]>(null);
    const [hiddenCollections, setHiddenCollections] =
        useState<Collection[]>(null);
    const [defaultHiddenCollectionIDs, setDefaultHiddenCollectionIDs] =
        useState<Set<number>>();
    const [files, setFiles] = useState<EnteFile[]>(null);
    const [hiddenFiles, setHiddenFiles] = useState<EnteFile[]>(null);
    const [trashedFiles, setTrashedFiles] = useState<EnteFile[]>(null);

    const [favItemIds, setFavItemIds] = useState<Set<number>>();

    const [isFirstLoad, setIsFirstLoad] = useState(false);
    const [isFirstFetch, setIsFirstFetch] = useState(false);
    const [selected, setSelected] = useState<SelectedState>({
        ownCount: 0,
        count: 0,
        collectionID: 0,
    });
    const [planModalView, setPlanModalView] = useState(false);
    const [blockingLoad, setBlockingLoad] = useState(false);
    const [collectionSelectorAttributes, setCollectionSelectorAttributes] =
        useState<CollectionSelectorAttributes>(null);
    const [collectionSelectorView, setCollectionSelectorView] = useState(false);
    const [collectionNamerAttributes, setCollectionNamerAttributes] =
        useState<CollectionNamerAttributes>(null);
    const [collectionNamerView, setCollectionNamerView] = useState(false);
    const [search, setSearch] = useState<Search>(null);
    const [shouldDisableDropzone, setShouldDisableDropzone] = useState(false);
    const [isPhotoSwipeOpen, setIsPhotoSwipeOpen] = useState(false);

    const {
        getRootProps: getDragAndDropRootProps,
        getInputProps: getDragAndDropInputProps,
        acceptedFiles: dragAndDropFiles,
    } = useDropzone({
        noClick: true,
        noKeyboard: true,
        disabled: shouldDisableDropzone,
    });
    const {
        selectedFiles: webFileSelectorFiles,
        open: openFileSelector,
        getInputProps: getFileSelectorInputProps,
    } = useFileInput({
        directory: false,
    });
    const {
        selectedFiles: webFolderSelectorFiles,
        open: openFolderSelector,
        getInputProps: getFolderSelectorInputProps,
    } = useFileInput({
        directory: true,
    });

    const [isInSearchMode, setIsInSearchMode] = useState(false);
    const [searchResultSummary, setSetSearchResultSummary] =
        useState<SearchResultSummary>(null);
    const syncInProgress = useRef(true);
    const syncInterval = useRef<NodeJS.Timeout>();
    const resync = useRef<{ force: boolean; silent: boolean }>();
    // tempDeletedFileIds and tempHiddenFileIds are used to keep track of files that are deleted/hidden in the current session but not yet synced with the server.
    const [tempDeletedFileIds, setTempDeletedFileIds] = useState<Set<number>>(
        new Set<number>()
    );
    const [tempHiddenFileIds, setTempHiddenFileIds] = useState<Set<number>>(
        new Set<number>()
    );
    const { startLoading, finishLoading, setDialogMessage, ...appContext } =
        useContext(AppContext);
    const [collectionSummaries, setCollectionSummaries] =
        useState<CollectionSummaries>();
    const [hiddenCollectionSummaries, setHiddenCollectionSummaries] =
        useState<CollectionSummaries>();
    const [userIDToEmailMap, setUserIDToEmailMap] =
        useState<Map<number, string>>(null);
    const [emailList, setEmailList] = useState<string[]>(null);
    const [activeCollectionID, setActiveCollectionID] =
        useState<number>(undefined);
    const [fixCreationTimeView, setFixCreationTimeView] = useState(false);
    const [fixCreationTimeAttributes, setFixCreationTimeAttributes] =
        useState<FixCreationTimeAttributes>(null);

    const [archivedCollections, setArchivedCollections] =
        useState<Set<number>>();

    const showPlanSelectorModal = () => setPlanModalView(true);

    const [uploadTypeSelectorView, setUploadTypeSelectorView] = useState(false);
    const [uploadTypeSelectorIntent, setUploadTypeSelectorIntent] =
        useState<UploadTypeSelectorIntent>(
            UploadTypeSelectorIntent.normalUpload
        );

    const [sidebarView, setSidebarView] = useState(false);

    const closeSidebar = () => setSidebarView(false);
    const openSidebar = () => setSidebarView(true);
    const [photoListHeader, setPhotoListHeader] =
        useState<TimeStampListItem>(null);

    const [exportModalView, setExportModalView] = useState(false);

    const [authenticateUserModalView, setAuthenticateUserModalView] =
        useState(false);

    const onAuthenticateCallback = useRef<() => void>();

    const authenticateUser = (callback: () => void) => {
        onAuthenticateCallback.current = callback;
        setAuthenticateUserModalView(true);
    };
    const closeAuthenticateUserModal = () =>
        setAuthenticateUserModalView(false);

    const [isInHiddenSection, setIsInHiddenSection] = useState(false);

    const openHiddenSection: GalleryContextType['openHiddenSection'] = (
        callback
    ) => {
        authenticateUser(() => {
            setIsInHiddenSection(true);
            setActiveCollectionID(HIDDEN_ITEMS_SECTION);
            callback?.();
        });
    };

    const [isClipSearchResult, setIsClipSearchResult] =
        useState<boolean>(false);

    useEffect(() => {
        appContext.showNavBar(true);
        const key = getKey(SESSION_KEYS.ENCRYPTION_KEY);
        const token = getToken();
        if (!key || !token) {
            InMemoryStore.set(MS_KEYS.REDIRECT_URL, PAGES.GALLERY);
            router.push(PAGES.ROOT);
            return;
        }
        preloadImage('/images/subscription-card-background');
        const main = async () => {
            const valid = await validateKey();
            if (!valid) {
                return;
            }
            await downloadManager.init(APPS.PHOTOS, { token });
            setupSelectAllKeyBoardShortcutHandler();
            setActiveCollectionID(ALL_SECTION);
            setIsFirstLoad(isFirstLogin());
            setIsFirstFetch(true);
            if (justSignedUp()) {
                setPlanModalView(true);
            }
            setIsFirstLogin(false);
            const user = getData(LS_KEYS.USER);
            const familyData = getLocalFamilyData();
            const files = sortFiles(
                mergeMetadata(await getLocalFiles('normal'))
            );
            const hiddenFiles = sortFiles(
                mergeMetadata(await getLocalFiles('hidden'))
            );
            const collections = await getAllLocalCollections();
            const { normalCollections, hiddenCollections } =
                await splitNormalAndHiddenCollections(collections);
            const trashedFiles = await getLocalTrashedFiles();

            setUser(user);
            setFamilyData(familyData);
            setFiles(files);
            setTrashedFiles(trashedFiles);
            setHiddenFiles(hiddenFiles);
            setCollections(normalCollections);
            setHiddenCollections(hiddenCollections);
            await syncWithRemote(true);
            setIsFirstLoad(false);
            setJustSignedUp(false);
            setIsFirstFetch(false);
            locationSearchService.loadCities();
            syncInterval.current = setInterval(() => {
                syncWithRemote(false, true);
            }, SYNC_INTERVAL_IN_MICROSECONDS);
            if (isElectron()) {
                void ClipService.setupOnFileUploadListener();
                ElectronAPIs.registerForegroundEventListener(() => {
                    syncWithRemote(false, true);
                });
            }
        };
        main();
        return () => {
            clearInterval(syncInterval.current);
            if (isElectron()) {
                ElectronAPIs.registerForegroundEventListener(() => {});
                ClipService.removeOnFileUploadListener();
            }
        };
    }, []);

    useEffectSingleThreaded(
        async ([files]: [files: EnteFile[]]) => {
            const searchWorker = await ComlinkSearchWorker.getInstance();
            await searchWorker.setFiles(files);
        },
        [files]
    );

    useEffect(() => {
        if (!user || !files || !collections || !hiddenFiles || !trashedFiles) {
            return;
        }
        setDerivativeState(
            user,
            collections,
            hiddenCollections,
            files,
            trashedFiles,
            hiddenFiles
        );
    }, [
        collections,
        hiddenCollections,
        files,
        hiddenFiles,
        trashedFiles,
        user,
    ]);

    useEffect(() => {
        if (!collections || !user) {
            return;
        }
        const userIdToEmailMap = constructUserIDToEmailMap(user, collections);
        setUserIDToEmailMap(userIdToEmailMap);
    }, [collections]);

    useEffect(() => {
        if (!user || !collections) {
            return;
        }
        const emailList = constructEmailList(user, collections, familyData);
        setEmailList(emailList);
    }, [user, collections, familyData]);

    useEffect(() => {
        collectionSelectorAttributes && setCollectionSelectorView(true);
    }, [collectionSelectorAttributes]);

    useEffect(() => {
        collectionNamerAttributes && setCollectionNamerView(true);
    }, [collectionNamerAttributes]);
    useEffect(() => {
        fixCreationTimeAttributes && setFixCreationTimeView(true);
    }, [fixCreationTimeAttributes]);

    useEffect(() => {
        if (typeof activeCollectionID === 'undefined' || !router.isReady) {
            return;
        }
        let collectionURL = '';
        if (activeCollectionID !== ALL_SECTION) {
            collectionURL += '?collection=';
            if (activeCollectionID === ARCHIVE_SECTION) {
                collectionURL += t('ARCHIVE_SECTION_NAME');
            } else if (activeCollectionID === TRASH_SECTION) {
                collectionURL += t('TRASH');
            } else if (activeCollectionID === DUMMY_UNCATEGORIZED_COLLECTION) {
                collectionURL += t('UNCATEGORIZED');
            } else if (activeCollectionID === HIDDEN_ITEMS_SECTION) {
                collectionURL += t('HIDDEN_ITEMS_SECTION_NAME');
            } else {
                collectionURL += activeCollectionID;
            }
        }
        const href = `/gallery${collectionURL}`;
        router.push(href, undefined, { shallow: true });
    }, [activeCollectionID, router.isReady]);

    useEffect(() => {
        const key = getKey(SESSION_KEYS.ENCRYPTION_KEY);
        if (router.isReady && key) {
            checkSubscriptionPurchase(
                setDialogMessage,
                router,
                setBlockingLoad
            );
        }
    }, [router.isReady]);

    useEffect(() => {
        if (isInSearchMode && searchResultSummary) {
            setPhotoListHeader({
                height: 104,
                item: (
                    <SearchResultInfo
                        searchResultSummary={searchResultSummary}
                    />
                ),
                itemType: ITEM_TYPE.HEADER,
            });
        }
    }, [isInSearchMode, searchResultSummary]);

    const activeCollection = useMemo(() => {
        if (!collections || !hiddenCollections) {
            return null;
        }
        return [...collections, ...hiddenCollections].find(
            (collection) => collection.id === activeCollectionID
        );
    }, [collections, activeCollectionID]);

    const filteredData = useMemoSingleThreaded(async (): Promise<
        EnteFile[]
    > => {
        if (
            !files ||
            !user ||
            !trashedFiles ||
            !hiddenFiles ||
            !archivedCollections
        ) {
            return;
        }

        if (activeCollectionID === TRASH_SECTION && !isInSearchMode) {
            return getUniqueFiles([
                ...trashedFiles,
                ...files.filter((file) => tempDeletedFileIds?.has(file.id)),
            ]);
        }

<<<<<<< HEAD
        const searchWorker = await ComlinkSearchWorker.getInstance();

        let filteredFiles: EnteFile[] = [];
        if (isInSearchMode) {
            filteredFiles = getUniqueFiles(await searchWorker.search(search));
        } else {
            filteredFiles = getUniqueFiles(
                (isInHiddenSection ? hiddenFiles : files).filter((item) => {
                    if (deletedFileIds?.has(item.id)) {
=======
        const filteredFiles = getUniqueFiles(
            (isInHiddenSection ? hiddenFiles : files).filter((item) => {
                if (tempDeletedFileIds?.has(item.id)) {
                    return false;
                }

                if (!isInHiddenSection && tempHiddenFileIds?.has(item.id)) {
                    return false;
                }

                // SEARCH MODE
                if (isInSearchMode) {
                    if (
                        search?.date &&
                        !isSameDayAnyYear(search.date)(
                            new Date(item.metadata.creationTime / 1000)
                        )
                    ) {
                        return false;
                    }
                    if (
                        search?.location &&
                        !isInsideLocationTag(
                            {
                                latitude: item.metadata.latitude,
                                longitude: item.metadata.longitude,
                            },
                            search.location
                        )
                    ) {
                        return false;
                    }
                    if (
                        search?.person &&
                        search.person.files.indexOf(item.id) === -1
                    ) {
                        return false;
                    }
                    if (
                        search?.thing &&
                        search.thing.files.indexOf(item.id) === -1
                    ) {
>>>>>>> 4c27fa54
                        return false;
                    }

                    if (!isInHiddenSection && hiddenFileIds?.has(item.id)) {
                        return false;
                    }

                    // archived collections files can only be seen in their respective collection
                    if (archivedCollections.has(item.collectionID)) {
                        if (activeCollectionID === item.collectionID) {
                            return true;
                        } else {
                            return false;
                        }
                    }

                    // HIDDEN ITEMS SECTION - show all individual hidden files
                    if (
                        activeCollectionID === HIDDEN_ITEMS_SECTION &&
                        defaultHiddenCollectionIDs.has(item.collectionID)
                    ) {
                        return true;
                    }

                    // Archived files can only be seen in archive section or their respective collection
                    if (isArchivedFile(item)) {
                        if (
                            activeCollectionID === ARCHIVE_SECTION ||
                            activeCollectionID === item.collectionID
                        ) {
                            return true;
                        } else {
                            return false;
                        }
                    }

                    // ALL SECTION - show all files
                    if (activeCollectionID === ALL_SECTION) {
                        return true;
                    }

                    // COLLECTION SECTION - show files in the active collection
                    if (activeCollectionID === item.collectionID) {
                        return true;
                    } else {
                        return false;
                    }
                })
            );
        }
        if (search?.clip) {
            return filteredFiles.sort((a, b) => {
                return search.clip.get(b.id) - search.clip.get(a.id);
            });
        }
        const sortAsc = activeCollection?.pubMagicMetadata?.data?.asc ?? false;
        if (sortAsc) {
            return sortFiles(filteredFiles, true);
        } else {
            return filteredFiles;
        }
    }, [
        files,
        trashedFiles,
        hiddenFiles,
        tempDeletedFileIds,
        tempHiddenFileIds,
        search,
        activeCollectionID,
        archivedCollections,
    ]);

    const selectAll = (e: KeyboardEvent) => {
        // ignore ctrl/cmd + a if the user is typing in a text field
        if (
            e.target instanceof HTMLInputElement ||
            e.target instanceof HTMLTextAreaElement
        ) {
            return;
        }
        // if any of the modals are open, don't select all
        if (
            sidebarView ||
            uploadTypeSelectorView ||
            collectionSelectorView ||
            collectionNamerView ||
            fixCreationTimeView ||
            planModalView ||
            exportModalView ||
            authenticateUserModalView ||
            isPhotoSwipeOpen ||
            !filteredData?.length ||
            !user
        ) {
            return;
        }
        e.preventDefault();
        const selected = {
            ownCount: 0,
            count: 0,
            collectionID: activeCollectionID,
        };

        filteredData.forEach((item) => {
            if (item.ownerID === user.id) {
                selected.ownCount++;
            }
            selected.count++;
            selected[item.id] = true;
        });
        setSelected(selected);
    };

    const clearSelection = () => {
        if (!selected?.count) {
            return;
        }
        setSelected({ ownCount: 0, count: 0, collectionID: 0 });
    };

    const keyboardShortcutHandlerRef = useRef({
        selectAll,
        clearSelection,
    });

    useEffect(() => {
        keyboardShortcutHandlerRef.current = {
            selectAll,
            clearSelection,
        };
    }, [selectAll, clearSelection]);

    const fileToCollectionsMap = useMemoSingleThreaded(() => {
        return constructFileToCollectionMap(files);
    }, [files]);

    const collectionNameMap = useMemo(() => {
        if (!collections || !hiddenCollections) {
            return new Map();
        }
        return constructCollectionNameMap([
            ...collections,
            ...hiddenCollections,
        ]);
    }, [collections, hiddenCollections]);

    const showSessionExpiredMessage = () => {
        setDialogMessage(getSessionExpiredMessage());
    };

    const syncWithRemote = async (force = false, silent = false) => {
        if (syncInProgress.current && !force) {
            resync.current = { force, silent };
            return;
        }
        syncInProgress.current = true;
        try {
            checkConnectivity();
            const token = getToken();
            if (!token) {
                return;
            }
            const tokenValid = await isTokenValid(token);
            if (!tokenValid) {
                throw new Error(CustomError.SESSION_EXPIRED);
            }
            !silent && startLoading();
            const collections = await getAllLatestCollections();
            const { normalCollections, hiddenCollections } =
                await splitNormalAndHiddenCollections(collections);
            setCollections(normalCollections);
            setHiddenCollections(hiddenCollections);
            await syncFiles('normal', normalCollections, setFiles);
            await syncFiles('hidden', hiddenCollections, setHiddenFiles);
            await syncTrash(collections, setTrashedFiles);
            await syncEntities();
            await syncMapEnabled();
            await syncEmbeddings();
            if (ClipService.isPlatformSupported()) {
                void ClipService.scheduleImageEmbeddingExtraction();
            }
        } catch (e) {
            switch (e.message) {
                case CustomError.SESSION_EXPIRED:
                    showSessionExpiredMessage();
                    break;
                case CustomError.KEY_MISSING:
                    clearKeys();
                    router.push(PAGES.CREDENTIALS);
                    break;
                case CustomError.NO_INTERNET_CONNECTION:
                    break;
                default:
                    logError(e, 'syncWithRemote failed');
            }
        } finally {
            setTempDeletedFileIds(new Set());
            setTempHiddenFileIds(new Set());
            !silent && finishLoading();
        }
        syncInProgress.current = false;
        if (resync.current) {
            const { force, silent } = resync.current;
            setTimeout(() => syncWithRemote(force, silent), 0);
            resync.current = null;
        }
    };

    const setupSelectAllKeyBoardShortcutHandler = () => {
        const handleKeyUp = (e: KeyboardEvent) => {
            switch (e.key) {
                case 'Escape':
                    keyboardShortcutHandlerRef.current.clearSelection();
                    break;
                case 'a':
                    if (e.ctrlKey || e.metaKey) {
                        keyboardShortcutHandlerRef.current.selectAll(e);
                    }
                    break;
            }
        };
        document.addEventListener('keydown', handleKeyUp);
        return () => {
            document.removeEventListener('keydown', handleKeyUp);
        };
    };

    const setDerivativeState = async (
        user: User,
        collections: Collection[],
        hiddenCollections: Collection[],
        files: EnteFile[],
        trashedFiles: EnteFile[],
        hiddenFiles: EnteFile[]
    ) => {
        const favItemIds = await getFavItemIds(files);
        setFavItemIds(favItemIds);
        const archivedCollections = getArchivedCollections(collections);
        setArchivedCollections(archivedCollections);
        const defaultHiddenCollectionIDs =
            getDefaultHiddenCollectionIDs(hiddenCollections);
        setDefaultHiddenCollectionIDs(defaultHiddenCollectionIDs);
        const collectionSummaries = getCollectionSummaries(
            user,
            collections,
            files
        );
        const sectionSummaries = getSectionSummaries(
            files,
            trashedFiles,
            archivedCollections
        );
        const hiddenCollectionSummaries = getCollectionSummaries(
            user,
            hiddenCollections,
            hiddenFiles
        );
        const hiddenItemsSummaries = getHiddenItemsSummary(
            hiddenFiles,
            hiddenCollections
        );
        hiddenCollectionSummaries.set(
            HIDDEN_ITEMS_SECTION,
            hiddenItemsSummaries
        );
        setCollectionSummaries(
            mergeMaps(collectionSummaries, sectionSummaries)
        );
        setHiddenCollectionSummaries(hiddenCollectionSummaries);
    };

    if (!collectionSummaries || !filteredData) {
        return <div />;
    }

    const collectionOpsHelper =
        (ops: COLLECTION_OPS_TYPE) => async (collection: Collection) => {
            startLoading();
            try {
                setCollectionSelectorView(false);
                const selectedFiles = getSelectedFiles(selected, filteredData);
                const toProcessFiles =
                    ops === COLLECTION_OPS_TYPE.REMOVE
                        ? selectedFiles
                        : selectedFiles.filter(
                              (file) => file.ownerID === user.id
                          );
                if (toProcessFiles.length > 0) {
                    await handleCollectionOps(
                        ops,
                        collection,
                        toProcessFiles,
                        selected.collectionID
                    );
                }
                if (selected?.ownCount === filteredData?.length) {
                    if (
                        ops === COLLECTION_OPS_TYPE.REMOVE ||
                        ops === COLLECTION_OPS_TYPE.RESTORE ||
                        ops === COLLECTION_OPS_TYPE.MOVE
                    ) {
                        // redirect to all section when no items are left in the current collection.
                        setActiveCollectionID(ALL_SECTION);
                    } else if (ops === COLLECTION_OPS_TYPE.UNHIDE) {
                        exitHiddenSection();
                    }
                }
                clearSelection();
                await syncWithRemote(false, true);
            } catch (e) {
                logError(e, 'collection ops failed', { ops });
                setDialogMessage({
                    title: t('ERROR'),

                    close: { variant: 'critical' },
                    content: t('UNKNOWN_ERROR'),
                });
            } finally {
                finishLoading();
            }
        };

    const fileOpsHelper = (ops: FILE_OPS_TYPE) => async () => {
        startLoading();
        try {
            // passing files here instead of filteredData for hide ops because we want to move all files copies to hidden collection
            const selectedFiles = getSelectedFiles(
                selected,
                ops === FILE_OPS_TYPE.HIDE ? files : filteredData
            );
            const toProcessFiles =
                ops === FILE_OPS_TYPE.DOWNLOAD
                    ? selectedFiles
                    : selectedFiles.filter((file) => file.ownerID === user.id);
            if (toProcessFiles.length > 0) {
                await handleFileOps(
                    ops,
                    toProcessFiles,
                    setTempDeletedFileIds,
                    setTempHiddenFileIds,
                    setFixCreationTimeAttributes
                );
            }
            if (
                selected?.ownCount === filteredData?.length &&
                ops !== FILE_OPS_TYPE.ARCHIVE &&
                ops !== FILE_OPS_TYPE.DOWNLOAD &&
                ops !== FILE_OPS_TYPE.FIX_TIME
            ) {
                setActiveCollectionID(ALL_SECTION);
            }
            clearSelection();
            await syncWithRemote(false, true);
        } catch (e) {
            logError(e, 'file ops failed', { ops });
            setDialogMessage({
                title: t('ERROR'),

                close: { variant: 'critical' },
                content: t('UNKNOWN_ERROR'),
            });
        } finally {
            finishLoading();
        }
    };

    const showCreateCollectionModal = (ops: COLLECTION_OPS_TYPE) => {
        const callback = async (collectionName: string) => {
            try {
                startLoading();
                const collection = await createAlbum(collectionName);
                await collectionOpsHelper(ops)(collection);
            } catch (e) {
                logError(e, 'create and collection ops failed', { ops });
                setDialogMessage({
                    title: t('ERROR'),

                    close: { variant: 'critical' },
                    content: t('UNKNOWN_ERROR'),
                });
            } finally {
                finishLoading();
            }
        };
        return () =>
            setCollectionNamerAttributes({
                title: t('CREATE_COLLECTION'),
                buttonText: t('CREATE'),
                autoFilledName: '',
                callback,
            });
    };

    const updateSearch: UpdateSearch = (newSearch, summary) => {
        if (newSearch?.collection) {
            setActiveCollectionID(newSearch?.collection);
        } else {
            setSearch(newSearch);
        }
        setIsClipSearchResult(!!newSearch?.clip);
        if (!newSearch?.collection) {
            setIsInSearchMode(!!newSearch);
            setSetSearchResultSummary(summary);
        } else {
            setIsInSearchMode(false);
        }
    };

    const openUploader = (intent = UploadTypeSelectorIntent.normalUpload) => {
        if (!uploadManager.shouldAllowNewUpload()) {
            return;
        }
        setUploadTypeSelectorView(true);
        setUploadTypeSelectorIntent(intent);
    };

    const closeCollectionSelector = () => {
        setCollectionSelectorView(false);
    };

    const openExportModal = () => {
        setExportModalView(true);
    };

    const closeExportModal = () => {
        setExportModalView(false);
    };

    const exitHiddenSection = () => {
        setIsInHiddenSection(false);
        setActiveCollectionID(ALL_SECTION);
    };

    return (
        <GalleryContext.Provider
            value={{
                ...defaultGalleryContext,
                showPlanSelectorModal,
                setActiveCollectionID,
                syncWithRemote,
                setBlockingLoad,
                setIsInSearchMode,
                photoListHeader,
                openExportModal,
                authenticateUser,
                userIDToEmailMap,
                user,
                emailList,
                openHiddenSection,
                isClipSearchResult,
            }}>
            <FullScreenDropZone
                getDragAndDropRootProps={getDragAndDropRootProps}>
                <UploadInputs
                    getDragAndDropInputProps={getDragAndDropInputProps}
                    getFileSelectorInputProps={getFileSelectorInputProps}
                    getFolderSelectorInputProps={getFolderSelectorInputProps}
                />
                {blockingLoad && (
                    <LoadingOverlay>
                        <EnteSpinner />
                    </LoadingOverlay>
                )}
                {isFirstLoad && (
                    <CenteredFlex>
                        <Typography color="text.muted" variant="small">
                            {t('INITIAL_LOAD_DELAY_WARNING')}
                        </Typography>
                    </CenteredFlex>
                )}
                <PlanSelector
                    modalView={planModalView}
                    closeModal={() => setPlanModalView(false)}
                    setLoading={setBlockingLoad}
                />
                <CollectionNamer
                    show={collectionNamerView}
                    onHide={setCollectionNamerView.bind(null, false)}
                    attributes={collectionNamerAttributes}
                />
                <CollectionSelector
                    open={collectionSelectorView}
                    onClose={closeCollectionSelector}
                    collectionSummaries={collectionSummaries}
                    attributes={collectionSelectorAttributes}
                    collections={collections}
                />
                <FixCreationTime
                    isOpen={fixCreationTimeView}
                    hide={() => setFixCreationTimeView(false)}
                    show={() => setFixCreationTimeView(true)}
                    attributes={fixCreationTimeAttributes}
                />
                <GalleryNavbar
                    openSidebar={openSidebar}
                    isFirstFetch={isFirstFetch}
                    setIsInSearchMode={setIsInSearchMode}
                    isInHiddenSection={isInHiddenSection}
                    openUploader={openUploader}
                    isInSearchMode={isInSearchMode}
                    collections={collections}
                    files={files}
                    updateSearch={updateSearch}
                    exitHiddenSection={exitHiddenSection}
                />

                <Collections
                    activeCollection={activeCollection}
                    isInSearchMode={isInSearchMode}
                    isInHiddenSection={isInHiddenSection}
                    activeCollectionID={activeCollectionID}
                    setActiveCollectionID={setActiveCollectionID}
                    collectionSummaries={collectionSummaries}
                    hiddenCollectionSummaries={hiddenCollectionSummaries}
                    setCollectionNamerAttributes={setCollectionNamerAttributes}
                    setPhotoListHeader={setPhotoListHeader}
                />

                <Uploader
                    activeCollection={activeCollection}
                    syncWithRemote={syncWithRemote}
                    showCollectionSelector={setCollectionSelectorView.bind(
                        null,
                        true
                    )}
                    closeUploadTypeSelector={setUploadTypeSelectorView.bind(
                        null,
                        false
                    )}
                    setCollectionSelectorAttributes={
                        setCollectionSelectorAttributes
                    }
                    closeCollectionSelector={setCollectionSelectorView.bind(
                        null,
                        false
                    )}
                    uploadTypeSelectorIntent={uploadTypeSelectorIntent}
                    setLoading={setBlockingLoad}
                    setCollectionNamerAttributes={setCollectionNamerAttributes}
                    setShouldDisableDropzone={setShouldDisableDropzone}
                    setFiles={setFiles}
                    setCollections={setCollections}
                    isFirstUpload={
                        !hasNonSystemCollections(collectionSummaries)
                    }
                    webFileSelectorFiles={webFileSelectorFiles}
                    webFolderSelectorFiles={webFolderSelectorFiles}
                    dragAndDropFiles={dragAndDropFiles}
                    uploadTypeSelectorView={uploadTypeSelectorView}
                    showUploadFilesDialog={openFileSelector}
                    showUploadDirsDialog={openFolderSelector}
                    showSessionExpiredMessage={showSessionExpiredMessage}
                />
                <Sidebar
                    collectionSummaries={collectionSummaries}
                    sidebarView={sidebarView}
                    closeSidebar={closeSidebar}
                />
                {!isInSearchMode &&
                !isFirstLoad &&
                !files?.length &&
                !hiddenFiles?.length &&
                activeCollectionID === ALL_SECTION ? (
                    <GalleryEmptyState openUploader={openUploader} />
                ) : (
                    <PhotoFrame
                        page={PAGES.GALLERY}
                        files={filteredData}
                        syncWithRemote={syncWithRemote}
                        favItemIds={favItemIds}
                        setSelected={setSelected}
                        selected={selected}
                        tempDeletedFileIds={tempDeletedFileIds}
                        setTempDeletedFileIds={setTempDeletedFileIds}
                        setIsPhotoSwipeOpen={setIsPhotoSwipeOpen}
                        activeCollectionID={activeCollectionID}
                        enableDownload={true}
                        fileToCollectionsMap={fileToCollectionsMap}
                        collectionNameMap={collectionNameMap}
                        showAppDownloadBanner={
                            files.length < 30 && !isInSearchMode
                        }
                        isInHiddenSection={isInHiddenSection}
                    />
                )}
                {selected.count > 0 &&
                    selected.collectionID === activeCollectionID && (
                        <SelectedFileOptions
                            handleCollectionOps={collectionOpsHelper}
                            handleFileOps={fileOpsHelper}
                            showCreateCollectionModal={
                                showCreateCollectionModal
                            }
                            setCollectionSelectorAttributes={
                                setCollectionSelectorAttributes
                            }
                            count={selected.count}
                            ownCount={selected.ownCount}
                            clearSelection={clearSelection}
                            activeCollectionID={activeCollectionID}
                            selectedCollection={getSelectedCollection(
                                selected.collectionID,
                                collections
                            )}
                            isFavoriteCollection={
                                collectionSummaries.get(activeCollectionID)
                                    ?.type === CollectionSummaryType.favorites
                            }
                            isUncategorizedCollection={
                                collectionSummaries.get(activeCollectionID)
                                    ?.type ===
                                CollectionSummaryType.uncategorized
                            }
                            isIncomingSharedCollection={
                                collectionSummaries.get(activeCollectionID)
                                    ?.type ===
                                    CollectionSummaryType.incomingShareCollaborator ||
                                collectionSummaries.get(activeCollectionID)
                                    ?.type ===
                                    CollectionSummaryType.incomingShareViewer
                            }
                            isInSearchMode={isInSearchMode}
                            isInHiddenSection={isInHiddenSection}
                        />
                    )}
                <ExportModal
                    show={exportModalView}
                    onHide={closeExportModal}
                    collectionNameMap={collectionNameMap}
                />
                <AuthenticateUserModal
                    open={authenticateUserModalView}
                    onClose={closeAuthenticateUserModal}
                    onAuthenticate={onAuthenticateCallback.current}
                />
            </FullScreenDropZone>
        </GalleryContext.Provider>
    );
}<|MERGE_RESOLUTION|>--- conflicted
+++ resolved
@@ -498,7 +498,6 @@
             ]);
         }
 
-<<<<<<< HEAD
         const searchWorker = await ComlinkSearchWorker.getInstance();
 
         let filteredFiles: EnteFile[] = [];
@@ -507,55 +506,11 @@
         } else {
             filteredFiles = getUniqueFiles(
                 (isInHiddenSection ? hiddenFiles : files).filter((item) => {
-                    if (deletedFileIds?.has(item.id)) {
-=======
-        const filteredFiles = getUniqueFiles(
-            (isInHiddenSection ? hiddenFiles : files).filter((item) => {
-                if (tempDeletedFileIds?.has(item.id)) {
-                    return false;
-                }
-
-                if (!isInHiddenSection && tempHiddenFileIds?.has(item.id)) {
-                    return false;
-                }
-
-                // SEARCH MODE
-                if (isInSearchMode) {
-                    if (
-                        search?.date &&
-                        !isSameDayAnyYear(search.date)(
-                            new Date(item.metadata.creationTime / 1000)
-                        )
-                    ) {
+                    if (tempDeletedFileIds?.has(item.id)) {
                         return false;
                     }
-                    if (
-                        search?.location &&
-                        !isInsideLocationTag(
-                            {
-                                latitude: item.metadata.latitude,
-                                longitude: item.metadata.longitude,
-                            },
-                            search.location
-                        )
-                    ) {
-                        return false;
-                    }
-                    if (
-                        search?.person &&
-                        search.person.files.indexOf(item.id) === -1
-                    ) {
-                        return false;
-                    }
-                    if (
-                        search?.thing &&
-                        search.thing.files.indexOf(item.id) === -1
-                    ) {
->>>>>>> 4c27fa54
-                        return false;
-                    }
-
-                    if (!isInHiddenSection && hiddenFileIds?.has(item.id)) {
+
+                    if (!isInHiddenSection && tempHiddenFileIds?.has(item.id)) {
                         return false;
                     }
 
