--- conflicted
+++ resolved
@@ -86,7 +86,6 @@
         [collectionListSortBy, toShowCollectionSummaries]
     );
 
-<<<<<<< HEAD
     const setCollectionDownloadProgressAttributesCreator =
         (collectionID: number): SetCollectionDownloadProgressAttributes =>
         (value) => {
@@ -122,9 +121,6 @@
         },
         [collectionDownloadProgressAttributesList]
     );
-=======
-    const showCollectionShareModal = () => setCollectionShareModalView(true);
->>>>>>> 30129d41
 
     useEffect(() => {
         if (isInSearchMode) {
@@ -138,8 +134,6 @@
                     )}
                     activeCollection={activeCollection}
                     setCollectionNamerAttributes={setCollectionNamerAttributes}
-<<<<<<< HEAD
-                    redirectToAll={() => setActiveCollectionID(ALL_SECTION)}
                     showCollectionShareModal={() =>
                         setCollectionShareModalView(true)
                     }
@@ -149,25 +143,18 @@
                     isCollectionDownloadInProgress={
                         isCollectionDownloadInProgress
                     }
-=======
                     setActiveCollectionID={setActiveCollectionID}
-                    showCollectionShareModal={showCollectionShareModal}
->>>>>>> 30129d41
                 />
             ),
             itemType: ITEM_TYPE.HEADER,
             height: 68,
         });
-<<<<<<< HEAD
     }, [
-        collectionSummaries,
+        toShowCollectionSummaries,
         activeCollectionID,
         isInSearchMode,
         isCollectionDownloadInProgress,
     ]);
-=======
-    }, [toShowCollectionSummaries, activeCollectionID, isInSearchMode]);
->>>>>>> 30129d41
 
     if (shouldBeHidden) {
         return <></>;
