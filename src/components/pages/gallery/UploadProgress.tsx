--- conflicted
+++ resolved
@@ -162,15 +162,9 @@
                                 {props.uploadStage === UPLOAD_STAGES.FINISH
                                     ? fileName
                                     : constants.FILE_UPLOAD_PROGRESS(
-<<<<<<< HEAD
-                                        fileName,
-                                        progress,
-                                    )}
-=======
                                           fileName,
                                           progress
                                       )}
->>>>>>> ed049bac
                             </li>
                         ))}
                     </FileList>
@@ -186,27 +180,16 @@
 
                 {props.uploadStage === UPLOAD_STAGES.FINISH &&
                     filesNotUploaded && (
-<<<<<<< HEAD
-                    <AlertBanner variant="warning">
-                        {constants.FILE_NOT_UPLOADED_LIST}
-                    </AlertBanner>
-                )}
-=======
                         <AlertBanner variant="warning">
                             {constants.FILE_NOT_UPLOADED_LIST}
                         </AlertBanner>
                     )}
->>>>>>> ed049bac
                 <ResultSection
                     fileUploadResultMap={fileUploadResultMap}
                     fileUploadResult={FileUploadResults.BLOCKED}
                     sectionTitle={constants.BLOCKED_UPLOADS}
                     sectionInfo={constants.ETAGS_BLOCKED(
-<<<<<<< HEAD
-                        DESKTOP_APP_DOWNLOAD_URL,
-=======
                         DESKTOP_APP_DOWNLOAD_URL
->>>>>>> ed049bac
                     )}
                     infoHeight={140}
                 />
@@ -231,33 +214,6 @@
                     sectionInfo={constants.UNSUPPORTED_INFO}
                     infoHeight={32}
                 />
-<<<<<<< HEAD
-=======
-
-                {props.uploadStage === UPLOAD_STAGES.FINISH && (
-                    <Modal.Footer style={{ border: 'none' }}>
-                        {props.uploadStage === UPLOAD_STAGES.FINISH &&
-                            (fileUploadResultMap?.get(FileUploadResults.FAILED)
-                                ?.length > 0 ||
-                            fileUploadResultMap?.get(FileUploadResults.BLOCKED)
-                                ?.length > 0 ? (
-                                <Button
-                                    variant="outline-success"
-                                    style={{ width: '100%' }}
-                                    onClick={props.retryFailed}>
-                                    {constants.RETRY_FAILED}
-                                </Button>
-                            ) : (
-                                <Button
-                                    variant="outline-secondary"
-                                    style={{ width: '100%' }}
-                                    onClick={props.closeModal}>
-                                    {constants.CLOSE}
-                                </Button>
-                            ))}
-                    </Modal.Footer>
-                )}
->>>>>>> ed049bac
             </Modal.Body>
             {props.uploadStage === UPLOAD_STAGES.FINISH && (
                 <Modal.Footer style={{ border: 'none' }}>
@@ -266,20 +222,20 @@
                             ?.length > 0 ||
                         fileUploadResultMap?.get(FileUploadResults.BLOCKED)
                             ?.length > 0 ? (
-                                <Button
-                                    variant="outline-success"
-                                    style={{ width: '100%' }}
-                                    onClick={props.retryFailed}>
-                                    {constants.RETRY_FAILED}
-                                </Button>
-                            ) : (
-                                <Button
-                                    variant="outline-secondary"
-                                    style={{ width: '100%' }}
-                                    onClick={props.closeModal}>
-                                    {constants.CLOSE}
-                                </Button>
-                            ))}
+                            <Button
+                                variant="outline-success"
+                                style={{ width: '100%' }}
+                                onClick={props.retryFailed}>
+                                {constants.RETRY_FAILED}
+                            </Button>
+                        ) : (
+                            <Button
+                                variant="outline-secondary"
+                                style={{ width: '100%' }}
+                                onClick={props.closeModal}>
+                                {constants.CLOSE}
+                            </Button>
+                        ))}
                 </Modal.Footer>
             )}
         </Modal>
