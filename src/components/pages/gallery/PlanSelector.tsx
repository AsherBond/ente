import React, { useEffect, useState } from 'react';
import { Form, Modal, Button } from 'react-bootstrap';
import constants from 'utils/strings/constants';
import styled from 'styled-components';
import billingService, { Plan, Subscription } from 'services/billingService';
import {
    convertBytesToGBs,
    getUserSubscription,
    isUserSubscribedPlan,
    isSubscriptionCancelled,
    updatePaymentMethod,
    updateSubscription,
    activateSubscription,
    cancelSubscription,
    hasStripeSubscription,
    hasPaidSubscription,
    isOnFreePlan,
    planForSubscription,
} from 'utils/billingUtil';
import { reverseString } from 'utils/common';
import { SetDialogMessage } from 'components/MessageDialog';
import ArrowEast from 'components/icons/ArrowEast';
import LinkButton from './LinkButton';
import { DeadCenter, SetLoading } from 'pages/gallery';

export const PlanIcon = styled.div<{ selected: boolean }>`
    border-radius: 20px;
    width: 220px;
    border: 2px solid #333;
    padding: 30px;
    margin: 10px;
    text-align: center;
    font-size: 20px;
    background-color: #ffffff00;
    display: flex;
    justify-content: center;
    align-items: center;
    flex-direction: column;
    cursor: ${(props) => (props.selected ? 'not-allowed' : 'pointer')};
    border-color: ${(props) => props.selected && '#56e066'};
    transition: all 0.3s ease-out;
    overflow: hidden;
    position: relative;

    & > div:first-child::before {
        content: ' ';
        height: 600px;
        width: 50px;
        background-color: #444;
        left: 0;
        top: -50%;
        position: absolute;
        transform: rotate(45deg) translateX(-200px);
        transition: all 0.5s ease-out;
    }

    &:hover {
        transform: scale(1.1);
        background-color: #ffffff11;
    }

    &:hover > div:first-child::before {
        transform: rotate(45deg) translateX(300px);
    }
`;

interface Props {
    modalView: boolean;
    closeModal: any;
    setDialogMessage: SetDialogMessage;
    setLoading: SetLoading;
}
enum PLAN_PERIOD {
    MONTH = 'month',
    YEAR = 'year',
}
function PlanSelector(props: Props) {
    const subscription: Subscription = getUserSubscription();
    const [plans, setPlans] = useState(null);
    const [planPeriod, setPlanPeriod] = useState<PLAN_PERIOD>(PLAN_PERIOD.YEAR);
    const togglePeriod = () => {
        setPlanPeriod((prevPeriod) =>
            prevPeriod === PLAN_PERIOD.MONTH
                ? PLAN_PERIOD.YEAR
<<<<<<< HEAD
                : PLAN_PERIOD.MONTH,
=======
                : PLAN_PERIOD.MONTH
>>>>>>> ed049bac
        );
    };
    useEffect(() => {
        if (props.modalView) {
            const main = async () => {
                props.setLoading(true);
                let plans = await billingService.getPlans();

                const planNotListed =
                    plans.filter((plan) =>
<<<<<<< HEAD
                        isUserSubscribedPlan(plan, subscription),
=======
                        isUserSubscribedPlan(plan, subscription)
>>>>>>> ed049bac
                    ).length === 0;
                if (!isOnFreePlan(subscription) && planNotListed) {
                    plans = [planForSubscription(subscription), ...plans];
                }
                setPlans(plans);
                props.setLoading(false);
            };
            main();
        }
    }, [props.modalView]);

    async function onPlanSelect(plan: Plan) {
        if (
            hasPaidSubscription(subscription) &&
            !hasStripeSubscription(subscription) &&
            !isSubscriptionCancelled(subscription)
        ) {
            props.setDialogMessage({
                title: constants.ERROR,
                content: constants.CANCEL_SUBSCRIPTION_ON_MOBILE,
                close: { variant: 'danger' },
            });
        } else if (hasStripeSubscription(subscription)) {
            props.setDialogMessage({
                title: `${constants.CONFIRM} ${reverseString(
                    constants.UPDATE_SUBSCRIPTION
                )}`,
                content: constants.UPDATE_SUBSCRIPTION_MESSAGE,
                staticBackdrop: true,
                proceed: {
                    text: constants.UPDATE_SUBSCRIPTION,
                    action: updateSubscription.bind(
                        null,
                        plan,
                        props.setDialogMessage,
                        props.setLoading,
                        props.closeModal
                    ),
                    variant: 'success',
                },
                close: { text: constants.CANCEL },
            });
        } else {
            try {
                props.setLoading(true);
                await billingService.buyPaidSubscription(plan.stripeID);
            } catch (e) {
                props.setDialogMessage({
                    title: constants.ERROR,
                    content: constants.SUBSCRIPTION_PURCHASE_FAILED,
                    close: { variant: 'danger' },
                });
            } finally {
                props.setLoading(false);
            }
        }
    }

    const PlanIcons: JSX.Element[] = plans
        ?.filter((plan) => plan.period === planPeriod)
        ?.map((plan) => (
            <PlanIcon
                key={plan.stripeID}
                className="subscription-plan-selector"
                selected={isUserSubscribedPlan(plan, subscription)}
                onClick={async () => await onPlanSelect(plan)}>
                <div>
                    <span
                        style={{
                            color: '#ECECEC',
                            fontWeight: 900,
                            fontSize: '40px',
                            lineHeight: '40px',
                        }}>
                        {convertBytesToGBs(plan.storage, 0)}
                    </span>
                    <span
                        style={{
                            color: '#858585',
                            fontSize: '24px',
                            fontWeight: 900,
                        }}>
                        {' '}
                        GB
                    </span>
                </div>
                <div
                    className="bold-text"
                    style={{
                        color: '#aaa',
                        lineHeight: '36px',
                        fontSize: '20px',
                    }}>
                    {`${plan.price} / ${plan.period}`}
                </div>
                <Button
                    variant="outline-success"
                    block
                    style={{
                        marginTop: '20px',
                        fontSize: '14px',
                        display: 'flex',
                        justifyContent: 'center',
                    }}
                    disabled={isUserSubscribedPlan(plan, subscription)}>
                    {constants.CHOOSE_PLAN_BTN}
                    <ArrowEast style={{ marginLeft: '5px' }} />
                </Button>
            </PlanIcon>
        ));
    return (
        <Modal
            show={props.modalView}
            onHide={props.closeModal}
            size="xl"
            centered
            backdrop={hasPaidSubscription(subscription) ? 'true' : 'static'}
            contentClassName="plan-selector-modal-content">
            <Modal.Header closeButton>
                <Modal.Title
                    style={{
                        marginLeft: '12px',
                        width: '100%',
                        textAlign: 'center',
                    }}>
                    <span>
                        {hasPaidSubscription(subscription)
                            ? constants.MANAGE_PLAN
                            : constants.CHOOSE_PLAN}
                    </span>
                </Modal.Title>
            </Modal.Header>
            <Modal.Body style={{ marginTop: '20px' }}>
                <DeadCenter>
                    <div style={{ display: 'flex' }}>
                        <span
                            className="bold-text"
                            style={{ fontSize: '16px' }}>
                            {constants.MONTHLY}
                        </span>

                        <Form.Switch
                            checked={planPeriod === PLAN_PERIOD.YEAR}
                            id="plan-period-toggler"
                            style={{
                                margin: '-4px 0 20px 15px',
                                fontSize: '10px',
                            }}
                            className="custom-switch-md"
                            onChange={togglePeriod}
                        />
                        <span
                            className="bold-text"
                            style={{ fontSize: '16px' }}>
                            {constants.YEARLY}
                        </span>
                    </div>
                </DeadCenter>
                <div
                    style={{
                        display: 'flex',
                        justifyContent: 'space-around',
                        flexWrap: 'wrap',
                        minHeight: '212px',
                        margin: '5px 0',
                    }}>
                    {plans && PlanIcons}
                </div>
                <DeadCenter style={{ marginBottom: '30px' }}>
                    {hasStripeSubscription(subscription) ? (
                        <>
                            {isSubscriptionCancelled(subscription) ? (
                                <LinkButton
                                    variant="success"
                                    onClick={() =>
                                        props.setDialogMessage({
                                            title: constants.CONFIRM_ACTIVATE_SUBSCRIPTION,
                                            content:
                                                constants.ACTIVATE_SUBSCRIPTION_MESSAGE(
<<<<<<< HEAD
                                                    subscription.expiryTime,
=======
                                                    subscription.expiryTime
>>>>>>> ed049bac
                                                ),
                                            staticBackdrop: true,
                                            proceed: {
                                                text: constants.ACTIVATE_SUBSCRIPTION,
                                                action: activateSubscription.bind(
                                                    null,
                                                    props.setDialogMessage,
                                                    props.closeModal,
<<<<<<< HEAD
                                                    props.setLoading,
=======
                                                    props.setLoading
>>>>>>> ed049bac
                                                ),
                                                variant: 'success',
                                            },
                                            close: {
                                                text: constants.CANCEL,
                                            },
                                        })
                                    }>
                                    {constants.ACTIVATE_SUBSCRIPTION}
                                </LinkButton>
                            ) : (
                                <LinkButton
                                    variant="danger"
                                    onClick={() =>
                                        props.setDialogMessage({
                                            title: constants.CONFIRM_CANCEL_SUBSCRIPTION,
                                            content:
                                                constants.CANCEL_SUBSCRIPTION_MESSAGE(),
                                            staticBackdrop: true,
                                            proceed: {
                                                text: constants.CANCEL_SUBSCRIPTION,
                                                action: cancelSubscription.bind(
                                                    null,
                                                    props.setDialogMessage,
                                                    props.closeModal,
<<<<<<< HEAD
                                                    props.setLoading,
=======
                                                    props.setLoading
>>>>>>> ed049bac
                                                ),
                                                variant: 'danger',
                                            },
                                            close: {
                                                text: constants.CANCEL,
                                            },
                                        })
                                    }>
                                    {constants.CANCEL_SUBSCRIPTION}
                                </LinkButton>
                            )}
                            <LinkButton
                                variant="primary"
                                onClick={updatePaymentMethod.bind(
                                    null,
                                    props.setDialogMessage,
                                    props.setLoading
                                )}
                                style={{ marginTop: '20px' }}>
                                {constants.MANAGEMENT_PORTAL}
                            </LinkButton>
                        </>
                    ) : (
                        <LinkButton
                            variant="primary"
                            onClick={props.closeModal}
                            style={{
                                color: 'rgb(121, 121, 121)',
                                marginTop: '20px',
                            }}>
                            {isOnFreePlan(subscription)
                                ? constants.SKIP
                                : constants.CLOSE}
                        </LinkButton>
                    )}
                </DeadCenter>
            </Modal.Body>
        </Modal>
    );
}

export default PlanSelector;<|MERGE_RESOLUTION|>--- conflicted
+++ resolved
@@ -82,11 +82,7 @@
         setPlanPeriod((prevPeriod) =>
             prevPeriod === PLAN_PERIOD.MONTH
                 ? PLAN_PERIOD.YEAR
-<<<<<<< HEAD
-                : PLAN_PERIOD.MONTH,
-=======
                 : PLAN_PERIOD.MONTH
->>>>>>> ed049bac
         );
     };
     useEffect(() => {
@@ -97,11 +93,7 @@
 
                 const planNotListed =
                     plans.filter((plan) =>
-<<<<<<< HEAD
-                        isUserSubscribedPlan(plan, subscription),
-=======
                         isUserSubscribedPlan(plan, subscription)
->>>>>>> ed049bac
                     ).length === 0;
                 if (!isOnFreePlan(subscription) && planNotListed) {
                     plans = [planForSubscription(subscription), ...plans];
@@ -281,11 +273,7 @@
                                             title: constants.CONFIRM_ACTIVATE_SUBSCRIPTION,
                                             content:
                                                 constants.ACTIVATE_SUBSCRIPTION_MESSAGE(
-<<<<<<< HEAD
-                                                    subscription.expiryTime,
-=======
                                                     subscription.expiryTime
->>>>>>> ed049bac
                                                 ),
                                             staticBackdrop: true,
                                             proceed: {
@@ -294,11 +282,7 @@
                                                     null,
                                                     props.setDialogMessage,
                                                     props.closeModal,
-<<<<<<< HEAD
-                                                    props.setLoading,
-=======
                                                     props.setLoading
->>>>>>> ed049bac
                                                 ),
                                                 variant: 'success',
                                             },
@@ -324,11 +308,7 @@
                                                     null,
                                                     props.setDialogMessage,
                                                     props.closeModal,
-<<<<<<< HEAD
-                                                    props.setLoading,
-=======
                                                     props.setLoading
->>>>>>> ed049bac
                                                 ),
                                                 variant: 'danger',
                                             },
