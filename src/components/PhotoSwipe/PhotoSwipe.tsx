import React, { useEffect, useRef, useState } from 'react';
import Photoswipe from 'photoswipe';
import PhotoswipeUIDefault from 'photoswipe/dist/photoswipe-ui-default';
import classnames from 'classnames';
import FavButton from 'components/FavButton';
import {
    addToFavorites,
    removeFromFavorites,
} from 'services/collectionService';
import {
    ALL_TIME,
    File,
<<<<<<< HEAD
    MAX_EDITED_FILE_NAME_LENGTH,
=======
    MAX_EDITED_CREATION_TIME,
>>>>>>> 3a7ac08b
    MIN_EDITED_CREATION_TIME,
    updatePublicMagicMetadata,
} from 'services/fileService';
import constants from 'utils/strings/constants';
import exifr from 'exifr';
import Modal from 'react-bootstrap/Modal';
import Button from 'react-bootstrap/Button';
import styled from 'styled-components';
import events from './events';
import {
    changeFileCreationTime,
    changeFileName,
    downloadFile,
    formatDateTime,
    updateExistingFilePubMetadata,
} from 'utils/file';
import { FormCheck } from 'react-bootstrap';
import { prettyPrintExif } from 'utils/exif';
import EditIcon from 'components/icons/EditIcon';
import {
    FlexWrapper,
    IconButton,
    Label,
    Row,
    Value,
} from 'components/Container';
import { logError } from 'utils/sentry';

import DatePicker from 'react-datepicker';
import 'react-datepicker/dist/react-datepicker.css';
<<<<<<< HEAD
import TickIcon from 'components/icons/TickIcon';
import CloseIcon from 'components/icons/CloseIcon';
=======
import CloseIcon from 'components/icons/CloseIcon';
import TickIcon from 'components/icons/TickIcon';
>>>>>>> 3a7ac08b

interface Iprops {
    isOpen: boolean;
    items: any[];
    currentIndex?: number;
    onClose?: (needUpdate: boolean) => void;
    gettingData: (instance: any, index: number, item: File) => void;
    id?: string;
    className?: string;
    favItemIds: Set<number>;
    loadingBar: any;
    isSharedCollection: boolean;
    isTrashCollection: boolean;
}

const LegendContainer = styled.div`
    display: flex;
    justify-content: space-between;
`;

const Legend = styled.span`
    font-size: 20px;
    color: #ddd;
    display: inline;
`;

const Pre = styled.pre`
    color: #aaa;
    padding: 7px 15px;
`;

<<<<<<< HEAD
const ButtonContainer = styled.div`
    margin-left: auto;
    width: 200px;
    padding: 5px 10px;
`;
const WarningMessage = styled.div`
    width: 100%;
    margin-top: 0.25rem;
    font-size: 80%;
    color: #dc3545;
`;

=======
>>>>>>> 3a7ac08b
const renderInfoItem = (label: string, value: string | JSX.Element) => (
    <Row>
        <Label width="30%">{label}</Label>
        <Value width="70%">{value}</Value>
    </Row>
);

const isSameDay = (first, second) =>
    first.getFullYear() === second.getFullYear() &&
    first.getMonth() === second.getMonth() &&
    first.getDate() === second.getDate();

function RenderCreationTime({
    file,
    scheduleUpdate,
}: {
    file: File;
    scheduleUpdate: () => void;
}) {
    const originalCreationTime = new Date(file?.metadata.creationTime / 1000);
    const [isInEditMode, setIsInEditMode] = useState(false);

    const [pickedTime, setPickedTime] = useState(originalCreationTime);

    const openEditMode = () => setIsInEditMode(true);
    const closeEditMode = () => setIsInEditMode(false);
<<<<<<< HEAD
=======

>>>>>>> 3a7ac08b
    const saveEdits = async () => {
        try {
            if (isInEditMode && file) {
                const unixTimeInMicroSec = pickedTime.getTime() * 1000;
                if (unixTimeInMicroSec === file.metadata.creationTime) {
                    closeEditMode();
                    return;
                }
                let updatedFile = await changeFileCreationTime(
                    file,
                    unixTimeInMicroSec
                );
                updatedFile = (
                    await updatePublicMagicMetadata([updatedFile])
                )[0];
                updateExistingFilePubMetadata(file, updatedFile);
                scheduleUpdate();
            }
        } catch (e) {
            logError(e, 'failed to update creationTime');
        }
        closeEditMode();
    };
    const discardEdits = () => {
        setPickedTime(originalCreationTime);
        closeEditMode();
    };
    const handleChange = (newDate) => {
        if (newDate instanceof Date) {
            setPickedTime(newDate);
        }
    };
    return (
        <>
            <Row>
                <Label width="30%">{constants.CREATION_TIME}</Label>
                <Value width={isInEditMode ? '50%' : '60%'}>
                    {isInEditMode ? (
                        <DatePicker
                            open={isInEditMode}
                            selected={pickedTime}
                            onChange={handleChange}
                            timeInputLabel="Time:"
                            dateFormat="dd/MM/yyyy h:mm aa"
                            showTimeSelect
                            autoFocus
                            minDate={MIN_EDITED_CREATION_TIME}
                            maxDate={MAX_EDITED_CREATION_TIME}
                            maxTime={
                                isSameDay(pickedTime, new Date())
                                    ? MAX_EDITED_CREATION_TIME
                                    : ALL_TIME
                            }
                            minTime={MIN_EDITED_CREATION_TIME}
                            fixedHeight
                            withPortal></DatePicker>
                    ) : (
                        formatDateTime(pickedTime)
                    )}
                </Value>
                <Value
                    width={isInEditMode ? '20%' : '10%'}
                    style={{ cursor: 'pointer', marginLeft: '10px' }}>
                    {!isInEditMode ? (
                        <IconButton onClick={openEditMode}>
                            <EditIcon />
                        </IconButton>
                    ) : (
                        <>
                            <IconButton onClick={saveEdits}>
                                <TickIcon />
                            </IconButton>
                            <IconButton onClick={discardEdits}>
                                <CloseIcon />
                            </IconButton>
                        </>
                    )}
                </Value>
            </Row>
        </>
    );
}

function RenderFileName({
    file,
    scheduleUpdate,
}: {
    file: File;
    scheduleUpdate: () => void;
}) {
    const originalFileName = file?.metadata.title;
    const [isInEditMode, setIsInEditMode] = useState(false);

    const [newFileName, setNewFileName] = useState(originalFileName);

    const openEditMode = () => setIsInEditMode(true);
    const closeEditMode = () => setIsInEditMode(false);

    const saveEdits = async () => {
        try {
            if (isInEditMode && file) {
                if (newFileName === originalFileName) {
                    closeEditMode();
                    return;
                }
                let updatedFile = await changeFileName(file, newFileName);
                updatedFile = (
                    await updatePublicMagicMetadata([updatedFile])
                )[0];
                updateExistingFilePubMetadata(file, updatedFile);
                scheduleUpdate();
            }
        } catch (e) {
            logError(e, 'failed to update file name');
        }
        closeEditMode();
    };
    const discardEdits = () => {
        setNewFileName(originalFileName);
        closeEditMode();
    };
    const handleChange = (event) => {
        const newName = event.target.value.replace(/(\r\n|\n|\r)/gm, '');
        if (newName.length <= MAX_EDITED_FILE_NAME_LENGTH) {
            setNewFileName(event.target.value);
        }
    };
    return (
        <>
            <Row>
                <Label width="30%">{constants.FILE_NAME}</Label>
                <Value width={isInEditMode ? '50%' : '60%'}>
                    {isInEditMode ? (
                        <div>
                            <textarea
                                value={newFileName}
                                onChange={handleChange}
                                style={{
                                    width: '100%',
                                }}></textarea>
                            {newFileName.length ===
                                MAX_EDITED_FILE_NAME_LENGTH && (
                                <WarningMessage>
                                    {constants.FILE_NAME_CHARACTER_LIMIT}
                                </WarningMessage>
                            )}
                        </div>
                    ) : (
                        <>{newFileName}</>
                    )}
                </Value>
                <Value
                    width={isInEditMode ? '20%' : '10%'}
                    style={{ cursor: 'pointer', marginLeft: '10px' }}>
                    {isInEditMode ? (
                        <FlexWrapper style={{ justifyContent: 'space-around' }}>
                            <IconButton onClick={saveEdits}>
                                <TickIcon width="24px" height="24px" />
                            </IconButton>
                            <IconButton onClick={discardEdits}>
                                <CloseIcon />
                            </IconButton>
                        </FlexWrapper>
                    ) : (
                        <IconButton onClick={openEditMode}>
                            <EditIcon />
                        </IconButton>
                    )}
                </Value>
            </Row>
        </>
    );
}
function ExifData(props: { exif: any }) {
    const { exif } = props;
    const [showAll, setShowAll] = useState(false);

    const changeHandler = (e: React.ChangeEvent<HTMLInputElement>) => {
        setShowAll(e.target.checked);
    };

    const renderAllValues = () => <Pre>{exif.raw}</Pre>;

    const renderSelectedValues = () => (
        <>
            {exif?.Make &&
                exif?.Model &&
                renderInfoItem(constants.DEVICE, `${exif.Make} ${exif.Model}`)}
            {exif?.ImageWidth &&
                exif?.ImageHeight &&
                renderInfoItem(
                    constants.IMAGE_SIZE,
                    `${exif.ImageWidth} x ${exif.ImageHeight}`
                )}
            {exif?.Flash && renderInfoItem(constants.FLASH, exif.Flash)}
            {exif?.FocalLength &&
                renderInfoItem(
                    constants.FOCAL_LENGTH,
                    exif.FocalLength.toString()
                )}
            {exif?.ApertureValue &&
                renderInfoItem(
                    constants.APERTURE,
                    exif.ApertureValue.toString()
                )}
            {exif?.ISOSpeedRatings &&
                renderInfoItem(constants.ISO, exif.ISOSpeedRatings.toString())}
        </>
    );

    return (
        <>
            <LegendContainer>
                <Legend>{constants.EXIF}</Legend>
                <FormCheck>
                    <FormCheck.Label>
                        <FormCheck.Input onChange={changeHandler} />
                        {constants.SHOW_ALL}
                    </FormCheck.Label>
                </FormCheck>
            </LegendContainer>
            {showAll ? renderAllValues() : renderSelectedValues()}
        </>
    );
}

function InfoModal({
    showInfo,
    handleCloseInfo,
    items,
    photoSwipe,
    metadata,
    exif,
    scheduleUpdate,
}) {
    return (
        <Modal show={showInfo} onHide={handleCloseInfo}>
            <Modal.Header closeButton>
                <Modal.Title>{constants.INFO}</Modal.Title>
            </Modal.Header>
            <Modal.Body>
                <div>
                    <Legend>{constants.METADATA}</Legend>
                </div>
                {renderInfoItem(
                    constants.FILE_ID,
                    items[photoSwipe?.getCurrentIndex()]?.id
                )}
                {metadata?.title && (
                    <RenderFileName
                        file={items[photoSwipe?.getCurrentIndex()]}
                        scheduleUpdate={scheduleUpdate}
                    />
                )}
                {metadata?.creationTime && (
                    <RenderCreationTime
                        file={items[photoSwipe?.getCurrentIndex()]}
                        scheduleUpdate={scheduleUpdate}
                    />
                )}
                {metadata?.modificationTime &&
                    renderInfoItem(
                        constants.UPDATED_ON,
                        formatDateTime(metadata.modificationTime / 1000)
                    )}
                {metadata?.longitude > 0 &&
                    metadata?.longitude > 0 &&
                    renderInfoItem(
                        constants.LOCATION,
                        <a
                            href={`https://www.openstreetmap.org/?mlat=${metadata.latitude}&mlon=${metadata.longitude}#map=15/${metadata.latitude}/${metadata.longitude}`}
                            target="_blank"
                            rel="noopener noreferrer">
                            {constants.SHOW_MAP}
                        </a>
                    )}
                {exif && (
                    <>
                        <ExifData exif={exif} />
                    </>
                )}
            </Modal.Body>
            <Modal.Footer>
                <Button variant="outline-secondary" onClick={handleCloseInfo}>
                    {constants.CLOSE}
                </Button>
            </Modal.Footer>
        </Modal>
    );
}

function PhotoSwipe(props: Iprops) {
    const pswpElement = useRef<HTMLDivElement>();
    const [photoSwipe, setPhotoSwipe] = useState<Photoswipe<any>>();

    const { isOpen, items } = props;
    const [isFav, setIsFav] = useState(false);
    const [showInfo, setShowInfo] = useState(false);
    const [metadata, setMetaData] = useState<File['metadata']>(null);
    const [exif, setExif] = useState<any>(null);
    const needUpdate = useRef(false);

    useEffect(() => {
        if (!pswpElement) return;
        if (isOpen) {
            openPhotoSwipe();
        }
        if (!isOpen) {
            closePhotoSwipe();
        }
        return () => {
            closePhotoSwipe();
        };
    }, [isOpen]);

    useEffect(() => {
        updateItems(items);
    }, [items]);

    useEffect(() => {
        if (photoSwipe) {
            photoSwipe.options.arrowKeys = !showInfo;
            photoSwipe.options.escKey = !showInfo;
        }
    }, [showInfo]);

    function updateFavButton() {
        setIsFav(isInFav(this?.currItem));
    }

    const openPhotoSwipe = () => {
        const { items, currentIndex } = props;
        const options = {
            history: false,
            maxSpreadZoom: 5,
            index: currentIndex,
            showHideOpacity: true,
            getDoubleTapZoom(isMouseClick, item) {
                if (isMouseClick) {
                    return 2.5;
                }
                // zoom to original if initial zoom is less than 0.7x,
                // otherwise to 1.5x, to make sure that double-tap gesture always zooms image
                return item.initialZoomLevel < 0.7 ? 1 : 1.5;
            },
            getThumbBoundsFn: (index) => {
                try {
                    const file = items[index];
                    const ele = document.getElementById(`thumb-${file.id}`);
                    if (ele) {
                        const rect = ele.getBoundingClientRect();
                        const pageYScroll =
                            window.pageYOffset ||
                            document.documentElement.scrollTop;
                        return {
                            x: rect.left,
                            y: rect.top + pageYScroll,
                            w: rect.width,
                        };
                    }
                    return null;
                } catch (e) {
                    return null;
                }
            },
        };
        const photoSwipe = new Photoswipe(
            pswpElement.current,
            PhotoswipeUIDefault,
            items,
            options
        );
        events.forEach((event) => {
            const callback = props[event];
            if (callback || event === 'destroy') {
                photoSwipe.listen(event, function (...args) {
                    if (callback) {
                        args.unshift(this);
                        callback(...args);
                    }
                    if (event === 'destroy') {
                        handleClose();
                    }
                    if (event === 'close') {
                        handleClose();
                    }
                });
            }
        });
        photoSwipe.listen('beforeChange', function () {
            updateInfo.call(this);
            updateFavButton.call(this);
        });
        photoSwipe.listen('resize', checkExifAvailable);
        photoSwipe.init();
        needUpdate.current = false;
        setPhotoSwipe(photoSwipe);
    };

    const closePhotoSwipe = () => {
        if (photoSwipe) photoSwipe.close();
    };

    const handleClose = () => {
        const { onClose } = props;
        if (typeof onClose === 'function') {
            onClose(needUpdate.current);
        }
        const videoTags = document.getElementsByTagName('video');
        for (const videoTag of videoTags) {
            videoTag.pause();
        }
        handleCloseInfo();
    };
    const isInFav = (file) => {
        const { favItemIds } = props;
        if (favItemIds && file) {
            return favItemIds.has(file.id);
        }
        return false;
    };

    const onFavClick = async (file) => {
        const { favItemIds } = props;
        if (!isInFav(file)) {
            favItemIds.add(file.id);
            addToFavorites(file);
            setIsFav(true);
        } else {
            favItemIds.delete(file.id);
            removeFromFavorites(file);
            setIsFav(false);
        }
        needUpdate.current = true;
    };

    const updateItems = (items = []) => {
        if (photoSwipe) {
            photoSwipe.items.length = 0;
            items.forEach((item) => {
                photoSwipe.items.push(item);
            });
            photoSwipe.invalidateCurrItems();
            // photoSwipe.updateSize(true);
        }
    };

    const checkExifAvailable = () => {
        setExif(null);
        setTimeout(() => {
            const img: HTMLImageElement = document.querySelector(
                '.pswp__img:not(.pswp__img--placeholder)'
            );
            if (img) {
                exifr.parse(img).then(function (exifData) {
                    if (!exifData) {
                        return;
                    }
                    exifData.raw = prettyPrintExif(exifData);
                    setExif(exifData);
                });
            }
        }, 100);
    };

    function updateInfo() {
        const file: File = this?.currItem;
        if (file?.metadata) {
            setMetaData(file.metadata);
            setExif(null);
            checkExifAvailable();
        }
    }

    const handleCloseInfo = () => {
        setShowInfo(false);
    };
    const handleOpenInfo = () => {
        setShowInfo(true);
    };

    const downloadFileHelper = async (file) => {
        const { loadingBar } = props;
        loadingBar.current.continuousStart();
        await downloadFile(file);
        loadingBar.current.complete();
    };
    const scheduleUpdate = () => (needUpdate.current = true);
    const { id } = props;
    let { className } = props;
    className = classnames(['pswp', className]).trim();
    return (
        <>
            <div
                id={id}
                className={className}
                tabIndex={Number('-1')}
                role="dialog"
                aria-hidden="true"
                ref={pswpElement}>
                <div className="pswp__bg" />
                <div className="pswp__scroll-wrap">
                    <div className="pswp__container">
                        <div className="pswp__item" />
                        <div className="pswp__item" />
                        <div className="pswp__item" />
                    </div>
                    <div className="pswp__ui pswp__ui--hidden">
                        <div className="pswp__top-bar">
                            <div className="pswp__counter" />

                            <button
                                className="pswp__button pswp__button--close"
                                title={constants.CLOSE}
                            />

                            <button
                                className="pswp-custom download-btn"
                                title={constants.DOWNLOAD}
                                onClick={() =>
                                    downloadFileHelper(photoSwipe.currItem)
                                }
                            />

                            <button
                                className="pswp__button pswp__button--fs"
                                title={constants.TOGGLE_FULLSCREEN}
                            />
                            <button
                                className="pswp__button pswp__button--zoom"
                                title={constants.ZOOM_IN_OUT}
                            />
                            {!props.isSharedCollection &&
                                !props.isTrashCollection && (
                                    <FavButton
                                        size={44}
                                        isClick={isFav}
                                        onClick={() => {
                                            onFavClick(photoSwipe?.currItem);
                                        }}
                                    />
                                )}
                            <button
                                className="pswp-custom info-btn"
                                title={constants.INFO}
                                onClick={handleOpenInfo}
                            />
                            <div className="pswp__preloader">
                                <div className="pswp__preloader__icn">
                                    <div className="pswp__preloader__cut">
                                        <div className="pswp__preloader__donut" />
                                    </div>
                                </div>
                            </div>
                        </div>
                        <div className="pswp__share-modal pswp__share-modal--hidden pswp__single-tap">
                            <div className="pswp__share-tooltip" />
                        </div>
                        <button
                            className="pswp__button pswp__button--arrow--left"
                            title={constants.PREVIOUS}
                        />
                        <button
                            className="pswp__button pswp__button--arrow--right"
                            title={constants.NEXT}
                        />
                        <div className="pswp__caption">
                            <div />
                        </div>
                    </div>
                </div>
            </div>
            <InfoModal
                showInfo={showInfo}
                handleCloseInfo={handleCloseInfo}
                items={items}
                photoSwipe={photoSwipe}
                metadata={metadata}
                exif={exif}
                scheduleUpdate={scheduleUpdate}
            />
        </>
    );
}

export default PhotoSwipe;<|MERGE_RESOLUTION|>--- conflicted
+++ resolved
@@ -10,11 +10,8 @@
 import {
     ALL_TIME,
     File,
-<<<<<<< HEAD
     MAX_EDITED_FILE_NAME_LENGTH,
-=======
     MAX_EDITED_CREATION_TIME,
->>>>>>> 3a7ac08b
     MIN_EDITED_CREATION_TIME,
     updatePublicMagicMetadata,
 } from 'services/fileService';
@@ -45,13 +42,8 @@
 
 import DatePicker from 'react-datepicker';
 import 'react-datepicker/dist/react-datepicker.css';
-<<<<<<< HEAD
-import TickIcon from 'components/icons/TickIcon';
-import CloseIcon from 'components/icons/CloseIcon';
-=======
 import CloseIcon from 'components/icons/CloseIcon';
 import TickIcon from 'components/icons/TickIcon';
->>>>>>> 3a7ac08b
 
 interface Iprops {
     isOpen: boolean;
@@ -83,12 +75,6 @@
     padding: 7px 15px;
 `;
 
-<<<<<<< HEAD
-const ButtonContainer = styled.div`
-    margin-left: auto;
-    width: 200px;
-    padding: 5px 10px;
-`;
 const WarningMessage = styled.div`
     width: 100%;
     margin-top: 0.25rem;
@@ -96,8 +82,6 @@
     color: #dc3545;
 `;
 
-=======
->>>>>>> 3a7ac08b
 const renderInfoItem = (label: string, value: string | JSX.Element) => (
     <Row>
         <Label width="30%">{label}</Label>
@@ -124,10 +108,7 @@
 
     const openEditMode = () => setIsInEditMode(true);
     const closeEditMode = () => setIsInEditMode(false);
-<<<<<<< HEAD
-=======
-
->>>>>>> 3a7ac08b
+
     const saveEdits = async () => {
         try {
             if (isInEditMode && file) {
