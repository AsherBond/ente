import React, { useContext, useEffect, useState } from 'react';

import { slide as Menu } from 'react-burger-menu';
import constants from 'utils/strings/constants';
import { getData, LS_KEYS, setData } from 'utils/storage/localStorage';
import { getToken } from 'utils/common/key';
import { getEndpoint } from 'utils/common/apiUtil';
import { Button } from 'react-bootstrap';
import {
    isSubscriptionActive,
    getUserSubscription,
    isOnFreePlan,
    isSubscriptionCancelled,
    isSubscribed,
    convertToHumanReadable,
} from 'utils/billing';

import isElectron from 'is-electron';
import { Collection } from 'types/collection';
import { useRouter } from 'next/router';
import LinkButton from './pages/gallery/LinkButton';
import { downloadApp } from 'utils/common';
import { getUserDetails, logoutUser } from 'services/userService';
import { LogoImage } from 'pages/_app';
import { SetDialogMessage } from './MessageDialog';
import EnteSpinner from './EnteSpinner';
import RecoveryKeyModal from './RecoveryKeyModal';
import TwoFactorModal from './TwoFactorModal';
import ExportModal from './ExportModal';
import { GalleryContext } from 'pages/gallery';
import InProgressIcon from './icons/InProgressIcon';
import exportService from 'services/exportService';
import { Subscription } from 'types/billing';
import { PAGES } from 'constants/pages';
import { ARCHIVE_SECTION, TRASH_SECTION } from 'constants/collection';
import FixLargeThumbnails from './FixLargeThumbnail';
<<<<<<< HEAD
import { AppContext } from 'pages/_app';
import { canEnableMlSearch } from 'utils/machineLearning/compatibility';
=======
import { SetLoading } from 'types/gallery';
>>>>>>> c0c210d5
interface Props {
    collections: Collection[];
    setDialogMessage: SetDialogMessage;
    setLoading: SetLoading;
}
export default function Sidebar(props: Props) {
    const [usage, SetUsage] = useState<string>(null);
    const [user, setUser] = useState(null);
    const [subscription, setSubscription] = useState<Subscription>(null);
    useEffect(() => {
        setUser(getData(LS_KEYS.USER));
        setSubscription(getUserSubscription());
    }, []);
    const [isOpen, setIsOpen] = useState(false);
    const [recoverModalView, setRecoveryModalView] = useState(false);
    const [twoFactorModalView, setTwoFactorModalView] = useState(false);
    const [exportModalView, setExportModalView] = useState(false);
    const [fixLargeThumbsView, setFixLargeThumbsView] = useState(false);
    const galleryContext = useContext(GalleryContext);
    const appContext = useContext(AppContext);
    const enableMlSearch = async () => {
        await appContext.updateMlSearchEnabled(true);
    };
    const disableMlSearch = async () => {
        await appContext.updateMlSearchEnabled(false);
    };
    useEffect(() => {
        const main = async () => {
            if (!isOpen) {
                return;
            }
            const userDetails = await getUserDetails();
            setUser({ ...user, email: userDetails.email });
            SetUsage(convertToHumanReadable(userDetails.usage));
            setSubscription(userDetails.subscription);
            setData(LS_KEYS.USER, {
                ...getData(LS_KEYS.USER),
                email: userDetails.email,
            });
            setData(LS_KEYS.SUBSCRIPTION, userDetails.subscription);
        };
        main();
    }, [isOpen]);

    function openFeedbackURL() {
        const feedbackURL: string = `${getEndpoint()}/users/feedback?token=${encodeURIComponent(
            getToken()
        )}`;
        const win = window.open(feedbackURL, '_blank');
        win.focus();
    }

    function initiateEmail(email: string) {
        const a = document.createElement('a');
        a.href = 'mailto:' + email;
        a.rel = 'noreferrer noopener';
        a.click();
    }

    // eslint-disable-next-line @typescript-eslint/no-unused-vars
    function exportFiles() {
        if (isElectron()) {
            setExportModalView(true);
        } else {
            props.setDialogMessage({
                title: constants.DOWNLOAD_APP,
                content: constants.DOWNLOAD_APP_MESSAGE(),
                staticBackdrop: true,
                proceed: {
                    text: constants.DOWNLOAD,
                    action: downloadApp,
                    variant: 'success',
                },
                close: {
                    text: constants.CLOSE,
                },
            });
        }
    }

    const router = useRouter();
    function onManageClick() {
        setIsOpen(false);
        galleryContext.showPlanSelectorModal();
    }

    const Divider = () => (
        <div
            style={{
                height: '1px',
                marginTop: '40px',
                background: '#242424',
                width: '100%',
            }}
        />
    );
    return (
        <Menu
            isOpen={isOpen}
            onStateChange={(state) => setIsOpen(state.isOpen)}
            itemListElement="div">
            <div
                style={{
                    display: 'flex',
                    outline: 'none',
                    textAlign: 'center',
                }}>
                <LogoImage
                    style={{ height: '24px', padding: '3px' }}
                    alt="logo"
                    src="/icon.svg"
                />
            </div>
            <div
                style={{
                    outline: 'none',
                    color: 'rgb(45, 194, 98)',
                    fontSize: '16px',
                }}>
                {user?.email}
            </div>
            <div
                style={{
                    flex: 1,
                    overflow: 'auto',
                    outline: 'none',
                    paddingTop: '0',
                }}>
                <div style={{ outline: 'none' }}>
                    <div style={{ display: 'flex' }}>
                        <h5 style={{ margin: '4px 0 12px 2px' }}>
                            {constants.SUBSCRIPTION_PLAN}
                        </h5>
                    </div>
                    <div style={{ color: '#959595' }}>
                        {isSubscriptionActive(subscription) ? (
                            isOnFreePlan(subscription) ? (
                                constants.FREE_SUBSCRIPTION_INFO(
                                    subscription?.expiryTime
                                )
                            ) : isSubscriptionCancelled(subscription) ? (
                                constants.RENEWAL_CANCELLED_SUBSCRIPTION_INFO(
                                    subscription?.expiryTime
                                )
                            ) : (
                                constants.RENEWAL_ACTIVE_SUBSCRIPTION_INFO(
                                    subscription?.expiryTime
                                )
                            )
                        ) : (
                            <p>{constants.SUBSCRIPTION_EXPIRED}</p>
                        )}
                        <Button
                            variant="outline-success"
                            block
                            size="sm"
                            onClick={onManageClick}>
                            {isSubscribed(subscription)
                                ? constants.MANAGE
                                : constants.SUBSCRIBE}
                        </Button>
                    </div>
                </div>
                <div style={{ outline: 'none', marginTop: '30px' }} />
                <div>
                    <h5 style={{ marginBottom: '12px' }}>
                        {constants.USAGE_DETAILS}
                    </h5>
                    <div style={{ color: '#959595' }}>
                        {usage ? (
                            constants.USAGE_INFO(
                                usage,
                                convertToHumanReadable(subscription?.storage)
                            )
                        ) : (
                            <div style={{ textAlign: 'center' }}>
                                <EnteSpinner
                                    style={{
                                        borderWidth: '2px',
                                        width: '20px',
                                        height: '20px',
                                    }}
                                />
                            </div>
                        )}
                    </div>
                </div>
                <Divider />
                <LinkButton
                    style={{ marginTop: '30px' }}
                    onClick={() => {
                        galleryContext.setActiveCollection(ARCHIVE_SECTION);
                        setIsOpen(false);
                    }}>
                    {constants.ARCHIVE}
                </LinkButton>
                <LinkButton
                    style={{ marginTop: '30px' }}
                    onClick={() => {
                        galleryContext.setActiveCollection(TRASH_SECTION);
                        setIsOpen(false);
                    }}>
                    {constants.TRASH}
                </LinkButton>
                <>
                    <RecoveryKeyModal
                        show={recoverModalView}
                        onHide={() => setRecoveryModalView(false)}
                        somethingWentWrong={() =>
                            props.setDialogMessage({
                                title: constants.ERROR,
                                content:
                                    constants.RECOVER_KEY_GENERATION_FAILED,
                                close: { variant: 'danger' },
                            })
                        }
                    />
                    <LinkButton
                        style={{ marginTop: '30px' }}
                        onClick={() => setRecoveryModalView(true)}>
                        {constants.DOWNLOAD_RECOVERY_KEY}
                    </LinkButton>
                </>
                <>
                    <TwoFactorModal
                        show={twoFactorModalView}
                        onHide={() => setTwoFactorModalView(false)}
                        setDialogMessage={props.setDialogMessage}
                        closeSidebar={() => setIsOpen(false)}
                        setLoading={props.setLoading}
                    />
                    <LinkButton
                        style={{ marginTop: '30px' }}
                        onClick={() => setTwoFactorModalView(true)}>
                        {constants.TWO_FACTOR}
                    </LinkButton>
                </>
                <LinkButton
                    style={{ marginTop: '30px' }}
                    onClick={() => {
                        router.push(PAGES.CHANGE_PASSWORD);
                    }}>
                    {constants.CHANGE_PASSWORD}
                </LinkButton>
                <LinkButton
                    style={{ marginTop: '30px' }}
                    onClick={() => {
                        router.push(PAGES.CHANGE_EMAIL);
                    }}>
                    {constants.UPDATE_EMAIL}
                </LinkButton>
                <Divider />
                <>
                    <FixLargeThumbnails
                        isOpen={fixLargeThumbsView}
                        hide={() => setFixLargeThumbsView(false)}
                        show={() => setFixLargeThumbsView(true)}
                    />
                    <LinkButton
                        style={{ marginTop: '30px' }}
                        onClick={() => setFixLargeThumbsView(true)}>
                        {constants.FIX_LARGE_THUMBNAILS}
                    </LinkButton>
                </>
                <LinkButton
                    style={{ marginTop: '30px' }}
                    onClick={openFeedbackURL}>
                    {constants.REQUEST_FEATURE}
                </LinkButton>
                <LinkButton
                    style={{ marginTop: '30px' }}
                    onClick={() => {
                        if (!appContext.mlSearchEnabled) {
                            if (!canEnableMlSearch()) {
                                props.setDialogMessage({
                                    title: constants.ENABLE_ML_SEARCH,
                                    content: constants.ML_SEARCH_NOT_COMPATIBLE,
                                    close: { text: constants.OK },
                                });
                                return;
                            }
                            props.setDialogMessage({
                                title: `${constants.CONFIRM} ${constants.ENABLE_ML_SEARCH}`,
                                content: constants.ENABLE_ML_SEARCH_MESSAGE,
                                staticBackdrop: true,
                                proceed: {
                                    text: constants.ENABLE_ML_SEARCH,
                                    action: enableMlSearch,
                                    variant: 'success',
                                },
                                close: { text: constants.CANCEL },
                            });
                        } else {
                            disableMlSearch();
                        }
                    }}>
                    {appContext.mlSearchEnabled
                        ? constants.DISABLE_ML_SEARCH
                        : constants.ENABLE_ML_SEARCH}
                </LinkButton>
                {appContext.mlSearchEnabled && (
                    <LinkButton
                        style={{ marginTop: '30px' }}
                        onClick={() => {
                            router.push(PAGES.ML_DEBUG);
                        }}>
                        {constants.ML_DEBUG}
                    </LinkButton>
                )}
                <LinkButton
                    style={{ marginTop: '30px' }}
                    onClick={() => initiateEmail('contact@ente.io')}>
                    {constants.SUPPORT}
                </LinkButton>
                <>
                    <ExportModal
                        show={exportModalView}
                        onHide={() => setExportModalView(false)}
                        usage={usage}
                    />
                    <LinkButton
                        style={{ marginTop: '30px' }}
                        onClick={exportFiles}>
                        <div style={{ display: 'flex' }}>
                            {constants.EXPORT}
                            <div style={{ width: '20px' }} />
                            {exportService.isExportInProgress() && (
                                <InProgressIcon />
                            )}
                        </div>
                    </LinkButton>
                </>
                <Divider />
                <LinkButton
                    variant="danger"
                    style={{ marginTop: '30px' }}
                    onClick={() =>
                        props.setDialogMessage({
                            title: `${constants.CONFIRM} ${constants.LOGOUT}`,
                            content: constants.LOGOUT_MESSAGE,
                            staticBackdrop: true,
                            proceed: {
                                text: constants.LOGOUT,
                                action: logoutUser,
                                variant: 'danger',
                            },
                            close: { text: constants.CANCEL },
                        })
                    }>
                    {constants.LOGOUT}
                </LinkButton>
                <LinkButton
                    variant="danger"
                    style={{ marginTop: '30px' }}
                    onClick={() =>
                        props.setDialogMessage({
                            title: `${constants.DELETE_ACCOUNT}`,
                            content: constants.DELETE_ACCOUNT_MESSAGE(),
                            staticBackdrop: true,
                            proceed: {
                                text: constants.DELETE_ACCOUNT,
                                action: () => {
                                    initiateEmail('account-deletion@ente.io');
                                },
                                variant: 'danger',
                            },
                            close: { text: constants.CANCEL },
                        })
                    }>
                    {constants.DELETE_ACCOUNT}
                </LinkButton>
                <div
                    style={{
                        marginTop: '40px',
                        width: '100%',
                    }}
                />
            </div>
        </Menu>
    );
}<|MERGE_RESOLUTION|>--- conflicted
+++ resolved
@@ -34,12 +34,9 @@
 import { PAGES } from 'constants/pages';
 import { ARCHIVE_SECTION, TRASH_SECTION } from 'constants/collection';
 import FixLargeThumbnails from './FixLargeThumbnail';
-<<<<<<< HEAD
 import { AppContext } from 'pages/_app';
 import { canEnableMlSearch } from 'utils/machineLearning/compatibility';
-=======
 import { SetLoading } from 'types/gallery';
->>>>>>> c0c210d5
 interface Props {
     collections: Collection[];
     setDialogMessage: SetDialogMessage;
