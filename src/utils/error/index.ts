--- conflicted
+++ resolved
@@ -1,3 +1,4 @@
+import { AxiosResponse } from 'axios';
 import constants from 'utils/strings/constants';
 
 export const ServerErrorCodes = {
@@ -40,11 +41,30 @@
     NOT_FOUND = 'not found ',
 }
 
-<<<<<<< HEAD
-export function parseServerError(error: AxiosResponse) {
-=======
+export function parseServerError(error: AxiosResponse): string {
+    let parsedMessage: string = null;
+    const errorCode = error.status.toString();
+    switch (errorCode) {
+        case ServerErrorCodes.NO_ACTIVE_SUBSCRIPTION:
+            parsedMessage = CustomError.SUBSCRIPTION_EXPIRED;
+            break;
+        case ServerErrorCodes.STORAGE_LIMIT_EXCEEDED:
+            parsedMessage = CustomError.STORAGE_QUOTA_EXCEEDED;
+            break;
+        case ServerErrorCodes.SESSION_EXPIRED:
+            parsedMessage = CustomError.SESSION_EXPIRED_MESSAGE;
+            break;
+        case ServerErrorCodes.FILE_TOO_LARGE:
+            parsedMessage = CustomError.FILE_TOO_LARGE;
+            break;
+        default:
+            parsedMessage = `${constants.UNKNOWN_ERROR} statusCode:${errorCode}`;
+    }
+
+    return parsedMessage;
+}
+
 function parseUploadErrorCodes(error) {
->>>>>>> bed52c15
     let parsedMessage = null;
     if (error?.status) {
         const errorCode = error.status.toString();
@@ -70,19 +90,9 @@
     return new Error(parsedMessage);
 }
 
-<<<<<<< HEAD
-export function handleUploadError(error: AxiosResponse | Error): Error {
-    let parsedError: Error = null;
-    if ('status' in error) {
-        parsedError = parseServerError(error).parsedError;
-    } else {
-        parsedError = error;
-    }
-=======
 export function handleUploadError(error): Error {
     const parsedError = parseUploadErrorCodes(error);
 
->>>>>>> bed52c15
     // breaking errors
     switch (parsedError.message) {
         case CustomError.SUBSCRIPTION_EXPIRED:
