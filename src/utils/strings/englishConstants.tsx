--- conflicted
+++ resolved
@@ -428,7 +428,6 @@
     TWO_FACTOR_SETUP_SUCCESS: 'two factor authentication successfully configured',
     TWO_FACTOR_DISABLE_SUCCESS: 'two factor authentication disabled',
     TWO_FACTOR_DISABLE_FAILED: 'failed to disable two factor, please try again',
-<<<<<<< HEAD
     EXPORT_DATA: 'export data',
     SELECT_FOLDER: 'select folder',
     DESTINATION: 'destination',
@@ -443,11 +442,9 @@
     FAILED_EXPORTED_FILES: 'failed file export',
     EXPORT_AGAIN: 'export new data ',
     RETRY_EXPORT_: 'retry failed files ',
-=======
     LOCAL_STORAGE_NOT_ACCESSIBLE: 'local storage not accessible',
     LOCAL_STORAGE_NOT_ACCESSIBLE_MESSAGE: 'your browser or an addon is blocking ente from saving data into local storage. please try loading this page after switching your browsing mode.',
     RETRY: 'retry',
->>>>>>> a29a8677
 };
 
 export default englishConstants;