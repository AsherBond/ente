--- conflicted
+++ resolved
@@ -553,9 +553,6 @@
     SORT_BY_COLLECTION_NAME: 'album title',
     REMOVE: 'remove',
     CONFIRM_REMOVE: 'confirm removal',
-<<<<<<< HEAD
-    CONFIRM_REMOVE_MESSAGE:
-        'are you sure you want to remove these files from the collection',
     TRASH: 'trash',
     MOVE_TO_TRASH: 'move to trash',
     TRASH_MESSAGE:
@@ -571,7 +568,6 @@
     CONFIRM_EMPTY_TRASH: 'confirm empty trash',
     EMPTY_TRASH_MESSAGE:
         "all trash files will be permanently deleted and can't be restored",
-=======
 
     CONFIRM_REMOVE_MESSAGE: () => (
         <>
@@ -583,7 +579,6 @@
             </p>
         </>
     ),
->>>>>>> 2e5425a8
 };
 
 export default englishConstants;