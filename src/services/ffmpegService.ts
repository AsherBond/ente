--- conflicted
+++ resolved
@@ -12,11 +12,7 @@
     private isLoading = null;
     private fileReader: FileReader = null;
 
-<<<<<<< HEAD
-    private ffmpegTaskQueue = new QueueProcessor<Uint8Array>(1);
-=======
     private ffmpegTaskQueue = new QueueProcessor<any>(1);
->>>>>>> ba2cdace
     async init() {
         try {
             this.ffmpeg = createFFmpeg({
@@ -64,23 +60,6 @@
         }
     }
 
-<<<<<<< HEAD
-    async convertToMP4(
-        file: Uint8Array,
-        fileName: string
-    ): Promise<Uint8Array> {
-        if (!this.ffmpeg) {
-            await this.init();
-        }
-        if (this.isLoading) {
-            await this.isLoading;
-        }
-
-        const response = this.ffmpegTaskQueue.queueUpRequest(
-            convertToMP4Helper.bind(null, this.ffmpeg, file, fileName)
-        );
-
-=======
     async extractMetadata(file: File): Promise<ParsedExtractedMetadata> {
         if (!this.ffmpeg) {
             await this.init();
@@ -99,7 +78,6 @@
                 file
             )
         );
->>>>>>> ba2cdace
         try {
             return await response.promise;
         } catch (e) {
@@ -107,11 +85,35 @@
                 // ignore
                 return null;
             } else {
-<<<<<<< HEAD
+                logError(e, 'ffmpeg metadata extraction failed');
+                throw e;
+            }
+        }
+    }
+
+    async convertToMP4(
+        file: Uint8Array,
+        fileName: string
+    ): Promise<Uint8Array> {
+        if (!this.ffmpeg) {
+            await this.init();
+        }
+        if (this.isLoading) {
+            await this.isLoading;
+        }
+
+        const response = this.ffmpegTaskQueue.queueUpRequest(
+            convertToMP4Helper.bind(null, this.ffmpeg, file, fileName)
+        );
+
+        try {
+            return await response.promise;
+        } catch (e) {
+            if (e.message === CustomError.REQUEST_CANCELLED) {
+                // ignore
+                return null;
+            } else {
                 logError(e, 'ffmpeg MP4 conversion failed');
-=======
-                logError(e, 'ffmpeg metadata extraction failed');
->>>>>>> ba2cdace
                 throw e;
             }
         }
@@ -161,28 +163,6 @@
     }
 }
 
-<<<<<<< HEAD
-async function convertToMP4Helper(
-    ffmpeg: FFmpeg,
-    file: Uint8Array,
-    inputFileName: string
-) {
-    try {
-        ffmpeg.FS('writeFile', inputFileName, file);
-        await ffmpeg.run(
-            '-i',
-            inputFileName,
-            '-preset',
-            'ultrafast',
-            'output.mp4'
-        );
-        const convertedFile = ffmpeg.FS('readFile', 'output.mp4');
-        ffmpeg.FS('unlink', inputFileName);
-        ffmpeg.FS('unlink', 'output.mp4');
-        return convertedFile;
-    } catch (e) {
-        logError(e, 'ffmpeg MP4 conversion failed');
-=======
 async function extractVideoMetadataHelper(
     ffmpeg: FFmpeg,
     reader: FileReader,
@@ -219,9 +199,32 @@
         return parseFFmpegExtractedMetadata(metadata);
     } catch (e) {
         logError(e, 'ffmpeg metadata extraction failed');
->>>>>>> ba2cdace
         throw e;
     }
 }
 
+async function convertToMP4Helper(
+    ffmpeg: FFmpeg,
+    file: Uint8Array,
+    inputFileName: string
+) {
+    try {
+        ffmpeg.FS('writeFile', inputFileName, file);
+        await ffmpeg.run(
+            '-i',
+            inputFileName,
+            '-preset',
+            'ultrafast',
+            'output.mp4'
+        );
+        const convertedFile = ffmpeg.FS('readFile', 'output.mp4');
+        ffmpeg.FS('unlink', inputFileName);
+        ffmpeg.FS('unlink', 'output.mp4');
+        return convertedFile;
+    } catch (e) {
+        logError(e, 'ffmpeg MP4 conversion failed');
+        throw e;
+    }
+}
+
 export default new FFmpegService();