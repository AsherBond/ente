import downloadManager from 'services/downloadManager';
import { getLocalFiles } from 'services/fileService';
import { generateThumbnail } from 'services/upload/thumbnailService';
import { getToken } from 'utils/common/key';
import { logError } from 'utils/sentry';
import { getEndpoint } from 'utils/common/apiUtil';
import HTTPService from 'services/HTTPService';
import CryptoWorker from 'utils/crypto';
import uploadHttpClient from 'services/upload/uploadHttpClient';
import { SetProgressTracker } from 'components/FixLargeThumbnail';
import { getFileType } from 'services/typeDetectionService';
import { getLocalTrash, getTrashedFiles } from './trashService';
import { EncryptionResult, UploadURL } from 'types/upload';
<<<<<<< HEAD
import { S3FileAttribute } from 'types/file';
=======
import { FileAttributes } from 'types/file';
>>>>>>> c2063b64
import { USE_CF_PROXY } from 'constants/upload';

const ENDPOINT = getEndpoint();
const REPLACE_THUMBNAIL_THRESHOLD = 500 * 1024; // 500KB
export async function getLargeThumbnailFiles() {
    try {
        const token = getToken();
        if (!token) {
            return;
        }
        const resp = await HTTPService.get(
            `${ENDPOINT}/files/large-thumbnails`,
            {
                threshold: REPLACE_THUMBNAIL_THRESHOLD,
            },
            {
                'X-Auth-Token': token,
            }
        );
        return resp.data.largeThumbnailFiles as number[];
    } catch (e) {
        logError(e, 'failed to get large thumbnail files');
        throw e;
    }
}
export async function replaceThumbnail(
    setProgressTracker: SetProgressTracker,
    largeThumbnailFileIDs: Set<number>
) {
    let completedWithError = false;
    try {
        const token = getToken();
        const worker = await new CryptoWorker();
        const files = await getLocalFiles();
        const trash = await getLocalTrash();
        const trashFiles = getTrashedFiles(trash);
        const largeThumbnailFiles = [...files, ...trashFiles].filter((file) =>
            largeThumbnailFileIDs.has(file.id)
        );
        if (largeThumbnailFileIDs.size !== largeThumbnailFiles.length) {
            logError(Error(), 'all large thumbnail files not found locally');
        }
        if (largeThumbnailFiles.length === 0) {
            return completedWithError;
        }
        setProgressTracker({ current: 0, total: largeThumbnailFiles.length });
        const uploadURLs: UploadURL[] = [];
        await uploadHttpClient.fetchUploadURLs(
            largeThumbnailFiles.length,
            uploadURLs
        );
        for (const [idx, file] of largeThumbnailFiles.entries()) {
            try {
                setProgressTracker({
                    current: idx,
                    total: largeThumbnailFiles.length,
                });
                const originalThumbnail = await downloadManager.downloadThumb(
                    token,
                    file
                );
                const dummyImageFile = new File(
                    [originalThumbnail],
                    file.metadata.title
                );
                const fileTypeInfo = await getFileType(dummyImageFile);
                const { thumbnail: newThumbnail } = await generateThumbnail(
                    dummyImageFile,
                    fileTypeInfo
                );
                const newUploadedThumbnail = await uploadThumbnail(
                    worker,
                    file.key,
                    newThumbnail,
                    uploadURLs.pop()
                );
                await updateThumbnail(file.id, newUploadedThumbnail);
            } catch (e) {
                logError(e, 'failed to replace a thumbnail');
                completedWithError = true;
            }
        }
    } catch (e) {
        logError(e, 'replace Thumbnail function failed');
        completedWithError = true;
    }
    return completedWithError;
}

export async function uploadThumbnail(
    worker,
    fileKey: string,
    updatedThumbnail: Uint8Array,
    uploadURL: UploadURL
<<<<<<< HEAD
): Promise<S3FileAttribute> {
    const { file: encryptedThumbnail }: EncryptionResult =
=======
): Promise<FileAttributes> {
    const { file: encryptedThumbnail }: EncryptionResult<Uint8Array> =
>>>>>>> c2063b64
        await worker.encryptThumbnail(updatedThumbnail, fileKey);
    let thumbnailObjectKey: string = null;
    if (USE_CF_PROXY) {
        thumbnailObjectKey = await uploadHttpClient.putFileV2(
            uploadURL,
            encryptedThumbnail.encryptedData,
            () => {}
        );
    } else {
        thumbnailObjectKey = await uploadHttpClient.putFile(
            uploadURL,
            encryptedThumbnail.encryptedData,
            () => {}
        );
    }
    return {
        objectKey: thumbnailObjectKey,
        decryptionHeader: encryptedThumbnail.decryptionHeader,
    };
}

export async function updateThumbnail(
    fileID: number,
<<<<<<< HEAD
    newThumbnail: S3FileAttribute
=======
    newThumbnail: FileAttributes
>>>>>>> c2063b64
) {
    try {
        const token = getToken();
        if (!token) {
            return;
        }
        await HTTPService.put(
            `${ENDPOINT}/files/thumbnail`,
            {
                fileID: fileID,
                thumbnail: newThumbnail,
            },
            null,
            {
                'X-Auth-Token': token,
            }
        );
    } catch (e) {
        logError(e, 'failed to update thumbnail');
        throw e;
    }
}<|MERGE_RESOLUTION|>--- conflicted
+++ resolved
@@ -11,11 +11,7 @@
 import { getFileType } from 'services/typeDetectionService';
 import { getLocalTrash, getTrashedFiles } from './trashService';
 import { EncryptionResult, UploadURL } from 'types/upload';
-<<<<<<< HEAD
-import { S3FileAttribute } from 'types/file';
-=======
 import { FileAttributes } from 'types/file';
->>>>>>> c2063b64
 import { USE_CF_PROXY } from 'constants/upload';
 
 const ENDPOINT = getEndpoint();
@@ -110,13 +106,8 @@
     fileKey: string,
     updatedThumbnail: Uint8Array,
     uploadURL: UploadURL
-<<<<<<< HEAD
-): Promise<S3FileAttribute> {
-    const { file: encryptedThumbnail }: EncryptionResult =
-=======
 ): Promise<FileAttributes> {
     const { file: encryptedThumbnail }: EncryptionResult<Uint8Array> =
->>>>>>> c2063b64
         await worker.encryptThumbnail(updatedThumbnail, fileKey);
     let thumbnailObjectKey: string = null;
     if (USE_CF_PROXY) {
@@ -140,11 +131,7 @@
 
 export async function updateThumbnail(
     fileID: number,
-<<<<<<< HEAD
-    newThumbnail: S3FileAttribute
-=======
     newThumbnail: FileAttributes
->>>>>>> c2063b64
 ) {
     try {
         const token = getToken();
