import { Canceler } from 'axios';
import {
    UPLOAD_RESULT,
    RANDOM_PERCENTAGE_PROGRESS_FOR_PUT,
    UPLOAD_STAGES,
} from 'constants/upload';
import {
    FinishedUploads,
    InProgressUpload,
    InProgressUploads,
    ProgressUpdater,
    SegregatedFinishedUploads,
} from 'types/upload/ui';
<<<<<<< HEAD
=======
import { Canceler } from 'axios';
>>>>>>> e444177d
import { CustomError } from 'utils/error';
import uploadCancelService from './uploadCancelService';

const REQUEST_TIMEOUT_TIME = 30 * 1000; // 30 sec;
class UIService {
    private perFileProgress: number;
    private filesUploaded: number;
    private totalFileCount: number;
    private inProgressUploads: InProgressUploads;
    private finishedUploads: FinishedUploads;
    private progressUpdater: ProgressUpdater;

    init(progressUpdater: ProgressUpdater) {
        this.progressUpdater = progressUpdater;
    }

    reset(count = 0) {
        this.setTotalFileCount(count);
        this.filesUploaded = 0;
        this.inProgressUploads = new Map<number, number>();
        this.finishedUploads = new Map<number, UPLOAD_RESULT>();
        this.updateProgressBarUI();
    }

    setTotalFileCount(count: number) {
        this.totalFileCount = count;
        if (count > 0) {
            this.perFileProgress = 100 / this.totalFileCount;
        } else {
            this.perFileProgress = 0;
        }
    }

    setFileProgress(key: number, progress: number) {
        this.inProgressUploads.set(key, progress);
        this.updateProgressBarUI();
    }

    setUploadStage(stage: UPLOAD_STAGES) {
        this.progressUpdater.setUploadStage(stage);
    }

    setPercentComplete(percent: number) {
        this.progressUpdater.setPercentComplete(percent);
    }

    setFilenames(filenames: Map<number, string>) {
        this.progressUpdater.setUploadFilenames(filenames);
    }

    setHasLivePhoto(hasLivePhoto: boolean) {
        this.progressUpdater.setHasLivePhotos(hasLivePhoto);
    }

    increaseFileUploaded() {
        this.filesUploaded++;
        this.updateProgressBarUI();
    }

    moveFileToResultList(key: number, uploadResult: UPLOAD_RESULT) {
        this.finishedUploads.set(key, uploadResult);
        this.inProgressUploads.delete(key);
        this.updateProgressBarUI();
    }

    hasFilesInResultList() {
        const finishedUploadsList = segregatedFinishedUploadsToList(
            this.finishedUploads
        );
        for (const x of finishedUploadsList.values()) {
            if (x.length > 0) {
                return true;
            }
        }
        return false;
    }

    private updateProgressBarUI() {
        const {
            setPercentComplete,
            setUploadCounter,
            setInProgressUploads,
            setFinishedUploads,
        } = this.progressUpdater;
        setUploadCounter({
            finished: this.filesUploaded,
            total: this.totalFileCount,
        });
        let percentComplete =
            this.perFileProgress *
            (this.finishedUploads.size || this.filesUploaded);
        if (this.inProgressUploads) {
            // eslint-disable-next-line @typescript-eslint/no-unused-vars
            for (const [_, progress] of this.inProgressUploads) {
                // filter  negative indicator values during percentComplete calculation
                if (progress < 0) {
                    continue;
                }
                percentComplete += (this.perFileProgress * progress) / 100;
            }
        }

        setPercentComplete(percentComplete);
        setInProgressUploads(
            convertInProgressUploadsToList(this.inProgressUploads)
        );
        setFinishedUploads(
            segregatedFinishedUploadsToList(this.finishedUploads)
        );
    }

    trackUploadProgress(
        fileLocalID: number,
        percentPerPart = RANDOM_PERCENTAGE_PROGRESS_FOR_PUT(),
        index = 0
    ) {
        const cancel: { exec: Canceler } = { exec: () => {} };
<<<<<<< HEAD
=======
        const cancelTimedOutRequest = () =>
            cancel.exec(CustomError.REQUEST_TIMEOUT);

        const cancelCancelledUploadRequest = () =>
            cancel.exec(CustomError.UPLOAD_CANCELLED);

>>>>>>> e444177d
        let timeout = null;
        const resetTimeout = () => {
            if (timeout) {
                clearTimeout(timeout);
            }
<<<<<<< HEAD
            timeout = setTimeout(
                () => cancel.exec(CustomError.REQUEST_TIMEOUT),
                30 * 1000
            );
        };
        const cancelIfUploadPaused = () => {
            if (uploadCancelService.isUploadCancelationRequested()) {
                cancel.exec(CustomError.UPLOAD_CANCELLED);
            }
=======
            timeout = setTimeout(cancelTimedOutRequest, REQUEST_TIMEOUT_TIME);
>>>>>>> e444177d
        };
        return {
            cancel,
            onUploadProgress: (event) => {
                this.inProgressUploads.set(
                    fileLocalID,
                    Math.min(
                        Math.round(
                            percentPerPart * index +
                                (percentPerPart * event.loaded) / event.total
                        ),
                        98
                    )
                );
                this.updateProgressBarUI();
                if (event.loaded === event.total) {
                    clearTimeout(timeout);
                } else {
                    resetTimeout();
                }
<<<<<<< HEAD
                cancelIfUploadPaused();
=======
                if (uploadCancelService.isUploadCancelationRequested()) {
                    cancelCancelledUploadRequest();
                }
>>>>>>> e444177d
            },
        };
    }
}

export default new UIService();

function convertInProgressUploadsToList(inProgressUploads) {
    return [...inProgressUploads.entries()].map(
        ([localFileID, progress]) =>
            ({
                localFileID,
                progress,
            } as InProgressUpload)
    );
}

function segregatedFinishedUploadsToList(finishedUploads: FinishedUploads) {
    const segregatedFinishedUploads = new Map() as SegregatedFinishedUploads;
    for (const [localID, result] of finishedUploads) {
        if (!segregatedFinishedUploads.has(result)) {
            segregatedFinishedUploads.set(result, []);
        }
        segregatedFinishedUploads.get(result).push(localID);
    }
    return segregatedFinishedUploads;
}<|MERGE_RESOLUTION|>--- conflicted
+++ resolved
@@ -11,10 +11,6 @@
     ProgressUpdater,
     SegregatedFinishedUploads,
 } from 'types/upload/ui';
-<<<<<<< HEAD
-=======
-import { Canceler } from 'axios';
->>>>>>> e444177d
 import { CustomError } from 'utils/error';
 import uploadCancelService from './uploadCancelService';
 
@@ -132,33 +128,18 @@
         index = 0
     ) {
         const cancel: { exec: Canceler } = { exec: () => {} };
-<<<<<<< HEAD
-=======
         const cancelTimedOutRequest = () =>
             cancel.exec(CustomError.REQUEST_TIMEOUT);
 
         const cancelCancelledUploadRequest = () =>
             cancel.exec(CustomError.UPLOAD_CANCELLED);
 
->>>>>>> e444177d
         let timeout = null;
         const resetTimeout = () => {
             if (timeout) {
                 clearTimeout(timeout);
             }
-<<<<<<< HEAD
-            timeout = setTimeout(
-                () => cancel.exec(CustomError.REQUEST_TIMEOUT),
-                30 * 1000
-            );
-        };
-        const cancelIfUploadPaused = () => {
-            if (uploadCancelService.isUploadCancelationRequested()) {
-                cancel.exec(CustomError.UPLOAD_CANCELLED);
-            }
-=======
             timeout = setTimeout(cancelTimedOutRequest, REQUEST_TIMEOUT_TIME);
->>>>>>> e444177d
         };
         return {
             cancel,
@@ -179,13 +160,9 @@
                 } else {
                     resetTimeout();
                 }
-<<<<<<< HEAD
-                cancelIfUploadPaused();
-=======
                 if (uploadCancelService.isUploadCancelationRequested()) {
                     cancelCancelledUploadRequest();
                 }
->>>>>>> e444177d
             },
         };
     }
