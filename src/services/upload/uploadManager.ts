import { getLocalFiles, setLocalFiles } from '../fileService';
import { SetFiles } from 'types/gallery';
import { getDedicatedCryptoWorker } from 'utils/crypto';
import {
    sortFilesIntoCollections,
    sortFiles,
    preservePhotoswipeProps,
    decryptFile,
} from 'utils/file';
import { logError } from 'utils/sentry';
import { getMetadataJSONMapKey, parseMetadataJSON } from './metadataService';
import {
    areFileWithCollectionsSame,
    segregateMetadataAndMediaFiles,
} from 'utils/upload';
import uploader from './uploader';
import UIService from './uiService';
import UploadService from './uploadService';
import { CustomError } from 'utils/error';
import { Collection } from 'types/collection';
import { EnteFile } from 'types/file';
import {
    ElectronFile,
    FileWithCollection,
    Metadata,
    MetadataAndFileTypeInfo,
    MetadataAndFileTypeInfoMap,
    ParsedMetadataJSON,
    ParsedMetadataJSONMap,
} from 'types/upload';
import {
    UPLOAD_RESULT,
    MAX_FILE_SIZE_SUPPORTED,
    UPLOAD_STAGES,
} from 'constants/upload';
import { ComlinkWorker } from 'utils/comlink';
import { FILE_TYPE } from 'constants/file';
import uiService from './uiService';
import { addLogLine, getFileNameSize } from 'utils/logging';
import isElectron from 'is-electron';
import ImportService from 'services/importService';
import { ProgressUpdater } from 'types/upload/ui';

const MAX_CONCURRENT_UPLOADS = 4;
const FILE_UPLOAD_COMPLETED = 100;

class UploadManager {
    private cryptoWorkers = new Array<ComlinkWorker>(MAX_CONCURRENT_UPLOADS);
    private parsedMetadataJSONMap: ParsedMetadataJSONMap;
    private metadataAndFileTypeInfoMap: MetadataAndFileTypeInfoMap;
    private filesToBeUploaded: FileWithCollection[];
    private remainingFiles: FileWithCollection[] = [];
    private failedFiles: FileWithCollection[];
    private existingFilesCollectionWise: Map<number, EnteFile[]>;
    private existingFiles: EnteFile[];
    private setFiles: SetFiles;
    private collections: Map<number, Collection>;
    public initUploader(progressUpdater: ProgressUpdater, setFiles: SetFiles) {
        UIService.init(progressUpdater);
        this.setFiles = setFiles;
    }

    private resetState() {
        this.filesToBeUploaded = [];
        this.remainingFiles = [];
        this.failedFiles = [];
        this.parsedMetadataJSONMap = new Map<string, ParsedMetadataJSON>();
        this.metadataAndFileTypeInfoMap = new Map<
            number,
            MetadataAndFileTypeInfo
        >();
    }

    private async init(collections: Collection[]) {
        this.resetState();
        this.existingFiles = await getLocalFiles();
        this.existingFilesCollectionWise = sortFilesIntoCollections(
            this.existingFiles
        );
        this.collections = new Map(
            collections.map((collection) => [collection.id, collection])
        );
    }

    public async queueFilesForUpload(
        fileWithCollectionToBeUploaded: FileWithCollection[],
        collections: Collection[]
    ) {
        try {
            await this.init(collections);
            addLogLine(
                `received ${fileWithCollectionToBeUploaded.length} files to upload`
            );
            const { metadataJSONFiles, mediaFiles } =
                segregateMetadataAndMediaFiles(fileWithCollectionToBeUploaded);
            addLogLine(`has ${metadataJSONFiles.length} metadata json files`);
            addLogLine(`has ${mediaFiles.length} media files`);
            if (metadataJSONFiles.length) {
                UIService.setUploadStage(
                    UPLOAD_STAGES.READING_GOOGLE_METADATA_FILES
                );
                await this.parseMetadataJSONFiles(metadataJSONFiles);
                UploadService.setParsedMetadataJSONMap(
                    this.parsedMetadataJSONMap
                );
            }
            if (mediaFiles.length) {
                UIService.setUploadStage(UPLOAD_STAGES.EXTRACTING_METADATA);
                await this.extractMetadataFromFiles(mediaFiles);
                UploadService.setMetadataAndFileTypeInfoMap(
                    this.metadataAndFileTypeInfoMap
                );

                UIService.setUploadStage(UPLOAD_STAGES.START);
                addLogLine(`clusterLivePhotoFiles called`);

                // filter out files whose metadata detection failed or those that have been skipped because the files are too large,
                // as they will be rejected during upload and are not valid upload files which we need to clustering
                const rejectedFileLocalIDs = new Set(
                    [...this.metadataAndFileTypeInfoMap.entries()].map(
                        ([localID, metadataAndFileTypeInfo]) => {
                            if (
                                !metadataAndFileTypeInfo.metadata ||
                                !metadataAndFileTypeInfo.fileTypeInfo
                            ) {
                                return localID;
                            }
                        }
                    )
                );
                const rejectedFiles = [];
                const filesWithMetadata = [];
                mediaFiles.forEach((m) => {
                    if (rejectedFileLocalIDs.has(m.localID)) {
                        rejectedFiles.push(m);
                    } else {
                        filesWithMetadata.push(m);
                    }
                });

                const analysedMediaFiles =
                    UploadService.clusterLivePhotoFiles(filesWithMetadata);

                const allFiles = [...rejectedFiles, ...analysedMediaFiles];

                uiService.setFilenames(
                    new Map<number, string>(
                        allFiles.map((mediaFile) => [
                            mediaFile.localID,
                            UploadService.getAssetName(mediaFile),
                        ])
                    )
                );

                UIService.setHasLivePhoto(
                    mediaFiles.length !== allFiles.length
                );
                addLogLine(
                    `got live photos: ${mediaFiles.length !== allFiles.length}`
                );

                await this.uploadMediaFiles(allFiles);
            }
            UIService.setUploadStage(UPLOAD_STAGES.FINISH);
            UIService.setPercentComplete(FILE_UPLOAD_COMPLETED);
        } catch (e) {
            logError(e, 'uploading failed with error');
            addLogLine(
                `uploading failed with error -> ${e.message}
                ${(e as Error).stack}`
            );
            throw e;
        } finally {
            for (let i = 0; i < MAX_CONCURRENT_UPLOADS; i++) {
                this.cryptoWorkers[i]?.worker.terminate();
            }
        }
    }

    private async parseMetadataJSONFiles(metadataFiles: FileWithCollection[]) {
        try {
            addLogLine(`parseMetadataJSONFiles function executed `);

            UIService.reset(metadataFiles.length);

            for (const { file, collectionID } of metadataFiles) {
                try {
                    addLogLine(
                        `parsing metadata json file ${getFileNameSize(file)}`
                    );

                    const parsedMetadataJSONWithTitle = await parseMetadataJSON(
                        file
                    );
                    if (parsedMetadataJSONWithTitle) {
                        const { title, parsedMetadataJSON } =
                            parsedMetadataJSONWithTitle;
                        this.parsedMetadataJSONMap.set(
                            getMetadataJSONMapKey(collectionID, title),
                            parsedMetadataJSON && { ...parsedMetadataJSON }
                        );
                        UIService.increaseFileUploaded();
                    }
                    addLogLine(
                        `successfully parsed metadata json file ${getFileNameSize(
                            file
                        )}`
                    );
                } catch (e) {
                    logError(e, 'parsing failed for a file');
                    addLogLine(
                        `failed to parse metadata json file ${getFileNameSize(
                            file
                        )} error: ${e.message}`
                    );
                }
            }
        } catch (e) {
            logError(e, 'error seeding MetadataMap');
            // silently ignore the error
        }
    }

    private async extractMetadataFromFiles(mediaFiles: FileWithCollection[]) {
        try {
            addLogLine(`extractMetadataFromFiles executed`);
            UIService.reset(mediaFiles.length);
            for (const { file, localID, collectionID } of mediaFiles) {
                let fileTypeInfo = null;
                let metadata = null;
                try {
                    addLogLine(
                        `metadata extraction started ${getFileNameSize(file)} `
                    );
                    const result = await this.extractFileTypeAndMetadata(
                        file,
                        collectionID
                    );
                    fileTypeInfo = result.fileTypeInfo;
                    metadata = result.metadata;
                    addLogLine(
                        `metadata extraction successful${getFileNameSize(
                            file
                        )} `
                    );
                } catch (e) {
<<<<<<< HEAD
                    logError(e, 'extractFileTypeAndMetadata failed');
                    logUploadInfo(
=======
                    logError(e, 'metadata extraction failed for a file');
                    addLogLine(
>>>>>>> 79748149
                        `metadata extraction failed ${getFileNameSize(
                            file
                        )} error: ${e.message}`
                    );
                }
                this.metadataAndFileTypeInfoMap.set(localID, {
                    fileTypeInfo: fileTypeInfo && { ...fileTypeInfo },
                    metadata: metadata && { ...metadata },
                });
                UIService.increaseFileUploaded();
            }
        } catch (e) {
            logError(e, 'error extracting metadata');
            throw e;
        }
    }

    private async extractFileTypeAndMetadata(
        file: File | ElectronFile,
        collectionID: number
    ) {
        if (file.size >= MAX_FILE_SIZE_SUPPORTED) {
            addLogLine(
                `${getFileNameSize(file)} rejected  because of large size`
            );

            return { fileTypeInfo: null, metadata: null };
        }
        const fileTypeInfo = await UploadService.getFileType(file);
        if (fileTypeInfo.fileType === FILE_TYPE.OTHERS) {
            addLogLine(
                `${getFileNameSize(
                    file
                )} rejected  because of unknown file format`
            );
            return { fileTypeInfo, metadata: null };
        }
<<<<<<< HEAD
        logUploadInfo(` extracting ${getFileNameSize(file)} metadata`);
        let metadata: Metadata;
        try {
            metadata = await UploadService.extractFileMetadata(
=======
        addLogLine(` extracting ${getFileNameSize(file)} metadata`);
        const metadata =
            (await UploadService.extractFileMetadata(
>>>>>>> 79748149
                file,
                collectionID,
                fileTypeInfo
            );
        } catch (e) {
            logError(e, 'failed to extract file metadata');
            return { fileTypeInfo, metadata: null };
        }
        return { fileTypeInfo, metadata };
    }

    private async uploadMediaFiles(mediaFiles: FileWithCollection[]) {
        addLogLine(`uploadMediaFiles called`);
        this.filesToBeUploaded.push(...mediaFiles);

        if (isElectron()) {
            this.remainingFiles.push(...mediaFiles);
        }

        UIService.reset(mediaFiles.length);

        await UploadService.setFileCount(mediaFiles.length);

        UIService.setUploadStage(UPLOAD_STAGES.UPLOADING);

        const uploadProcesses = [];
        for (
            let i = 0;
            i < MAX_CONCURRENT_UPLOADS && this.filesToBeUploaded.length > 0;
            i++
        ) {
            const cryptoWorker = getDedicatedCryptoWorker();
            if (!cryptoWorker) {
                throw Error(CustomError.FAILED_TO_LOAD_WEB_WORKER);
            }
            this.cryptoWorkers[i] = cryptoWorker;
            uploadProcesses.push(
                this.uploadNextFileInQueue(
                    await new this.cryptoWorkers[i].comlink()
                )
            );
        }
        await Promise.all(uploadProcesses);
    }

    private async uploadNextFileInQueue(worker: any) {
        while (this.filesToBeUploaded.length > 0) {
            let fileWithCollection = this.filesToBeUploaded.pop();
            const { collectionID } = fileWithCollection;
            const existingFilesInCollection =
                this.existingFilesCollectionWise.get(collectionID) ?? [];
            const collection = this.collections.get(collectionID);
            fileWithCollection = { ...fileWithCollection, collection };
            const { fileUploadResult, uploadedFile, skipDecryption } =
                await uploader(
                    worker,
                    existingFilesInCollection,
                    this.existingFiles,
                    fileWithCollection
                );
            const finalUploadResult = await this.postUploadTask(
                fileUploadResult,
                uploadedFile,
                skipDecryption,
                fileWithCollection
            );
            UIService.moveFileToResultList(
                fileWithCollection.localID,
                finalUploadResult
            );
            UploadService.reducePendingUploadCount();
        }
    }

    async postUploadTask(
        fileUploadResult: UPLOAD_RESULT,
        uploadedFile: EnteFile,
        skipDecryption: boolean,
        fileWithCollection: FileWithCollection
    ) {
        try {
            addLogLine(`uploadedFile ${JSON.stringify(uploadedFile)}`);

            if (
                (fileUploadResult === UPLOAD_RESULT.UPLOADED ||
                    fileUploadResult ===
                        UPLOAD_RESULT.UPLOADED_WITH_STATIC_THUMBNAIL) &&
                !skipDecryption
            ) {
                const decryptedFile = await decryptFile(
                    uploadedFile,
                    fileWithCollection.collection.key
                );
                this.existingFiles.push(decryptedFile);
                this.existingFiles = sortFiles(this.existingFiles);
                await setLocalFiles(this.existingFiles);
                this.setFiles(preservePhotoswipeProps(this.existingFiles));
                if (
                    !this.existingFilesCollectionWise.has(
                        decryptedFile.collectionID
                    )
                ) {
                    this.existingFilesCollectionWise.set(
                        decryptedFile.collectionID,
                        []
                    );
                }
                this.existingFilesCollectionWise
                    .get(decryptedFile.collectionID)
                    .push(decryptedFile);
            }
            if (
                fileUploadResult === UPLOAD_RESULT.FAILED ||
                fileUploadResult === UPLOAD_RESULT.BLOCKED
            ) {
                this.failedFiles.push(fileWithCollection);
            }

            if (isElectron()) {
                this.remainingFiles = this.remainingFiles.filter(
                    (file) =>
                        !areFileWithCollectionsSame(file, fileWithCollection)
                );
                ImportService.updatePendingUploads(this.remainingFiles);
            }
            return fileUploadResult;
        } catch (e) {
            logError(e, 'failed to do post file upload action');
            addLogLine(
                `failed to do post file upload action -> ${e.message}
                ${(e as Error).stack}`
            );
            return UPLOAD_RESULT.FAILED;
        }
    }

    async retryFailedFiles() {
        await this.queueFilesForUpload(this.failedFiles, [
            ...this.collections.values(),
        ]);
    }
}

export default new UploadManager();<|MERGE_RESOLUTION|>--- conflicted
+++ resolved
@@ -244,13 +244,8 @@
                         )} `
                     );
                 } catch (e) {
-<<<<<<< HEAD
                     logError(e, 'extractFileTypeAndMetadata failed');
-                    logUploadInfo(
-=======
-                    logError(e, 'metadata extraction failed for a file');
-                    addLogLine(
->>>>>>> 79748149
+                    addLogLine(
                         `metadata extraction failed ${getFileNameSize(
                             file
                         )} error: ${e.message}`
@@ -288,16 +283,10 @@
             );
             return { fileTypeInfo, metadata: null };
         }
-<<<<<<< HEAD
-        logUploadInfo(` extracting ${getFileNameSize(file)} metadata`);
+        addLogLine(` extracting ${getFileNameSize(file)} metadata`);
         let metadata: Metadata;
         try {
             metadata = await UploadService.extractFileMetadata(
-=======
-        addLogLine(` extracting ${getFileNameSize(file)} metadata`);
-        const metadata =
-            (await UploadService.extractFileMetadata(
->>>>>>> 79748149
                 file,
                 collectionID,
                 fileTypeInfo
