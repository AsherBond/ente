import { getLocalFiles, setLocalFiles } from '../fileService';
import { getLocalCollections } from '../collectionService';
import { SetFiles } from 'types/gallery';
import { getDedicatedCryptoWorker } from 'utils/crypto';
import {
    sortFilesIntoCollections,
    sortFiles,
    removeUnnecessaryFileProps,
} from 'utils/file';
import { logError } from 'utils/sentry';
<<<<<<< HEAD
import {
    getMetadataMapKey,
    ParsedMetaDataJSON,
    parseMetadataJSON,
} from './metadataService';
import { addKeysToFilesToBeUploaded, segregateFiles } from 'utils/upload';
import { ProgressUpdater } from 'components/pages/gallery/Upload';
=======
import { getMetadataMapKey, parseMetadataJSON } from './metadataService';
import { segregateFiles } from 'utils/upload';
>>>>>>> 652680a1
import uploader from './uploader';
import UIService from './uiService';
import UploadService from './uploadService';
import { CustomError } from 'utils/error';
import { Collection } from 'types/collection';
import { EnteFile } from 'types/file';
import {
    FileWithCollection,
    MetadataMap,
    ParsedMetadataJSON,
    ProgressUpdater,
} from 'types/upload';
import { UPLOAD_STAGES, FileUploadResults } from 'constants/upload';
import { ComlinkWorker } from 'utils/comlink';

const MAX_CONCURRENT_UPLOADS = 4;
const FILE_UPLOAD_COMPLETED = 100;

<<<<<<< HEAD
export enum FileUploadResults {
    FAILED = -1,
    SKIPPED = -2,
    UNSUPPORTED = -3,
    BLOCKED = -4,
    TOO_LARGE = -5,
    UPLOADED = 100,
}

export interface FileWithCollection {
    key?: string;
    isLivePhoto?: boolean;
    file?: globalThis.File;
    livePhotoAsset?: { image: globalThis.File; video: globalThis.File };
    collection?: Collection;
    collectionID?: number;
}

export enum UPLOAD_STAGES {
    START,
    READING_GOOGLE_METADATA_FILES,
    UPLOADING,
    FINISH,
}

export type MetadataMap = Map<string, ParsedMetaDataJSON>;

=======
>>>>>>> 652680a1
class UploadManager {
    private cryptoWorkers = new Array<ComlinkWorker>(MAX_CONCURRENT_UPLOADS);
    private metadataMap: MetadataMap;
    private filesToBeUploaded: FileWithCollection[];
    private failedFiles: FileWithCollection[];
    private existingFilesCollectionWise: Map<number, EnteFile[]>;
    private existingFiles: EnteFile[];
    private setFiles: SetFiles;
    private collections: Map<number, Collection>;
    public initUploader(progressUpdater: ProgressUpdater, setFiles: SetFiles) {
        UIService.init(progressUpdater);
        this.setFiles = setFiles;
    }

    private async init(newCollections?: Collection[]) {
        this.filesToBeUploaded = [];
        this.failedFiles = [];
        this.metadataMap = new Map<string, ParsedMetadataJSON>();
        this.existingFiles = await getLocalFiles();
        this.existingFilesCollectionWise = sortFilesIntoCollections(
            this.existingFiles
        );
        const collections = await getLocalCollections();
        if (newCollections) {
            collections.push(...newCollections);
        }
        this.collections = new Map(
            collections.map((collection) => [collection.id, collection])
        );
    }

    public async queueFilesForUpload(
        fileWithCollectionToBeUploaded: FileWithCollection[],
        newCreatedCollections?: Collection[]
    ) {
        try {
            await this.init(newCreatedCollections);
            const { metadataFiles, mediaFiles } = segregateFiles(
                fileWithCollectionToBeUploaded
            );
            if (metadataFiles.length) {
                UIService.setUploadStage(
                    UPLOAD_STAGES.READING_GOOGLE_METADATA_FILES
                );
                await this.seedMetadataMap(metadataFiles);
            }
            if (
                mediaFiles?.normalFiles.length +
                mediaFiles?.livePhotoFiles.length
            ) {
                UIService.setUploadStage(UPLOAD_STAGES.START);
                await this.uploadMediaFiles([
                    ...mediaFiles.normalFiles,
                    ...mediaFiles.livePhotoFiles,
                ]);
            }
            UIService.setUploadStage(UPLOAD_STAGES.FINISH);
            UIService.setPercentComplete(FILE_UPLOAD_COMPLETED);
        } catch (e) {
            logError(e, 'uploading failed with error');
            throw e;
        } finally {
            for (let i = 0; i < MAX_CONCURRENT_UPLOADS; i++) {
                this.cryptoWorkers[i]?.worker.terminate();
            }
        }
    }

    private async seedMetadataMap(metadataFiles: FileWithCollection[]) {
        try {
            UIService.reset(metadataFiles.length);
            const reader = new FileReader();
            for (const fileWithCollection of metadataFiles) {
                const parsedMetadataJSONWithTitle = await parseMetadataJSON(
                    reader,
                    fileWithCollection.file
                );
                if (parsedMetadataJSONWithTitle) {
                    const { title, parsedMetadataJSON } =
                        parsedMetadataJSONWithTitle;
                    this.metadataMap.set(
                        getMetadataMapKey(
                            fileWithCollection.collectionID,
                            title
                        ),
                        { ...parsedMetadataJSON }
                    );
                    UIService.increaseFileUploaded();
                }
            }
        } catch (e) {
            logError(e, 'error seeding MetadataMap');
            // silently ignore the error
        }
    }

    private async uploadMediaFiles(mediaFiles: FileWithCollection[]) {
        this.filesToBeUploaded.push(...addKeysToFilesToBeUploaded(mediaFiles));
        UIService.reset(mediaFiles.length);

        await UploadService.init(mediaFiles.length, this.metadataMap);

        UIService.setUploadStage(UPLOAD_STAGES.UPLOADING);

        const uploadProcesses = [];
        for (
            let i = 0;
            i < MAX_CONCURRENT_UPLOADS && this.filesToBeUploaded.length > 0;
            i++
        ) {
            const cryptoWorker = getDedicatedCryptoWorker();
            if (!cryptoWorker) {
                throw Error(CustomError.FAILED_TO_LOAD_WEB_WORKER);
            }
            this.cryptoWorkers[i] = cryptoWorker;
            uploadProcesses.push(
                this.uploadNextFileInQueue(
                    await new this.cryptoWorkers[i].comlink(),
                    new FileReader()
                )
            );
        }
        await Promise.all(uploadProcesses);
    }

    private async uploadNextFileInQueue(worker: any, reader: FileReader) {
        while (this.filesToBeUploaded.length > 0) {
            const fileWithCollection = this.filesToBeUploaded.pop();
            const existingFilesInCollection =
                this.existingFilesCollectionWise.get(
                    fileWithCollection.collectionID
                ) ?? [];
            const collection = this.collections.get(
                fileWithCollection.collectionID
            );
            fileWithCollection.collection = collection;
            const { fileUploadResult, file } = await uploader(
                worker,
                reader,
                existingFilesInCollection,
                fileWithCollection
            );

            if (fileUploadResult === FileUploadResults.UPLOADED) {
                this.existingFiles.push(file);
                this.existingFiles = sortFiles(this.existingFiles);
                await setLocalFiles(
                    removeUnnecessaryFileProps(this.existingFiles)
                );
                this.setFiles(this.existingFiles);
                if (!this.existingFilesCollectionWise.has(file.collectionID)) {
                    this.existingFilesCollectionWise.set(file.collectionID, []);
                }
                this.existingFilesCollectionWise
                    .get(file.collectionID)
                    .push(file);
            }
            if (
                fileUploadResult === FileUploadResults.BLOCKED ||
                fileUploadResult === FileUploadResults.FAILED
            ) {
                this.failedFiles.push(fileWithCollection);
            }

<<<<<<< HEAD
            UIService.moveFileToResultList(fileWithCollection.key);
=======
            UIService.moveFileToResultList(
                fileWithCollection.file.name,
                fileUploadResult
            );
            UploadService.reducePendingUploadCount();
>>>>>>> 652680a1
        }
    }

    async retryFailedFiles() {
        await this.queueFilesForUpload(this.failedFiles);
    }
}

export default new UploadManager();<|MERGE_RESOLUTION|>--- conflicted
+++ resolved
@@ -8,18 +8,8 @@
     removeUnnecessaryFileProps,
 } from 'utils/file';
 import { logError } from 'utils/sentry';
-<<<<<<< HEAD
-import {
-    getMetadataMapKey,
-    ParsedMetaDataJSON,
-    parseMetadataJSON,
-} from './metadataService';
+import { getMetadataMapKey, parseMetadataJSON } from './metadataService';
 import { addKeysToFilesToBeUploaded, segregateFiles } from 'utils/upload';
-import { ProgressUpdater } from 'components/pages/gallery/Upload';
-=======
-import { getMetadataMapKey, parseMetadataJSON } from './metadataService';
-import { segregateFiles } from 'utils/upload';
->>>>>>> 652680a1
 import uploader from './uploader';
 import UIService from './uiService';
 import UploadService from './uploadService';
@@ -38,36 +28,6 @@
 const MAX_CONCURRENT_UPLOADS = 4;
 const FILE_UPLOAD_COMPLETED = 100;
 
-<<<<<<< HEAD
-export enum FileUploadResults {
-    FAILED = -1,
-    SKIPPED = -2,
-    UNSUPPORTED = -3,
-    BLOCKED = -4,
-    TOO_LARGE = -5,
-    UPLOADED = 100,
-}
-
-export interface FileWithCollection {
-    key?: string;
-    isLivePhoto?: boolean;
-    file?: globalThis.File;
-    livePhotoAsset?: { image: globalThis.File; video: globalThis.File };
-    collection?: Collection;
-    collectionID?: number;
-}
-
-export enum UPLOAD_STAGES {
-    START,
-    READING_GOOGLE_METADATA_FILES,
-    UPLOADING,
-    FINISH,
-}
-
-export type MetadataMap = Map<string, ParsedMetaDataJSON>;
-
-=======
->>>>>>> 652680a1
 class UploadManager {
     private cryptoWorkers = new Array<ComlinkWorker>(MAX_CONCURRENT_UPLOADS);
     private metadataMap: MetadataMap;
@@ -232,15 +192,11 @@
                 this.failedFiles.push(fileWithCollection);
             }
 
-<<<<<<< HEAD
-            UIService.moveFileToResultList(fileWithCollection.key);
-=======
             UIService.moveFileToResultList(
-                fileWithCollection.file.name,
+                fileWithCollection.key,
                 fileUploadResult
             );
             UploadService.reducePendingUploadCount();
->>>>>>> 652680a1
         }
     }
 
