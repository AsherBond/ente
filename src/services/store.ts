--- conflicted
+++ resolved
@@ -1,9 +1,10 @@
 import Store, { Schema } from 'electron-store';
-<<<<<<< HEAD
-import { KeysStoreType, UploadStoreType, WatchStoreType } from '../types';
-=======
-import { KeysStoreType, SafeStorageStoreType, UploadStoreType } from '../types';
->>>>>>> ff37e842
+import {
+    KeysStoreType,
+    UploadStoreType,
+    SafeStorageStoreType,
+    WatchStoreType,
+} from '../types';
 
 export const uploadStoreSchema: Schema<UploadStoreType> = {
     filePaths: {
@@ -44,7 +45,6 @@
     schema: keysStoreSchema,
 });
 
-<<<<<<< HEAD
 export const watchStoreSchema: Schema<WatchStoreType> = {
     mappings: {
         type: 'array',
@@ -82,7 +82,8 @@
 export const watchStore = new Store({
     name: 'watch-status',
     schema: watchStoreSchema,
-=======
+});
+
 export const safeStorageSchema: Schema<SafeStorageStoreType> = {
     encryptionKey: {
         type: 'string',
@@ -92,5 +93,4 @@
 export const safeStorageStore = new Store({
     name: 'safeStorage',
     schema: safeStorageSchema,
->>>>>>> ff37e842
 });