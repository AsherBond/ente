--- conflicted
+++ resolved
@@ -101,13 +101,8 @@
             : `${file.id}`;
         try {
             const getFilePromise = async (convert: boolean) => {
-<<<<<<< HEAD
                 const fileStream = await this.downloadFile(file, tokenOverride);
-                let fileBlob = await new Response(fileStream).blob();
-=======
-                const fileStream = await this.downloadFile(file);
                 const fileBlob = await new Response(fileStream).blob();
->>>>>>> ca98fbbd
                 if (convert) {
                     const convertedBlobs = await convertForPreview(
                         file,
