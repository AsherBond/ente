--- conflicted
+++ resolved
@@ -1,5 +1,8 @@
 import { getEndpoint } from 'utils/common/apiUtil';
+import HTTPService from './HTTPService';
 import EXIF from 'exif-js';
+import { File, fileAttribute } from './fileService';
+import { Collection } from './collectionService';
 import { FILE_TYPE } from 'pages/gallery';
 import { checkConnectivity, WaitFor2Seconds } from 'utils/common';
 import {
@@ -15,10 +18,6 @@
     convertHEIC2JPEG,
     sortFilesIntoCollections,
 } from 'utils/file';
-import { Collection } from './collectionService';
-import { File, fileAttribute } from './fileService';
-import HTTPService from './HTTPService';
-
 const ENDPOINT = getEndpoint();
 
 const THUMBNAIL_HEIGHT = 720;
@@ -126,29 +125,17 @@
 
 class UploadService {
     private cryptoWorkers = new Array<ComlinkWorker>(MAX_CONCURRENT_UPLOADS);
-
     private uploadURLs: UploadURL[] = [];
-
     private uploadURLFetchInProgress: Promise<any> = null;
-
     private perFileProgress: number;
-
     private filesCompleted: number;
-
     private totalFileCount: number;
-
     private fileProgress: Map<string, number>;
-
     private metadataMap: Map<string, Object>;
-
     private filesToBeUploaded: FileWithCollection[];
-
     private progressBarProps;
-
     private uploadErrors: Error[];
-
     private existingFilesCollectionWise: Map<number, File[]>;
-
     public async uploadFiles(
         filesWithCollectionToUpload: FileWithCollection[],
         existingFiles: File[],
@@ -163,13 +150,14 @@
             this.uploadErrors = [];
             this.metadataMap = new Map<string, object>();
             this.progressBarProps = progressBarProps;
-            this.existingFilesCollectionWise = sortFilesIntoCollections(existingFiles);
+            this.existingFilesCollectionWise =
+                sortFilesIntoCollections(existingFiles);
             this.updateProgressBarUI();
 
             const metadataFiles: globalThis.File[] = [];
             const actualFiles: FileWithCollection[] = [];
             filesWithCollectionToUpload.forEach((fileWithCollection) => {
-                const { file } = fileWithCollection;
+                const file = fileWithCollection.file;
                 if (file?.name.substr(0, 1) === '.') {
                     // ignore files with name starting with . (hidden files)
                     return;
@@ -261,7 +249,8 @@
                 this.fileProgress.delete(rawFile.name);
                 return;
             }
-            let { file: encryptedFile, fileKey: encryptedKey }: EncryptedFile = await this.encryptFile(worker, file, collection.key);
+            let { file: encryptedFile, fileKey: encryptedKey }: EncryptedFile =
+                await this.encryptFile(worker, file, collection.key);
             let backupedFile: BackupedFile = await this.uploadToBucket(
                 encryptedFile,
             );
@@ -300,7 +289,8 @@
     }
 
     private updateProgressBarUI() {
-        const { setPercentComplete, setFileCounter, setFileProgress } = this.progressBarProps;
+        const { setPercentComplete, setFileCounter, setFileProgress } =
+            this.progressBarProps;
         setFileCounter({
             finished: this.filesCompleted,
             total: this.totalFileCount,
@@ -324,7 +314,8 @@
         newFile: FileInMemory,
         collection: Collection,
     ): boolean {
-        const collectionFiles = this.existingFilesCollectionWise.get(collection.id) ?? [];
+        const collectionFiles =
+            this.existingFilesCollectionWise.get(collection.id) ?? [];
         for (const existingFile of collectionFiles) {
             if (this.areFilesSame(existingFile.metadata, newFile.metadata)) {
                 return true;
@@ -332,7 +323,6 @@
         }
         return false;
     }
-
     private areFilesSame(
         existingFile: MetadataObject,
         newFile: MetadataObject,
@@ -344,8 +334,9 @@
             existingFile.title === newFile.title
         ) {
             return true;
-        }
-        return false;
+        } else {
+            return false;
+        }
     }
 
     private async readFile(reader: FileReader, receivedFile: globalThis.File) {
@@ -386,36 +377,25 @@
                     -1 * EDITED_FILE_SUFFIX.length,
                 );
             }
-            const metadata = {
-                title: receivedFile.name,
-                creationTime:
+            const metadata = Object.assign(
+                {
+                    title: receivedFile.name,
+                    creationTime:
                         creationTime || receivedFile.lastModified * 1000,
-<<<<<<< HEAD
-                modificationTime: receivedFile.lastModified * 1000,
-                latitude: location?.latitude,
-                longitude: location?.latitude,
-                fileType,
-                ...this.metadataMap.get(receivedFileOriginalName),
-            };
-            const filedata = receivedFile.size > MIN_STREAM_FILE_SIZE ?
-                this.getFileStream(reader, receivedFile) :
-                await this.getUint8ArrayView(reader, receivedFile);
-=======
                     modificationTime: receivedFile.lastModified * 1000,
                     latitude: location?.latitude,
                     longitude: location?.latitude,
                     fileType,
                 },
-                this.metadataMap.get(receivedFileOriginalName)
+                this.metadataMap.get(receivedFileOriginalName),
             );
             if (hasStaticThumbnail) {
-                metadata["hasStaticThumbnail"] = hasStaticThumbnail
+                metadata['hasStaticThumbnail'] = hasStaticThumbnail;
             }
             const filedata =
-                receivedFile.size > MIN_STREAM_FILE_SIZE
-                    ? this.getFileStream(reader, receivedFile)
-                    : await this.getUint8ArrayView(reader, receivedFile);
->>>>>>> 68976573
+                receivedFile.size > MIN_STREAM_FILE_SIZE ?
+                    this.getFileStream(reader, receivedFile) :
+                    await this.getUint8ArrayView(reader, receivedFile);
 
             return {
                 filedata,
@@ -434,12 +414,15 @@
         encryptionKey: string,
     ): Promise<EncryptedFile> {
         try {
-            const { key: fileKey, file: encryptedFiledata }: EncryptionResult = isDataStream(file.filedata) ?
-                await this.encryptFileStream(worker, file.filedata) :
-                await worker.encryptFile(file.filedata);
-
-            const { file: encryptedThumbnail }: EncryptionResult = await worker.encryptThumbnail(file.thumbnail, fileKey);
-            const { file: encryptedMetadata }: EncryptionResult = await worker.encryptMetadata(file.metadata, fileKey);
+            const { key: fileKey, file: encryptedFiledata }: EncryptionResult =
+                isDataStream(file.filedata) ?
+                    await this.encryptFileStream(worker, file.filedata) :
+                    await worker.encryptFile(file.filedata);
+
+            const { file: encryptedThumbnail }: EncryptionResult =
+                await worker.encryptThumbnail(file.thumbnail, fileKey);
+            const { file: encryptedMetadata }: EncryptionResult =
+                await worker.encryptMetadata(file.metadata, fileKey);
 
             const encryptedKey: B64EncryptionResult = await worker.encryptToB64(
                 fileKey,
@@ -465,7 +448,8 @@
     private async encryptFileStream(worker, fileData: DataStream) {
         const { stream, chunkCount } = fileData;
         const fileStreamReader = stream.getReader();
-        const { key, decryptionHeader, pushState } = await worker.initChunkEncryption();
+        const { key, decryptionHeader, pushState } =
+            await worker.initChunkEncryption();
         const ref = { pullCount: 1 };
         const encryptedFileStream = new ReadableStream({
             async pull(controller) {
@@ -582,12 +566,13 @@
             const metadataJSON: object = await new Promise(
                 (resolve, reject) => {
                     const reader = new FileReader();
-                    reader.onabort = () => reject(new Error('file reading was aborted'));
-                    reader.onerror = () => reject(new Error('file reading has failed'));
+                    reader.onabort = () => reject(Error('file reading was aborted'));
+                    reader.onerror = () => reject(Error('file reading has failed'));
                     reader.onload = () => {
-                        const result = typeof reader.result !== 'string' ?
-                            new TextDecoder().decode(reader.result) :
-                            reader.result;
+                        const result =
+                            typeof reader.result !== 'string' ?
+                                new TextDecoder().decode(reader.result) :
+                                reader.result;
                         resolve(JSON.parse(result));
                     };
                     reader.readAsText(receivedFile);
@@ -600,33 +585,35 @@
             }
             if (
                 metadataJSON['photoTakenTime'] &&
-                metadataJSON['photoTakenTime'].timestamp
+                metadataJSON['photoTakenTime']['timestamp']
             ) {
-                metaDataObject['creationTime'] = metadataJSON['photoTakenTime'].timestamp * 1000000;
+                metaDataObject['creationTime'] =
+                    metadataJSON['photoTakenTime']['timestamp'] * 1000000;
             }
             if (
                 metadataJSON['modificationTime'] &&
-                metadataJSON['modificationTime'].timestamp
+                metadataJSON['modificationTime']['timestamp']
             ) {
-                metaDataObject['modificationTime'] = metadataJSON['modificationTime'].timestamp * 1000000;
+                metaDataObject['modificationTime'] =
+                    metadataJSON['modificationTime']['timestamp'] * 1000000;
             }
             let locationData = null;
             if (
                 metadataJSON['geoData'] &&
-                (metadataJSON['geoData'].latitude !== 0.0 ||
-                    metadataJSON['geoData'].longitude !== 0.0)
+                (metadataJSON['geoData']['latitude'] !== 0.0 ||
+                    metadataJSON['geoData']['longitude'] !== 0.0)
             ) {
                 locationData = metadataJSON['geoData'];
             } else if (
                 metadataJSON['geoDataExif'] &&
-                (metadataJSON['geoDataExif'].latitude !== 0.0 ||
-                    metadataJSON['geoDataExif'].longitude !== 0.0)
+                (metadataJSON['geoDataExif']['latitude'] !== 0.0 ||
+                    metadataJSON['geoDataExif']['longitude'] !== 0.0)
             ) {
                 locationData = metadataJSON['geoDataExif'];
             }
             if (locationData !== null) {
-                metaDataObject['latitude'] = locationData.latitude;
-                metaDataObject['longitude'] = locationData.longitude;
+                metaDataObject['latitude'] = locationData['latitude'];
+                metaDataObject['longitude'] = locationData['longitude'];
             }
             this.metadataMap.set(metadataJSON['title'], metaDataObject);
         } catch (e) {
@@ -634,102 +621,15 @@
             // ignore
         }
     }
-
     private async generateThumbnail(
         reader: FileReader,
-<<<<<<< HEAD
         file: globalThis.File,
-    ): Promise<Uint8Array> {
-        try {
+    ): Promise<{ thumbnail: Uint8Array, hasStaticThumbnail: boolean }> {
+        try {
+            let hasStaticThumbnail = false;
             const canvas = document.createElement('canvas');
             // eslint-disable-next-line camelcase
             const canvas_CTX = canvas.getContext('2d');
-            let imageURL = null;
-            if (file.type.match(TYPE_IMAGE) || fileIsHEIC(file.name)) {
-                if (fileIsHEIC(file.name)) {
-                    file = new globalThis.File(
-                        [await convertHEIC2JPEG(file)],
-                        null,
-                        null,
-                    );
-                }
-                let image = new Image();
-                imageURL = URL.createObjectURL(file);
-                image.setAttribute('src', imageURL);
-                await new Promise((resolve, reject) => {
-                    image.onload = () => {
-                        try {
-                            const thumbnailWidth = (image.width * THUMBNAIL_HEIGHT) / image.height;
-                            canvas.width = thumbnailWidth;
-                            canvas.height = THUMBNAIL_HEIGHT;
-                            canvas_CTX.drawImage(
-                                image,
-                                0,
-                                0,
-                                thumbnailWidth,
-                                THUMBNAIL_HEIGHT,
-                            );
-                            image = undefined;
-                            resolve(null);
-                        } catch (e) {
-                            console.error(e);
-                            reject(new Error(`${THUMBNAIL_GENERATION_FAILED} err: ${e}`));
-                        }
-                    };
-                    setTimeout(
-                        () => reject(
-                            new Error(`${THUMBNAIL_GENERATION_FAILED} err:wait time exceeded`),
-                        ),
-                        WAIT_TIME_THUMBNAIL_GENERATION,
-                    );
-                });
-            } else {
-                await new Promise((resolve, reject) => {
-                    let video = document.createElement('video');
-                    imageURL = URL.createObjectURL(file);
-                    video.addEventListener('timeupdate', () => {
-                        try {
-                            const thumbnailWidth = (video.videoWidth * THUMBNAIL_HEIGHT) /
-                                video.videoHeight;
-                            canvas.width = thumbnailWidth;
-                            canvas.height = THUMBNAIL_HEIGHT;
-                            canvas_CTX.drawImage(
-                                video,
-                                0,
-                                0,
-                                thumbnailWidth,
-                                THUMBNAIL_HEIGHT,
-                            );
-                            video = null;
-                            resolve(null);
-                        } catch (e) {
-                            console.error(e);
-                            reject(new Error(`${THUMBNAIL_GENERATION_FAILED} err: ${e}`));
-                        }
-                    });
-                    video.preload = 'metadata';
-                    video.src = imageURL;
-                    video.currentTime = 3;
-                    setTimeout(
-                        () => reject(
-                            new Error(`${THUMBNAIL_GENERATION_FAILED} err:
-                                wait time exceeded`),
-                        ),
-                        WAIT_TIME_THUMBNAIL_GENERATION,
-                    );
-                });
-            }
-            URL.revokeObjectURL(imageURL);
-            let thumbnailBlob = null;
-            let attempts = 0;
-            let quality = 1;
-=======
-        file: globalThis.File
-    ): Promise<{ thumbnail: Uint8Array, hasStaticThumbnail: boolean }> {
-        try {
-            let hasStaticThumbnail = false
-            let canvas = document.createElement('canvas');
-            let canvas_CTX = canvas.getContext('2d');
             let imageURL = null;
             let timeout = null;
             try {
@@ -738,7 +638,7 @@
                         file = new globalThis.File(
                             [await convertHEIC2JPEG(file)],
                             null,
-                            null
+                            null,
                         );
                     }
                     let image = new Image();
@@ -756,30 +656,30 @@
                                     0,
                                     0,
                                     thumbnailWidth,
-                                    THUMBNAIL_HEIGHT
+                                    THUMBNAIL_HEIGHT,
                                 );
                                 image = undefined;
                                 clearTimeout(timeout);
                                 resolve(null);
                             } catch (e) {
                                 console.error(e);
-                                reject(`${THUMBNAIL_GENERATION_FAILED} err: ${e}`);
+                                reject(Error(`${THUMBNAIL_GENERATION_FAILED} err: ${e}`));
                             }
                         };
                         timeout = setTimeout(
                             () =>
                                 reject(
-                                    `${THUMBNAIL_GENERATION_FAILED} err:
-                                    wait time exceeded`
+                                    Error(`${THUMBNAIL_GENERATION_FAILED} err:
+                                    wait time exceeded`),
                                 ),
-                            WAIT_TIME_THUMBNAIL_GENERATION
+                            WAIT_TIME_THUMBNAIL_GENERATION,
                         );
                     });
                 } else {
-                    await new Promise(async (resolve, reject) => {
+                    await new Promise((resolve, reject) => {
                         let video = document.createElement('video');
                         imageURL = URL.createObjectURL(file);
-                        video.addEventListener('timeupdate', function () {
+                        video.addEventListener('timeupdate', function() {
                             try {
                                 const thumbnailWidth =
                                     (video.videoWidth * THUMBNAIL_HEIGHT) /
@@ -791,13 +691,13 @@
                                     0,
                                     0,
                                     thumbnailWidth,
-                                    THUMBNAIL_HEIGHT
+                                    THUMBNAIL_HEIGHT,
                                 );
                                 video = null;
                                 resolve(null);
                             } catch (e) {
                                 console.error(e);
-                                reject(`${THUMBNAIL_GENERATION_FAILED} err: ${e}`);
+                                reject(Error(`${THUMBNAIL_GENERATION_FAILED} err: ${e}`));
                             }
                         });
                         video.preload = 'metadata';
@@ -806,31 +706,29 @@
                         setTimeout(
                             () =>
                                 reject(
-                                    `${THUMBNAIL_GENERATION_FAILED} err:
-                                wait time exceeded`
+                                    Error(`${THUMBNAIL_GENERATION_FAILED} err:
+                                wait time exceeded`),
                                 ),
-                            WAIT_TIME_THUMBNAIL_GENERATION
+                            WAIT_TIME_THUMBNAIL_GENERATION,
                         );
                     });
                 }
                 URL.revokeObjectURL(imageURL);
-            }
-            catch (e) {
+            } catch (e) {
                 console.error(e);
-                //ignore and set staticThumbnail
+                // ignore and set staticThumbnail
                 hasStaticThumbnail = true;
             }
-            let thumbnailBlob = null,
-                attempts = 0,
-                quality = 1;
->>>>>>> 68976573
+            let thumbnailBlob = null;
+            let attempts = 0;
+            let quality = 1;
 
             do {
                 attempts++;
                 quality /= 2;
                 thumbnailBlob = await new Promise((resolve) => {
                     canvas.toBlob(
-                        (blob) => {
+                        function(blob) {
                             resolve(blob);
                         },
                         'image/jpeg',
@@ -867,7 +765,7 @@
                 offset += ENCRYPTION_CHUNK_SIZE;
             }
             return null;
-        }(file.size, self));
+        })(file.size, self);
         return {
             stream: new ReadableStream<Uint8Array>({
                 async pull(controller: ReadableStreamDefaultController) {
@@ -889,13 +787,14 @@
     ): Promise<Uint8Array> {
         try {
             return await new Promise((resolve, reject) => {
-                reader.onabort = () => reject(new Error('file reading was aborted'));
-                reader.onerror = () => reject(new Error('file reading has failed'));
+                reader.onabort = () => reject(Error('file reading was aborted'));
+                reader.onerror = () => reject(Error('file reading has failed'));
                 reader.onload = () => {
                     // Do whatever you want with the file contents
-                    const result = typeof reader.result === 'string' ?
-                        new TextEncoder().encode(reader.result) :
-                        new Uint8Array(reader.result);
+                    const result =
+                        typeof reader.result === 'string' ?
+                            new TextEncoder().encode(reader.result) :
+                            new Uint8Array(reader.result);
                     resolve(result);
                 };
                 reader.readAsArrayBuffer(file);
@@ -933,7 +832,7 @@
                 const response = await this.uploadURLFetchInProgress;
 
                 this.uploadURLFetchInProgress = null;
-                this.uploadURLs.push(...response.data.urls);
+                this.uploadURLs.push(...response.data['urls']);
             }
             return this.uploadURLFetchInProgress;
         } catch (e) {
@@ -958,7 +857,7 @@
                 { 'X-Auth-Token': token },
             );
 
-            return response.data.urls;
+            return response.data['urls'];
         } catch (e) {
             console.error('fetch multipart-upload-url failed ', e);
             throw e;
@@ -1004,7 +903,8 @@
         ] of multipartUploadURLs.partURLs.entries()) {
             const combinedChunks = [];
             for (let i = 0; i < CHUNKS_COMBINED_FOR_UPLOAD; i++) {
-                const { done, value: chunk } = await streamEncryptedFileReader.read();
+                const { done, value: chunk } =
+                    await streamEncryptedFileReader.read();
                 if (done) {
                     break;
                 }
@@ -1053,13 +953,8 @@
                         Math.min(
                             Math.round(
                                 percentPerPart * index +
-<<<<<<< HEAD
-                                    (percentPerPart * event.loaded) /
-                                        event.total,
-=======
                                 (percentPerPart * event.loaded) /
-                                event.total
->>>>>>> 68976573
+                                event.total,
                             ),
                             98,
                         ),
@@ -1068,7 +963,6 @@
             },
         };
     }
-
     private async getExifData(
         reader: FileReader,
         receivedFile: globalThis.File,
@@ -1097,7 +991,6 @@
             throw e;
         }
     }
-
     private getUNIXTime(exifData: any) {
         const dateString: string = exifData.DateTimeOriginal || exifData.DateTime;
         if (!dateString) {
@@ -1148,12 +1041,11 @@
         let dd = degrees + minutes / 60 + seconds / 3600;
 
         if (direction === SOUTH_DIRECTION || direction === WEST_DIRECTION) {
-            dd *= -1;
+            dd = dd * -1;
         }
 
         return dd;
     }
-
     private async retryPromise(promise: Promise<any>, retryCount: number = 2) {
         try {
             const resp = await promise;
