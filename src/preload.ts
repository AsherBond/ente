--- conflicted
+++ resolved
@@ -1,8 +1,4 @@
-<<<<<<< HEAD
-import { fixHotReloadNext12 } from './utils/next-serve';
-=======
 import { reloadWindow, sendNotification, showOnTray } from './api/system';
->>>>>>> 831047ec
 import {
     showUploadDirsDialog,
     showUploadFilesDialog,
@@ -12,7 +8,6 @@
     getElectronFilesFromGoogleZip,
     setToUploadCollection,
 } from './api/upload';
-<<<<<<< HEAD
 import {
     getAllFilesFromDir,
     getWatchMappings,
@@ -21,11 +16,9 @@
     addWatchMapping,
     removeWatchMapping,
 } from './api/watch';
-=======
 import { getEncryptionKey, setEncryptionKey } from './api/safeStorage';
 import { clearElectronStore } from './api/electronStore';
 import { openDiskCache, deleteDiskCache } from './api/cache';
->>>>>>> 831047ec
 import {
     checkExistsAndCreateCollectionDir,
     checkExistsAndRename,
@@ -39,17 +32,9 @@
     setExportRecord,
     exists,
 } from './api/export';
-<<<<<<< HEAD
-import { selectRootDirectory, clearElectronStore } from './api/common';
+import { selectRootDirectory } from './api/common';
 import { getElectronFile, doesFolderExists } from './services/fs';
-import { getEncryptionKey, setEncryptionKey } from './api/safeStorage';
-import { openDiskCache, deleteDiskCache } from './api/cache';
-import { sendNotification, showOnTray, reloadWindow } from './api/system';
-=======
-import { selectRootDirectory } from './api/common';
-import { getElectronFile } from './services/fs';
 import { fixHotReloadNext12 } from './utils/preload';
->>>>>>> 831047ec
 
 fixHotReloadNext12();
 
