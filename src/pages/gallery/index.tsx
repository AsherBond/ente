--- conflicted
+++ resolved
@@ -75,12 +75,9 @@
 import {
     COLLECTION_OPS_TYPE,
     isSharedCollection,
-<<<<<<< HEAD
     handleCollectionOps,
     getSelectedCollection,
-=======
     isFavoriteCollection,
->>>>>>> 571a3c73
 } from 'utils/collection';
 import { logError } from 'utils/sentry';
 
