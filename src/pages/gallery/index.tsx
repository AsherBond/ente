import DeleteBtn from 'components/DeleteBtn';
import EnteSpinner from 'components/EnteSpinner';
import FixCreationTime, {
    FixCreationTimeAttributes,
} from 'components/FixCreationTime';
import FullScreenDropZone from 'components/FullScreenDropZone';
import { LoadingOverlay } from 'components/LoadingOverlay';
<<<<<<< HEAD
import MessageDialog, { MessageAttributes } from 'components/MessageDialog';
import AlertBanner from 'components/pages/gallery/AlertBanner';
=======
import PhotoFrame from 'components/PhotoFrame';
import {
    changeFilesVisibility,
    downloadFiles,
    getNonTrashedUniqueUserFiles,
    getSelectedFiles,
    mergeMetadata,
    sortFiles,
    sortFilesIntoCollections,
} from 'utils/file';
import SearchBar from 'components/Search';
import SelectedFileOptions from 'components/pages/gallery/SelectedFileOptions';
import CollectionSelector, {
    CollectionSelectorAttributes,
} from 'components/pages/gallery/CollectionSelector';
>>>>>>> 7a74b5e9
import CollectionNamer, {
    CollectionNamerAttributes,
} from 'components/pages/gallery/CollectionNamer';
import Collections from 'components/pages/gallery/Collections';
import CollectionSelector, {
    CollectionSelectorAttributes,
} from 'components/pages/gallery/CollectionSelector';
import PlanSelector from 'components/pages/gallery/PlanSelector';
import SelectedFileOptions from 'components/pages/gallery/SelectedFileOptions';
import Upload from 'components/pages/gallery/Upload';
import UploadButton from 'components/pages/gallery/UploadButton';
import PhotoFrame from 'components/PhotoFrame';
import SearchBar from 'components/SearchBar';
import Sidebar from 'components/Sidebar';
import ToastNotification from 'components/ToastNotification';
import {
    ALL_SECTION,
    ARCHIVE_SECTION,
    CollectionType,
    TRASH_SECTION,
} from 'constants/collection';
import { VISIBILITY_STATE } from 'constants/file';
import { PAGES } from 'constants/pages';
import { useRouter } from 'next/router';
import { AppContext } from 'pages/_app';
import React, {
    createContext,
    useContext,
    useEffect,
    useRef,
    useState,
} from 'react';
import { useDropzone } from 'react-dropzone';
import LoadingBar from 'react-top-loading-bar';
import billingService from 'services/billingService';
import {
    createCollection,
    getCollectionsAndTheirLatestFile,
    getFavItemIds,
    getLocalCollections,
    getNonEmptyCollections,
    syncCollections,
} from 'services/collectionService';
import {
    deleteFromTrash,
    getLocalFiles,
    syncFiles,
    trashFiles,
    updateMagicMetadata,
} from 'services/fileService';
import {
    clearLocalTrash,
    emptyTrash,
    getLocalTrash,
    getTrashedFiles,
    syncTrash,
} from 'services/trashService';
import { isTokenValid, logoutUser } from 'services/userService';
import styled from 'styled-components';
import { Collection, CollectionAndItsLatestFile } from 'types/collection';
import { EnteFile } from 'types/file';
import {
    GalleryContextType,
    NotificationAttributes,
    Search,
    SelectedState,
} from 'types/gallery';
import { Trash } from 'types/trash';
import { ElectronFile } from 'types/upload';
import { checkSubscriptionPurchase } from 'utils/billing';
import {
    COLLECTION_OPS_TYPE,
    getSelectedCollection,
    handleCollectionOps,
    isFavoriteCollection,
    isSharedCollection,
} from 'utils/collection';
import { checkConnectivity } from 'utils/common';
import { CustomError, ServerErrorCodes } from 'utils/error';
import {
    changeFilesVisibility,
    downloadFiles,
    getNonTrashedUniqueUserFiles,
    getSelectedFiles,
    mergeMetadata,
    sortFiles,
    sortFilesIntoCollections,
} from 'utils/file';
import { logError } from 'utils/sentry';
import {
    isFirstLogin,
    justSignedUp,
    setIsFirstLogin,
    setJustSignedUp,
} from 'utils/storage';
import { clearKeys, getKey, SESSION_KEYS } from 'utils/storage/sessionStorage';
import constants from 'utils/strings/constants';

export const DeadCenter = styled.div`
    flex: 1;
    display: flex;
    justify-content: center;
    align-items: center;
    text-align: center;
    flex-direction: column;
`;
const AlertContainer = styled.div`
    background-color: #111;
    padding: 5px 0;
    font-size: 14px;
    text-align: center;
`;

const defaultGalleryContext: GalleryContextType = {
    thumbs: new Map(),
    files: new Map(),
    showPlanSelectorModal: () => null,
    closeMessageDialog: () => null,
    setActiveCollection: () => null,
    syncWithRemote: () => null,
    setDialogMessage: () => null,
    startLoading: () => null,
    finishLoading: () => null,
    setNotificationAttributes: () => null,
    setBlockingLoad: () => null,
};

export const GalleryContext = createContext<GalleryContextType>(
    defaultGalleryContext
);

export default function Gallery() {
    const router = useRouter();
    const [collections, setCollections] = useState<Collection[]>([]);
    const [collectionsAndTheirLatestFile, setCollectionsAndTheirLatestFile] =
        useState<CollectionAndItsLatestFile[]>([]);
    const [files, setFiles] = useState<EnteFile[]>(null);
    const [favItemIds, setFavItemIds] = useState<Set<number>>();
    const [bannerMessage, setBannerMessage] = useState<JSX.Element | string>(
        null
    );
    const [isFirstLoad, setIsFirstLoad] = useState(false);
    const [isFirstFetch, setIsFirstFetch] = useState(false);
    const [selected, setSelected] = useState<SelectedState>({
        count: 0,
        collectionID: 0,
    });
    const [dialogMessage, setDialogMessage] = useState<MessageAttributes>();
    const [messageDialogView, setMessageDialogView] = useState(false);
    const [planModalView, setPlanModalView] = useState(false);
    const [blockingLoad, setBlockingLoad] = useState(false);
    const [collectionSelectorAttributes, setCollectionSelectorAttributes] =
        useState<CollectionSelectorAttributes>(null);
    const [collectionSelectorView, setCollectionSelectorView] = useState(false);
    const [collectionNamerAttributes, setCollectionNamerAttributes] =
        useState<CollectionNamerAttributes>(null);
    const [collectionNamerView, setCollectionNamerView] = useState(false);
    const [search, setSearch] = useState<Search>({
        date: null,
        location: null,
        fileIndex: null,
    });
    const [uploadInProgress, setUploadInProgress] = useState(false);
    const {
        getRootProps,
        getInputProps,
        open: openFileUploader,
        acceptedFiles,
        fileRejections,
    } = useDropzone({
        noClick: true,
        noKeyboard: true,
        disabled: uploadInProgress,
    });

    const loadingBar = useRef(null);
    const [isInSearchMode, setIsInSearchMode] = useState(false);
    const [searchStats, setSearchStats] = useState(null);
    const isLoadingBarRunning = useRef(false);
    const syncInProgress = useRef(true);
    const resync = useRef(false);
    const [deleted, setDeleted] = useState<number[]>([]);
    const appContext = useContext(AppContext);
    const [collectionFilesCount, setCollectionFilesCount] =
        useState<Map<number, number>>();
    const [activeCollection, setActiveCollection] = useState<number>(undefined);
    const [trash, setTrash] = useState<Trash>([]);
    const [fixCreationTimeView, setFixCreationTimeView] = useState(false);
    const [fixCreationTimeAttributes, setFixCreationTimeAttributes] =
        useState<FixCreationTimeAttributes>(null);

    const [notificationAttributes, setNotificationAttributes] =
        useState<NotificationAttributes>(null);

    const showPlanSelectorModal = () => setPlanModalView(true);
    const closeMessageDialog = () => setMessageDialogView(false);

    const clearNotificationAttributes = () => setNotificationAttributes(null);

    const [electronFiles, setElectronFiles] = useState<ElectronFile[]>(null);
    const [showUploadTypeChoiceModal, setShowUploadTypeChoiceModal] =
        useState(false);

    useEffect(() => {
        const key = getKey(SESSION_KEYS.ENCRYPTION_KEY);
        if (!key) {
            appContext.setRedirectURL(router.asPath);
            router.push(PAGES.ROOT);
            return;
        }
        const main = async () => {
            setActiveCollection(ALL_SECTION);
            setIsFirstLoad(isFirstLogin());
            setIsFirstFetch(true);
            if (justSignedUp()) {
                setPlanModalView(true);
            }
            setIsFirstLogin(false);
            const files = mergeMetadata(await getLocalFiles());
            const collections = await getLocalCollections();
            const trash = await getLocalTrash();
            const trashedFile = getTrashedFiles(trash);
            setFiles(sortFiles([...files, ...trashedFile]));
            setCollections(collections);
            setTrash(trash);
            await setDerivativeState(collections, files);
            await syncWithRemote(true);
            setIsFirstLoad(false);
            setJustSignedUp(false);
            setIsFirstFetch(false);
        };
        main();
        appContext.showNavBar(true);
    }, []);

    useEffect(() => setMessageDialogView(true), [dialogMessage]);

    useEffect(
        () => collectionSelectorAttributes && setCollectionSelectorView(true),
        [collectionSelectorAttributes]
    );

    useEffect(
        () => collectionNamerAttributes && setCollectionNamerView(true),
        [collectionNamerAttributes]
    );
    useEffect(
        () => fixCreationTimeAttributes && setFixCreationTimeView(true),
        [fixCreationTimeAttributes]
    );

    useEffect(() => {
        if (typeof activeCollection === 'undefined') {
            return;
        }
        let collectionURL = '';
        if (activeCollection !== ALL_SECTION) {
            collectionURL += '?collection=';
            if (activeCollection === ARCHIVE_SECTION) {
                collectionURL += constants.ARCHIVE;
            } else if (activeCollection === TRASH_SECTION) {
                collectionURL += constants.TRASH;
            } else {
                collectionURL += activeCollection;
            }
        }
        const href = `/gallery${collectionURL}`;
        router.push(href, undefined, { shallow: true });
    }, [activeCollection]);

    useEffect(() => {
        const key = getKey(SESSION_KEYS.ENCRYPTION_KEY);
        if (router.isReady && key) {
            checkSubscriptionPurchase(
                setDialogMessage,
                router,
                setBlockingLoad
            );
        }
    }, [router.isReady]);

    const syncWithRemote = async (force = false, silent = false) => {
        if (syncInProgress.current && !force) {
            resync.current = true;
            return;
        }
        syncInProgress.current = true;
        try {
            checkConnectivity();
            if (!(await isTokenValid())) {
                throw new Error(ServerErrorCodes.SESSION_EXPIRED);
            }
            !silent && startLoading();
            await billingService.syncSubscription();
            const collections = await syncCollections();
            setCollections(collections);
            const files = await syncFiles(collections, setFiles);
            await setDerivativeState(collections, files);
            const trash = await syncTrash(collections, setFiles, files);
            setTrash(trash);
        } catch (e) {
            switch (e.message) {
                case ServerErrorCodes.SESSION_EXPIRED:
                    setBannerMessage(constants.SESSION_EXPIRED_MESSAGE);
                    setDialogMessage({
                        title: constants.SESSION_EXPIRED,
                        content: constants.SESSION_EXPIRED_MESSAGE,
                        staticBackdrop: true,
                        nonClosable: true,
                        proceed: {
                            text: constants.LOGIN,
                            action: logoutUser,
                            variant: 'success',
                        },
                    });
                    break;
                case CustomError.KEY_MISSING:
                    clearKeys();
                    router.push(PAGES.CREDENTIALS);
                    break;
            }
        } finally {
            !silent && finishLoading();
        }
        syncInProgress.current = false;
        if (resync.current) {
            resync.current = false;
            syncWithRemote();
        }
    };

    const setDerivativeState = async (
        collections: Collection[],
        files: EnteFile[]
    ) => {
        const favItemIds = await getFavItemIds(files);
        setFavItemIds(favItemIds);
        const nonEmptyCollections = getNonEmptyCollections(collections, files);
        setCollections(nonEmptyCollections);
        const collectionsAndTheirLatestFile = getCollectionsAndTheirLatestFile(
            nonEmptyCollections,
            files
        );
        setCollectionsAndTheirLatestFile(collectionsAndTheirLatestFile);
        const collectionWiseFiles = sortFilesIntoCollections(files);
        const collectionFilesCount = new Map<number, number>();
        for (const [id, files] of collectionWiseFiles) {
            collectionFilesCount.set(id, files.length);
        }
        setCollectionFilesCount(collectionFilesCount);
    };

    const clearSelection = function () {
        setSelected({ count: 0, collectionID: 0 });
    };

    const startLoading = () => {
        !isLoadingBarRunning.current && loadingBar.current?.continuousStart();
        isLoadingBarRunning.current = true;
    };
    const finishLoading = () => {
        isLoadingBarRunning.current && loadingBar.current?.complete();
        isLoadingBarRunning.current = false;
    };

    if (!files) {
        return <div />;
    }
    const collectionOpsHelper =
        (ops: COLLECTION_OPS_TYPE) => async (collection: Collection) => {
            startLoading();
            try {
                await handleCollectionOps(
                    ops,
                    setCollectionSelectorView,
                    selected,
                    files,
                    setActiveCollection,
                    collection
                );
                clearSelection();
            } catch (e) {
                logError(e, 'collection ops failed', { ops });
                setDialogMessage({
                    title: constants.ERROR,
                    staticBackdrop: true,
                    close: { variant: 'danger' },
                    content: constants.UNKNOWN_ERROR,
                });
            } finally {
                await syncWithRemote(false, true);
                finishLoading();
            }
        };

    const changeFilesVisibilityHelper = async (
        visibility: VISIBILITY_STATE
    ) => {
        startLoading();
        try {
            const updatedFiles = await changeFilesVisibility(
                files,
                selected,
                visibility
            );
            await updateMagicMetadata(updatedFiles);
            clearSelection();
        } catch (e) {
            logError(e, 'change file visibility failed');
            switch (e.status?.toString()) {
                case ServerErrorCodes.FORBIDDEN:
                    setDialogMessage({
                        title: constants.ERROR,
                        staticBackdrop: true,
                        close: { variant: 'danger' },
                        content: constants.NOT_FILE_OWNER,
                    });
                    return;
            }
            setDialogMessage({
                title: constants.ERROR,
                staticBackdrop: true,
                close: { variant: 'danger' },
                content: constants.UNKNOWN_ERROR,
            });
        } finally {
            await syncWithRemote(false, true);
            finishLoading();
        }
    };

    const showCreateCollectionModal = (ops: COLLECTION_OPS_TYPE) => {
        const callback = async (collectionName: string) => {
            try {
                const collection = await createCollection(
                    collectionName,
                    CollectionType.album,
                    collections
                );

                await collectionOpsHelper(ops)(collection);
            } catch (e) {
                logError(e, 'create and collection ops failed');
                setDialogMessage({
                    title: constants.ERROR,
                    staticBackdrop: true,
                    close: { variant: 'danger' },
                    content: constants.UNKNOWN_ERROR,
                });
            }
        };
        return () =>
            setCollectionNamerAttributes({
                title: constants.CREATE_COLLECTION,
                buttonText: constants.CREATE,
                autoFilledName: '',
                callback,
            });
    };

    const deleteFileHelper = async (permanent?: boolean) => {
        startLoading();
        try {
            const selectedFiles = getSelectedFiles(selected, files);
            if (permanent) {
                await deleteFromTrash(selectedFiles.map((file) => file.id));
                setDeleted([
                    ...deleted,
                    ...selectedFiles.map((file) => file.id),
                ]);
            } else {
                await trashFiles(selectedFiles);
            }
            clearSelection();
        } catch (e) {
            switch (e.status?.toString()) {
                case ServerErrorCodes.FORBIDDEN:
                    setDialogMessage({
                        title: constants.ERROR,
                        staticBackdrop: true,
                        close: { variant: 'danger' },
                        content: constants.NOT_FILE_OWNER,
                    });
            }
            setDialogMessage({
                title: constants.ERROR,
                staticBackdrop: true,
                close: { variant: 'danger' },
                content: constants.UNKNOWN_ERROR,
            });
        } finally {
            await syncWithRemote(false, true);
            finishLoading();
        }
    };

    const updateSearch = (newSearch: Search) => {
        setActiveCollection(ALL_SECTION);
        setSearch(newSearch);
        setSearchStats(null);
    };

    const closeCollectionSelector = (closeBtnClick?: boolean) => {
        if (closeBtnClick === true) {
            appContext.resetSharedFiles();
        }
        setCollectionSelectorView(false);
    };

    const emptyTrashHandler = () =>
        setDialogMessage({
            title: constants.CONFIRM_EMPTY_TRASH,
            content: constants.EMPTY_TRASH_MESSAGE,
            staticBackdrop: true,
            proceed: {
                action: emptyTrashHelper,
                text: constants.EMPTY_TRASH,
                variant: 'danger',
            },
            close: { text: constants.CANCEL },
        });
    const emptyTrashHelper = async () => {
        startLoading();
        try {
            await emptyTrash();
            if (selected.collectionID === TRASH_SECTION) {
                clearSelection();
            }
            await clearLocalTrash();
            setActiveCollection(ALL_SECTION);
        } catch (e) {
            setDialogMessage({
                title: constants.ERROR,
                staticBackdrop: true,
                close: { variant: 'danger' },
                content: constants.UNKNOWN_ERROR,
            });
        } finally {
            await syncWithRemote(false, true);
            finishLoading();
        }
    };

    const fixTimeHelper = async () => {
        const selectedFiles = getSelectedFiles(selected, files);
        setFixCreationTimeAttributes({ files: selectedFiles });
        clearSelection();
    };

    const downloadHelper = async () => {
        const selectedFiles = getSelectedFiles(selected, files);
        clearSelection();
        startLoading();
        await downloadFiles(selectedFiles);
        finishLoading();
    };

    return (
        <GalleryContext.Provider
            value={{
                ...defaultGalleryContext,
                showPlanSelectorModal,
                closeMessageDialog,
                setActiveCollection,
                syncWithRemote,
                setDialogMessage,
                startLoading,
                finishLoading,
                setNotificationAttributes,
                setBlockingLoad,
            }}>
            <FullScreenDropZone
                getRootProps={getRootProps}
                getInputProps={getInputProps}>
                {blockingLoad && (
                    <LoadingOverlay>
                        <EnteSpinner />
                    </LoadingOverlay>
                )}
                <LoadingBar color="#51cd7c" ref={loadingBar} />
                {isFirstLoad && (
                    <AlertContainer>
                        {constants.INITIAL_LOAD_DELAY_WARNING}
                    </AlertContainer>
                )}
                <PlanSelector
                    modalView={planModalView}
                    closeModal={() => setPlanModalView(false)}
                    setDialogMessage={setDialogMessage}
                    setLoading={setBlockingLoad}
                />
                <AlertBanner bannerMessage={bannerMessage} />
                <ToastNotification
                    attributes={notificationAttributes}
                    clearAttributes={clearNotificationAttributes}
                />
                <MessageDialog
                    size="lg"
                    show={messageDialogView}
                    onHide={closeMessageDialog}
                    attributes={dialogMessage}
                />
                <SearchBar
                    isOpen={isInSearchMode}
                    setOpen={setIsInSearchMode}
                    isFirstFetch={isFirstFetch}
                    collections={collections}
                    files={getNonTrashedUniqueUserFiles(files)}
                    setActiveCollection={setActiveCollection}
                    setSearch={updateSearch}
                    searchStats={searchStats}
                />
                <Collections
                    collections={collections}
                    collectionAndTheirLatestFile={collectionsAndTheirLatestFile}
                    isInSearchMode={isInSearchMode}
                    activeCollection={activeCollection}
                    setActiveCollection={setActiveCollection}
                    syncWithRemote={syncWithRemote}
                    setDialogMessage={setDialogMessage}
                    setCollectionNamerAttributes={setCollectionNamerAttributes}
                    startLoading={startLoading}
                    finishLoading={finishLoading}
                    collectionFilesCount={collectionFilesCount}
                />
                <CollectionNamer
                    show={collectionNamerView}
                    onHide={setCollectionNamerView.bind(null, false)}
                    attributes={collectionNamerAttributes}
                />
                <CollectionSelector
                    show={collectionSelectorView}
                    onHide={closeCollectionSelector}
                    collectionsAndTheirLatestFile={
                        collectionsAndTheirLatestFile
                    }
                    attributes={collectionSelectorAttributes}
                />
                <FixCreationTime
                    isOpen={fixCreationTimeView}
                    hide={() => setFixCreationTimeView(false)}
                    show={() => setFixCreationTimeView(true)}
                    attributes={fixCreationTimeAttributes}
                />
                <Upload
                    syncWithRemote={syncWithRemote}
                    setBannerMessage={setBannerMessage}
                    acceptedFiles={acceptedFiles}
                    showCollectionSelector={setCollectionSelectorView.bind(
                        null,
                        true
                    )}
                    setCollectionSelectorAttributes={
                        setCollectionSelectorAttributes
                    }
                    closeCollectionSelector={setCollectionSelectorView.bind(
                        null,
                        false
                    )}
                    setLoading={setBlockingLoad}
                    setCollectionNamerAttributes={setCollectionNamerAttributes}
                    setDialogMessage={setDialogMessage}
                    setUploadInProgress={setUploadInProgress}
                    fileRejections={fileRejections}
                    setFiles={setFiles}
                    isFirstUpload={collectionsAndTheirLatestFile?.length === 0}
                    electronFiles={electronFiles}
                    setElectronFiles={setElectronFiles}
                    showUploadTypeChoiceModal={showUploadTypeChoiceModal}
                    setShowUploadTypeChoiceModal={setShowUploadTypeChoiceModal}
                />
                <Sidebar
                    collections={collections}
                    setDialogMessage={setDialogMessage}
                    setLoading={setBlockingLoad}
                />
                <UploadButton
                    isFirstFetch={isFirstFetch}
                    openFileUploader={openFileUploader}
                    setShowUploadTypeChoiceModal={setShowUploadTypeChoiceModal}
                />
                <PhotoFrame
                    files={files}
                    setFiles={setFiles}
                    syncWithRemote={syncWithRemote}
                    favItemIds={favItemIds}
                    setSelected={setSelected}
                    selected={selected}
                    isFirstLoad={isFirstLoad}
                    openFileUploader={openFileUploader}
                    isInSearchMode={isInSearchMode}
                    search={search}
                    setSearchStats={setSearchStats}
                    deleted={deleted}
                    activeCollection={activeCollection}
                    isSharedCollection={isSharedCollection(
                        activeCollection,
                        collections
                    )}
                    enableDownload={true}
                />
                {selected.count > 0 &&
                    selected.collectionID === activeCollection && (
                        <SelectedFileOptions
                            addToCollectionHelper={collectionOpsHelper(
                                COLLECTION_OPS_TYPE.ADD
                            )}
                            archiveFilesHelper={() =>
                                changeFilesVisibilityHelper(
                                    VISIBILITY_STATE.ARCHIVED
                                )
                            }
                            unArchiveFilesHelper={() =>
                                changeFilesVisibilityHelper(
                                    VISIBILITY_STATE.VISIBLE
                                )
                            }
                            moveToCollectionHelper={collectionOpsHelper(
                                COLLECTION_OPS_TYPE.MOVE
                            )}
                            restoreToCollectionHelper={collectionOpsHelper(
                                COLLECTION_OPS_TYPE.RESTORE
                            )}
                            showCreateCollectionModal={
                                showCreateCollectionModal
                            }
                            setDialogMessage={setDialogMessage}
                            setCollectionSelectorAttributes={
                                setCollectionSelectorAttributes
                            }
                            deleteFileHelper={deleteFileHelper}
                            removeFromCollectionHelper={() =>
                                collectionOpsHelper(COLLECTION_OPS_TYPE.REMOVE)(
                                    getSelectedCollection(
                                        activeCollection,
                                        collections
                                    )
                                )
                            }
                            fixTimeHelper={fixTimeHelper}
                            downloadHelper={downloadHelper}
                            count={selected.count}
                            clearSelection={clearSelection}
                            activeCollection={activeCollection}
                            isFavoriteCollection={isFavoriteCollection(
                                activeCollection,
                                collections
                            )}
                        />
                    )}
                {activeCollection === TRASH_SECTION && trash?.length > 0 && (
                    <DeleteBtn onClick={emptyTrashHandler} />
                )}
            </FullScreenDropZone>
        </GalleryContext.Provider>
    );
}<|MERGE_RESOLUTION|>--- conflicted
+++ resolved
@@ -5,26 +5,8 @@
 } from 'components/FixCreationTime';
 import FullScreenDropZone from 'components/FullScreenDropZone';
 import { LoadingOverlay } from 'components/LoadingOverlay';
-<<<<<<< HEAD
 import MessageDialog, { MessageAttributes } from 'components/MessageDialog';
 import AlertBanner from 'components/pages/gallery/AlertBanner';
-=======
-import PhotoFrame from 'components/PhotoFrame';
-import {
-    changeFilesVisibility,
-    downloadFiles,
-    getNonTrashedUniqueUserFiles,
-    getSelectedFiles,
-    mergeMetadata,
-    sortFiles,
-    sortFilesIntoCollections,
-} from 'utils/file';
-import SearchBar from 'components/Search';
-import SelectedFileOptions from 'components/pages/gallery/SelectedFileOptions';
-import CollectionSelector, {
-    CollectionSelectorAttributes,
-} from 'components/pages/gallery/CollectionSelector';
->>>>>>> 7a74b5e9
 import CollectionNamer, {
     CollectionNamerAttributes,
 } from 'components/pages/gallery/CollectionNamer';
