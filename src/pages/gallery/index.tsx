--- conflicted
+++ resolved
@@ -364,25 +364,7 @@
                 loadingBar={loadingBar}
                 searchMode={searchMode}
             />
-<<<<<<< HEAD
-            {files.length < 30 && !searchMode && (
-                <Alert
-                    variant="success"
-                    style={{
-                        position: 'fixed',
-                        bottom: '1%',
-                        width: '100%',
-                        textAlign: 'center',
-                        marginBottom: '0px',
-                    }}
-                >
-                    {constants.INSTALL_MOBILE_APP()}
-                </Alert>
-            )}
             {selected.count > 0 ? (
-=======
-            {selected.count > 0 && (
->>>>>>> f9c2258e
                 <SelectedFileOptions
                     addToCollectionHelper={addToCollectionHelper}
                     showCreateCollectionModal={showCreateCollectionModal}
