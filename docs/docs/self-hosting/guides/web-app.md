---
title: Hosting the web apps
description:
    Building and hosting Ente's web apps, connecting it to your self-hosted
    server
---


> [!WARNING] NOTE
> This page covers documentation around self-hosting the web app manually. If you
> want to deploy Ente hassle free, please use the [one line](https://ente.io/blog/self-hosting-quickstart/) 
> command to setup Ente. This guide might be deprecated in the near future.

# Web app

The getting started instructions mention using `yarn dev` (which is an alias of
`yarn dev:photos`) to serve your web app.

>[!IMPORTANT]
> Please note that Ente's Web App supports the Yarn version 1.22.xx or 1.22.22 specifically.
> Make sure to install the right version or modify your yarn installation to meet the requirements.
> The user might end up into unknown version and dependency related errors if yarn
> is on different version.

```sh
cd ente/web
yarn install
NEXT_PUBLIC_ENTE_ENDPOINT=http://localhost:8080 yarn dev:photos
```

This is fine for trying the web app and verifying that your self-hosted server
is working as expected etc. But if you would like to use the web app for a
longer term, then it is recommended to follow the Docker approach.

## With Docker/Docker Compose (Recommended)

> [!IMPORTANT]
>
> Recurring changes might be made by the team or from community if more
> improvements can be made so that we are able to build a full-fledged docker
> image.

```dockerfile
FROM node:20-bookworm-slim as builder

WORKDIR ./ente

COPY . .
COPY apps/ .

# Will help default to yarn versoin 1.22.22
RUN corepack enable

# Endpoint for Ente Server
ENV NEXT_PUBLIC_ENTE_ENDPOINT=https://changeme.com
ENV NEXT_PUBLIC_ENTE_ALBUMS_ENDPOINT=https://changeme.com

RUN yarn cache clean
RUN yarn install --network-timeout 1000000000
RUN yarn build:photos && yarn build:accounts && yarn build:auth && yarn build:cast

FROM node:20-bookworm-slim

WORKDIR /app

COPY --from=builder /ente/apps/photos/out /app/photos
COPY --from=builder /ente/apps/accounts/out /app/accounts
COPY --from=builder /ente/apps/auth/out /app/auth
COPY --from=builder /ente/apps/cast/out /app/cast

RUN npm install -g serve

ENV PHOTOS=3000
EXPOSE ${PHOTOS}

ENV ACCOUNTS=3001
EXPOSE ${ACCOUNTS}

ENV AUTH=3002
EXPOSE ${AUTH}

ENV CAST=3003
EXPOSE ${CAST}

# The albums app does not have navigable pages on it, but the
# port will be exposed in-order to self up the albums endpoint
# `apps.public-albums` in museum.yaml configuration file.
ENV ALBUMS=3004
EXPOSE ${ALBUMS}

CMD ["sh", "-c", "serve /app/photos -l tcp://0.0.0.0:${PHOTOS} & serve /app/accounts -l tcp://0.0.0.0:${ACCOUNTS} & serve /app/auth -l tcp://0.0.0.0:${AUTH} & serve /app/cast -l tcp://0.0.0.0:${CAST}"]
```

The above is a multi-stage Dockerfile which creates a production ready static
output of the 4 apps (Photos, Accounts, Auth and Cast) and serves the static
content with Caddy.

Looking at 2 different node base-images doing different tasks in the same
Dockerfile would not make sense, but the Dockerfile is divided into two just to
improve the build efficiency as building this Dockerfile will arguably take more
time.

Lets build a Docker image from the above Dockerfile. Copy and paste the above
Dockerfile contents in the root of your web directory which is inside
`ente/web`. Execute the below command to create an image from this Dockerfile.

```sh
# Build the image
docker build -t <image-name>:<tag> --no-cache --progress plain .
```

You can always edit the Dockerfile and remove the steps for apps which you do
not intend to install on your system (like auth or cast) and opt out of those.

Regarding Albums App, please take a note that they are not web pages with
navigable pages, if accessed on the web-browser they will simply redirect to
ente.web.io.

## compose.yaml

Moving ahead, we need to paste the below contents into the compose.yaml inside
`ente/server/compose.yaml` under the services section.

```yaml
ente-web:
    image: <image-name> # name of the image you used while building
    ports:
        - 3000:3000
        - 3001:3001
        - 3002:3002
        - 3003:3003
        - 3004:3004
    environment:
        - NODE_ENV=development
    restart: always
```

Now, we're good to go. All we are left to do now is start the containers.

```sh
docker compose up -d # --build

# Accessing the logs
docker compose logs <container-name>
```

<<<<<<< HEAD
## Configure App Endpoints 
=======
## Configure App Endpoints
>>>>>>> bbd81a63

> [!NOTE]
> Previously, this was dependent on the env variables `NEXT_ENTE_PUBLIC_ACCOUNTS_ENDPOINT`
> and etc. Please check the below documentation to update your setup configurations

You can configure the web endpoints for the other apps including Accounts, Albums
Family and Cast in your `museum.yaml` configuration file. Checkout
[`local.yaml`](https://github.com/ente-io/ente/blob/543411254b2bb55bd00a0e515dcafa12d12d3b35/server/configurations/local.yaml#L76-L89)
to configure the endpoints. Make sure to setup up your DNS Records accordingly to the
similar URL's you set up in `museum.yaml`.

Next part is to configure the web server.

# Web server configuration

The last step ahead is configuring reverse_proxy for the ports on which the apps
are being served (you will have to make changes, if you have cusotmized the
ports). The web server of choice in this guide is
[Caddy](https://caddyserver.com) because with caddy you don't have to manually
configure/setup SSL ceritifcates as caddy will take care of that.

```sh
photos.yourdomain.com {
	reverse_proxy http://localhost:3001
    # for logging
    log {
        level error
    }
}

auth.yourdomain.com {
    reverse_proxy http://localhost:3002
}
# and so on ...
```

Next, start the caddy server :).

```sh
# If caddy service is not enabled
sudo systemctl enable caddy

sudo systemctl daemon-reload
sudo systemctl start caddy
```

## Contributing

Please start a discussion on the Github Repo if you have any suggestions for the
Dockerfile, You can also share your setups on Github Discussions.<|MERGE_RESOLUTION|>--- conflicted
+++ resolved
@@ -144,11 +144,7 @@
 docker compose logs <container-name>
 ```
 
-<<<<<<< HEAD
-## Configure App Endpoints 
-=======
 ## Configure App Endpoints
->>>>>>> bbd81a63
 
 > [!NOTE]
 > Previously, this was dependent on the env variables `NEXT_ENTE_PUBLIC_ACCOUNTS_ENDPOINT`
