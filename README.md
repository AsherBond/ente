--- conflicted
+++ resolved
@@ -10,11 +10,7 @@
 1. provide a stable environment for customers to back up large amounts of data reliably
 2. export uploaded data from our servers to their local hard drives.
 
-<<<<<<< HEAD
-Electron was the best way to reuse our battle tested code from [bada-frame](https://github.com/ente-io/bada-frame) that powers [web.ente.io](https://web.ente.io).
-=======
 Electron was the best way to reuse our battle tested code from [photos-web](https://github.com/ente-io/photos-web) that powers [web.ente.io](https://web.ente.io).
->>>>>>> 7ef5b0f3
 
 As an archival solution built by a small team, we are hopeful that this project will help us keep our stack lean, while ensuring a painfree life for our customers.
 
@@ -33,17 +29,10 @@
 
 ```bash
 # Clone this repository
-<<<<<<< HEAD
-git clone https://github.com/ente-io/bhari-frame
-
-# Go into the repository
-cd bhari-frame
-=======
 git clone https://github.com/ente-io/photos-desktop
 
 # Go into the repository
 cd photos-desktop
->>>>>>> 7ef5b0f3
 
 # Clone submodules (recursively)
 git submodule update --init --recursive
