// DO NOT EDIT. This is code generated via package:intl/generate_localized.dart
// This is a library that provides messages for a cs locale. All the
// messages from the main program should be duplicated here with the same
// function name.

// Ignore issues from commonly used lints in this file.
// ignore_for_file:unnecessary_brace_in_string_interps, unnecessary_new
// ignore_for_file:prefer_single_quotes,comment_references, directives_ordering
// ignore_for_file:annotate_overrides,prefer_generic_function_type_aliases
// ignore_for_file:unused_import, file_names, avoid_escaping_inner_quotes
// ignore_for_file:unnecessary_string_interpolations, unnecessary_string_escapes

import 'package:intl/intl.dart';
import 'package:intl/message_lookup_by_library.dart';

final messages = new MessageLookup();

typedef String MessageIfAbsent(String messageStr, List<dynamic> args);

class MessageLookup extends MessageLookupByLibrary {
  String get localeName => 'cs';

  static String m0(personName) => "No suggestions for ${personName}";

  static String m1(count) => "${count} photos";

  static String m2(snapshotLenght, searchLenght) =>
      "Sections length mismatch: ${snapshotLenght} != ${searchLenght}";

  static String m3(ignoreReason) =>
      "Tap to upload, upload is currently ignored due to ${ignoreReason}";

  static String m4(galleryType) =>
      "Type of gallery ${galleryType} is not supported for rename";

  static String m5(ignoreReason) => "Upload is ignored due to ${ignoreReason}";

  final messages = _notInlinedMessages(_notInlinedMessages);
  static Map<String, Function> _notInlinedMessages(_) => <String, Function>{
        "accountIsAlreadyConfigured": MessageLookupByLibrary.simpleMessage(
            "Account is already configured."),
        "add": MessageLookupByLibrary.simpleMessage("Add"),
        "addFiles": MessageLookupByLibrary.simpleMessage("Add Files"),
        "addNew": MessageLookupByLibrary.simpleMessage("Add new"),
        "askDeleteReason": MessageLookupByLibrary.simpleMessage(
            "Jaký je váš hlavní důvod, proč mažete svůj účet?"),
        "cancel": MessageLookupByLibrary.simpleMessage("Cancel"),
        "castAlbum": MessageLookupByLibrary.simpleMessage("Cast album"),
        "changeLogBackupStatusContent": MessageLookupByLibrary.simpleMessage(
            "We\\\'ve added a log of all the files that have been uploaded to Ente, including failures and queued."),
        "changeLogBackupStatusTitle":
            MessageLookupByLibrary.simpleMessage("Backup Status"),
        "changeLogDiscoverContent": MessageLookupByLibrary.simpleMessage(
            "Looking for photos of your id cards, notes, or even memes? Go to the search tab and check out Discover. Based on our semantic search, it\\\'s a place to find photos that might be important for you.\\n\\nOnly available if you have enabled Machine Learning."),
        "changeLogDiscoverTitle":
            MessageLookupByLibrary.simpleMessage("Discover"),
        "changeLogMagicSearchImprovementContent":
            MessageLookupByLibrary.simpleMessage(
                "We have improved magic search to become much faster, so you don\\\'t have to wait to find what you\\\'re looking for."),
        "changeLogMagicSearchImprovementTitle":
            MessageLookupByLibrary.simpleMessage("Magic Search Improvement"),
        "checkInboxAndSpamFolder": MessageLookupByLibrary.simpleMessage(
            "Zkontrolujte prosím svou doručenou poštu (a spam) pro dokončení ověření"),
<<<<<<< HEAD
        "faceNotClusteredYet": MessageLookupByLibrary.simpleMessage(
            "Face not clustered yet, please come back later"),
        "incorrectRecoveryKeyBody": MessageLookupByLibrary.simpleMessage("")
=======
        "currentlyRunning":
            MessageLookupByLibrary.simpleMessage("currently running"),
        "edit": MessageLookupByLibrary.simpleMessage("Edit"),
        "error": MessageLookupByLibrary.simpleMessage("Error"),
        "failedToFetchActiveSessions": MessageLookupByLibrary.simpleMessage(
            "Failed to fetch active sessions"),
        "failedToPlayVideo":
            MessageLookupByLibrary.simpleMessage("Failed to play video"),
        "failedToRefreshStripeSubscription":
            MessageLookupByLibrary.simpleMessage(
                "Failed to refresh subscription"),
        "file": MessageLookupByLibrary.simpleMessage("File"),
        "fileNotUploadedYet":
            MessageLookupByLibrary.simpleMessage("File not uploaded yet"),
        "ignored": MessageLookupByLibrary.simpleMessage("ignored"),
        "imageNotAnalyzed":
            MessageLookupByLibrary.simpleMessage("Image not analyzed"),
        "incorrectRecoveryKeyBody": MessageLookupByLibrary.simpleMessage(""),
        "info": MessageLookupByLibrary.simpleMessage("Info"),
        "month": MessageLookupByLibrary.simpleMessage("month"),
        "monthly": MessageLookupByLibrary.simpleMessage("Monthly"),
        "newLocation": MessageLookupByLibrary.simpleMessage("New location"),
        "noFacesFound": MessageLookupByLibrary.simpleMessage("No faces found"),
        "noInternetConnection":
            MessageLookupByLibrary.simpleMessage("No internet connection"),
        "noResultsFound":
            MessageLookupByLibrary.simpleMessage("No results found"),
        "noSuggestionsForPerson": m0,
        "ok": MessageLookupByLibrary.simpleMessage("OK"),
        "onlyThem": MessageLookupByLibrary.simpleMessage("Only them"),
        "oops": MessageLookupByLibrary.simpleMessage("Oops"),
        "photosCount": m1,
        "pleaseCheckYourInternetConnectionAndTryAgain":
            MessageLookupByLibrary.simpleMessage(
                "Please check your internet connection and try again."),
        "searchSectionsLengthMismatch": m2,
        "selectAll": MessageLookupByLibrary.simpleMessage("All"),
        "selectAllShort": MessageLookupByLibrary.simpleMessage("All"),
        "selectCoverPhoto":
            MessageLookupByLibrary.simpleMessage("Select cover photo"),
        "selectMailApp":
            MessageLookupByLibrary.simpleMessage("Select mail app"),
        "selectYourPlan":
            MessageLookupByLibrary.simpleMessage("Select your plan"),
        "sessionExpired":
            MessageLookupByLibrary.simpleMessage("Session expired"),
        "sessionIdMismatch":
            MessageLookupByLibrary.simpleMessage("Session ID mismatch"),
        "share": MessageLookupByLibrary.simpleMessage("Share"),
        "subscription": MessageLookupByLibrary.simpleMessage("Subscription"),
        "tapToUpload": MessageLookupByLibrary.simpleMessage("Tap to upload"),
        "tapToUploadIsIgnoredDue": m3,
        "typeOfGallerGallerytypeIsNotSupportedForRename": m4,
        "uploadIsIgnoredDueToIgnorereason": m5,
        "yearShort": MessageLookupByLibrary.simpleMessage("yr"),
        "yearly": MessageLookupByLibrary.simpleMessage("Yearly"),
        "yourMap": MessageLookupByLibrary.simpleMessage("Your Map")
>>>>>>> 0ee657af
      };
}<|MERGE_RESOLUTION|>--- conflicted
+++ resolved
@@ -61,11 +61,8 @@
             MessageLookupByLibrary.simpleMessage("Magic Search Improvement"),
         "checkInboxAndSpamFolder": MessageLookupByLibrary.simpleMessage(
             "Zkontrolujte prosím svou doručenou poštu (a spam) pro dokončení ověření"),
-<<<<<<< HEAD
         "faceNotClusteredYet": MessageLookupByLibrary.simpleMessage(
             "Face not clustered yet, please come back later"),
-        "incorrectRecoveryKeyBody": MessageLookupByLibrary.simpleMessage("")
-=======
         "currentlyRunning":
             MessageLookupByLibrary.simpleMessage("currently running"),
         "edit": MessageLookupByLibrary.simpleMessage("Edit"),
@@ -123,6 +120,5 @@
         "yearShort": MessageLookupByLibrary.simpleMessage("yr"),
         "yearly": MessageLookupByLibrary.simpleMessage("Yearly"),
         "yourMap": MessageLookupByLibrary.simpleMessage("Your Map")
->>>>>>> 0ee657af
       };
 }