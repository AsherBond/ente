// DO NOT EDIT. This is code generated via package:intl/generate_localized.dart
// This is a library that provides messages for a cs locale. All the
// messages from the main program should be duplicated here with the same
// function name.

// Ignore issues from commonly used lints in this file.
// ignore_for_file:unnecessary_brace_in_string_interps, unnecessary_new
// ignore_for_file:prefer_single_quotes,comment_references, directives_ordering
// ignore_for_file:annotate_overrides,prefer_generic_function_type_aliases
// ignore_for_file:unused_import, file_names, avoid_escaping_inner_quotes
// ignore_for_file:unnecessary_string_interpolations, unnecessary_string_escapes

import 'package:intl/intl.dart';
import 'package:intl/message_lookup_by_library.dart';

final messages = new MessageLookup();

typedef String MessageIfAbsent(String messageStr, List<dynamic> args);

class MessageLookup extends MessageLookupByLibrary {
  String get localeName => 'cs';

  final messages = _notInlinedMessages(_notInlinedMessages);
  static Map<String, Function> _notInlinedMessages(_) => <String, Function>{
<<<<<<< HEAD
        "addCollaborators": m0,
        "addToHiddenAlbum":
            MessageLookupByLibrary.simpleMessage("Add to hidden album"),
        "addViewers": m1,
        "appLock": MessageLookupByLibrary.simpleMessage("App lock"),
        "appLockDescription": MessageLookupByLibrary.simpleMessage(
            "Choose between your device\\\'s default lock screen and a custom lock screen with a PIN or password."),
        "autoLock": MessageLookupByLibrary.simpleMessage("Auto lock"),
        "autoLockFeatureDescription": MessageLookupByLibrary.simpleMessage(
            "Time after which the app locks after being put in the background"),
        "changeLocationOfSelectedItems": MessageLookupByLibrary.simpleMessage(
            "Change location of selected items?"),
        "clusteringProgress":
            MessageLookupByLibrary.simpleMessage("Clustering progress"),
        "collect": MessageLookupByLibrary.simpleMessage("Collect"),
        "collectPhotos": MessageLookupByLibrary.simpleMessage("Collect photos"),
        "collectPhotosDescription": MessageLookupByLibrary.simpleMessage(
            "Create a link where your friends can upload photos in original quality."),
        "contacts": MessageLookupByLibrary.simpleMessage("Contacts"),
        "createCollaborativeLink":
            MessageLookupByLibrary.simpleMessage("Create collaborative link"),
        "deleteConfirmDialogBody": MessageLookupByLibrary.simpleMessage(
            "This account is linked to other ente apps, if you use any.\\n\\nYour uploaded data, across all ente apps, will be scheduled for deletion, and your account will be permanently deleted."),
        "descriptions": MessageLookupByLibrary.simpleMessage("Descriptions"),
        "deviceLock": MessageLookupByLibrary.simpleMessage("Device lock"),
        "editLocation": MessageLookupByLibrary.simpleMessage("Edit location"),
        "editsToLocationWillOnlyBeSeenWithinEnte":
            MessageLookupByLibrary.simpleMessage(
                "Edits to location will only be seen within Ente"),
        "enterPersonName":
            MessageLookupByLibrary.simpleMessage("Enter person name"),
        "enterPin": MessageLookupByLibrary.simpleMessage("Enter PIN"),
        "faceRecognition":
            MessageLookupByLibrary.simpleMessage("Face recognition"),
        "fileTypes": MessageLookupByLibrary.simpleMessage("File types"),
        "foundFaces": MessageLookupByLibrary.simpleMessage("Found faces"),
        "guestView": MessageLookupByLibrary.simpleMessage("Guest view"),
        "guestViewEnablePreSteps": MessageLookupByLibrary.simpleMessage(
            "To enable guest view, please setup device passcode or screen lock in your system settings."),
        "hideContent": MessageLookupByLibrary.simpleMessage("Hide content"),
        "hideContentDescriptionAndroid": MessageLookupByLibrary.simpleMessage(
            "Hides app content in the app switcher and disables screenshots"),
        "hideContentDescriptionIos": MessageLookupByLibrary.simpleMessage(
            "Hides app content in the app switcher"),
        "immediately": MessageLookupByLibrary.simpleMessage("Immediately"),
        "indexingIsPaused": MessageLookupByLibrary.simpleMessage(
            "Indexing is paused, will automatically resume when device is ready"),
        "joinDiscord": MessageLookupByLibrary.simpleMessage("Join Discord"),
        "locations": MessageLookupByLibrary.simpleMessage("Locations"),
        "longPressAnEmailToVerifyEndToEndEncryption":
            MessageLookupByLibrary.simpleMessage(
                "Long press an email to verify end to end encryption."),
        "modifyYourQueryOrTrySearchingFor":
            MessageLookupByLibrary.simpleMessage(
                "Modify your query, or try searching for"),
        "moveToHiddenAlbum":
            MessageLookupByLibrary.simpleMessage("Move to hidden album"),
        "nameTheAlbum": MessageLookupByLibrary.simpleMessage("Name the album"),
        "next": MessageLookupByLibrary.simpleMessage("Next"),
        "noQuickLinksSelected":
            MessageLookupByLibrary.simpleMessage("No quick links selected"),
        "noSystemLockFound":
            MessageLookupByLibrary.simpleMessage("No system lock found"),
        "passwordLock": MessageLookupByLibrary.simpleMessage("Password lock"),
        "passwordStrengthInfo": MessageLookupByLibrary.simpleMessage(
            "Password strength is calculated considering the length of the password, used characters, and whether or not the password appears in the top 10,000 most used passwords"),
        "pinLock": MessageLookupByLibrary.simpleMessage("PIN lock"),
        "pleaseSelectQuickLinksToRemove": MessageLookupByLibrary.simpleMessage(
            "Please select quick links to remove"),
        "reenterPassword":
            MessageLookupByLibrary.simpleMessage("Re-enter password"),
        "reenterPin": MessageLookupByLibrary.simpleMessage("Re-enter PIN"),
        "removePersonLabel":
            MessageLookupByLibrary.simpleMessage("Remove person label"),
        "removePublicLinks":
            MessageLookupByLibrary.simpleMessage("Remove public links"),
        "search": MessageLookupByLibrary.simpleMessage("Search"),
        "selectALocation":
            MessageLookupByLibrary.simpleMessage("Select a location"),
        "selectALocationFirst":
            MessageLookupByLibrary.simpleMessage("Select a location first"),
        "setNewPassword":
            MessageLookupByLibrary.simpleMessage("Set new password"),
        "setNewPin": MessageLookupByLibrary.simpleMessage("Set new PIN"),
        "tapToUnlock": MessageLookupByLibrary.simpleMessage("Tap to unlock"),
        "thisWillRemovePublicLinksOfAllSelectedQuickLinks":
            MessageLookupByLibrary.simpleMessage(
                "This will remove public links of all selected quick links."),
        "toEnableAppLockPleaseSetupDevicePasscodeOrScreen":
            MessageLookupByLibrary.simpleMessage(
                "To enable app lock, please setup device passcode or screen lock in your system settings."),
        "tooManyIncorrectAttempts":
            MessageLookupByLibrary.simpleMessage("Too many incorrect attempts"),
        "yourMap": MessageLookupByLibrary.simpleMessage("Your map")
=======
        "localSyncErrorMessage": MessageLookupByLibrary.simpleMessage(
            "Looks like something went wrong since local photos sync is taking more time than expected. Please reach out to our support team")
>>>>>>> ff1fa3d3
      };
}<|MERGE_RESOLUTION|>--- conflicted
+++ resolved
@@ -22,7 +22,6 @@
 
   final messages = _notInlinedMessages(_notInlinedMessages);
   static Map<String, Function> _notInlinedMessages(_) => <String, Function>{
-<<<<<<< HEAD
         "addCollaborators": m0,
         "addToHiddenAlbum":
             MessageLookupByLibrary.simpleMessage("Add to hidden album"),
@@ -117,9 +116,7 @@
         "tooManyIncorrectAttempts":
             MessageLookupByLibrary.simpleMessage("Too many incorrect attempts"),
         "yourMap": MessageLookupByLibrary.simpleMessage("Your map")
-=======
         "localSyncErrorMessage": MessageLookupByLibrary.simpleMessage(
             "Looks like something went wrong since local photos sync is taking more time than expected. Please reach out to our support team")
->>>>>>> ff1fa3d3
       };
 }