// DO NOT EDIT. This is code generated via package:intl/generate_localized.dart
// This is a library that provides messages for a cs locale. All the
// messages from the main program should be duplicated here with the same
// function name.

// Ignore issues from commonly used lints in this file.
// ignore_for_file:unnecessary_brace_in_string_interps, unnecessary_new
// ignore_for_file:prefer_single_quotes,comment_references, directives_ordering
// ignore_for_file:annotate_overrides,prefer_generic_function_type_aliases
// ignore_for_file:unused_import, file_names, avoid_escaping_inner_quotes
// ignore_for_file:unnecessary_string_interpolations, unnecessary_string_escapes

import 'package:intl/intl.dart';
import 'package:intl/message_lookup_by_library.dart';

final messages = new MessageLookup();

typedef String MessageIfAbsent(String messageStr, List<dynamic> args);

class MessageLookup extends MessageLookupByLibrary {
  String get localeName => 'cs';

  static String m0(count) =>
      "${Intl.plural(count, zero: 'Add collaborator', one: 'Add collaborator', other: 'Add collaborators')}";

  static String m1(count) =>
      "${Intl.plural(count, zero: 'Add viewer', one: 'Add viewer', other: 'Add viewers')}";

  final messages = _notInlinedMessages(_notInlinedMessages);
  static Map<String, Function> _notInlinedMessages(_) => <String, Function>{
        "addCollaborators": m0,
        "addToHiddenAlbum":
            MessageLookupByLibrary.simpleMessage("Add to hidden album"),
        "addViewers": m1,
        "appLock": MessageLookupByLibrary.simpleMessage("App lock"),
<<<<<<< HEAD
        "appLockDescription": MessageLookupByLibrary.simpleMessage(
            "Choose between your device\\\'s default lock screen and a custom lock screen with a PIN or password."),
=======
        "autoLock": MessageLookupByLibrary.simpleMessage("Auto lock"),
        "autoLockFeatureDescription": MessageLookupByLibrary.simpleMessage(
            "Time after which the app locks after being put in the background"),
>>>>>>> cdbf8c5f
        "changeLocationOfSelectedItems": MessageLookupByLibrary.simpleMessage(
            "Change location of selected items?"),
        "clusteringProgress":
            MessageLookupByLibrary.simpleMessage("Clustering progress"),
        "contacts": MessageLookupByLibrary.simpleMessage("Contacts"),
        "createCollaborativeLink":
            MessageLookupByLibrary.simpleMessage("Create collaborative link"),
        "deleteConfirmDialogBody": MessageLookupByLibrary.simpleMessage(
            "This account is linked to other ente apps, if you use any.\\n\\nYour uploaded data, across all ente apps, will be scheduled for deletion, and your account will be permanently deleted."),
        "descriptions": MessageLookupByLibrary.simpleMessage("Descriptions"),
        "deviceLock": MessageLookupByLibrary.simpleMessage("Device lock"),
        "editLocation": MessageLookupByLibrary.simpleMessage("Edit location"),
        "editsToLocationWillOnlyBeSeenWithinEnte":
            MessageLookupByLibrary.simpleMessage(
                "Edits to location will only be seen within Ente"),
        "enterPersonName":
            MessageLookupByLibrary.simpleMessage("Enter person name"),
        "enterPin": MessageLookupByLibrary.simpleMessage("Enter PIN"),
        "faceRecognition":
            MessageLookupByLibrary.simpleMessage("Face recognition"),
        "fileTypes": MessageLookupByLibrary.simpleMessage("File types"),
        "foundFaces": MessageLookupByLibrary.simpleMessage("Found faces"),
        "immediately": MessageLookupByLibrary.simpleMessage("Immediately"),
        "indexingIsPaused": MessageLookupByLibrary.simpleMessage(
            "Indexing is paused, will automatically resume when device is ready"),
        "joinDiscord": MessageLookupByLibrary.simpleMessage("Join Discord"),
        "locations": MessageLookupByLibrary.simpleMessage("Locations"),
        "longPressAnEmailToVerifyEndToEndEncryption":
            MessageLookupByLibrary.simpleMessage(
                "Long press an email to verify end to end encryption."),
        "modifyYourQueryOrTrySearchingFor":
            MessageLookupByLibrary.simpleMessage(
                "Modify your query, or try searching for"),
        "moveToHiddenAlbum":
            MessageLookupByLibrary.simpleMessage("Move to hidden album"),
        "next": MessageLookupByLibrary.simpleMessage("Next"),
        "noSystemLockFound":
            MessageLookupByLibrary.simpleMessage("No system lock found"),
        "passwordLock": MessageLookupByLibrary.simpleMessage("Password lock"),
        "pinLock": MessageLookupByLibrary.simpleMessage("PIN lock"),
        "reenterPassword":
            MessageLookupByLibrary.simpleMessage("Re-enter password"),
        "reenterPin": MessageLookupByLibrary.simpleMessage("Re-enter PIN"),
        "removePersonLabel":
            MessageLookupByLibrary.simpleMessage("Remove person label"),
        "search": MessageLookupByLibrary.simpleMessage("Search"),
        "selectALocation":
            MessageLookupByLibrary.simpleMessage("Select a location"),
        "selectALocationFirst":
            MessageLookupByLibrary.simpleMessage("Select a location first"),
        "setNewPassword":
            MessageLookupByLibrary.simpleMessage("Set new password"),
        "setNewPin": MessageLookupByLibrary.simpleMessage("Set new PIN"),
        "swipeLockEnablePreSteps": MessageLookupByLibrary.simpleMessage(
            "To enable swipe lock, please setup device passcode or screen lock in your system settings."),
        "tapToUnlock": MessageLookupByLibrary.simpleMessage("Tap to unlock"),
        "toEnableAppLockPleaseSetupDevicePasscodeOrScreen":
            MessageLookupByLibrary.simpleMessage(
                "To enable app lock, please setup device passcode or screen lock in your system settings."),
        "tooManyIncorrectAttempts":
            MessageLookupByLibrary.simpleMessage("Too many incorrect attempts"),
        "yourMap": MessageLookupByLibrary.simpleMessage("Your map")
      };
}<|MERGE_RESOLUTION|>--- conflicted
+++ resolved
@@ -33,14 +33,11 @@
             MessageLookupByLibrary.simpleMessage("Add to hidden album"),
         "addViewers": m1,
         "appLock": MessageLookupByLibrary.simpleMessage("App lock"),
-<<<<<<< HEAD
         "appLockDescription": MessageLookupByLibrary.simpleMessage(
             "Choose between your device\\\'s default lock screen and a custom lock screen with a PIN or password."),
-=======
         "autoLock": MessageLookupByLibrary.simpleMessage("Auto lock"),
         "autoLockFeatureDescription": MessageLookupByLibrary.simpleMessage(
             "Time after which the app locks after being put in the background"),
->>>>>>> cdbf8c5f
         "changeLocationOfSelectedItems": MessageLookupByLibrary.simpleMessage(
             "Change location of selected items?"),
         "clusteringProgress":
