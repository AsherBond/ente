--- conflicted
+++ resolved
@@ -1406,12 +1406,8 @@
         "onEnte": MessageLookupByLibrary.simpleMessage(
             "<branding>ente</branding> üzerinde"),
         "onTheRoad": MessageLookupByLibrary.simpleMessage("Yeniden yollarda"),
-<<<<<<< HEAD
         "onThisDay": MessageLookupByLibrary.simpleMessage("On this day"),
-        "onlyFamilyAdminCanChangeCode": m53,
-=======
         "onlyFamilyAdminCanChangeCode": m54,
->>>>>>> 4f347c1a
         "onlyThem": MessageLookupByLibrary.simpleMessage("Sadece onlar"),
         "oops": MessageLookupByLibrary.simpleMessage("Hay aksi"),
         "oopsCouldNotSaveEdits": MessageLookupByLibrary.simpleMessage(
