// DO NOT EDIT. This is code generated via package:intl/generate_localized.dart
// This is a library that provides messages for a tr locale. All the
// messages from the main program should be duplicated here with the same
// function name.

// Ignore issues from commonly used lints in this file.
// ignore_for_file:unnecessary_brace_in_string_interps, unnecessary_new
// ignore_for_file:prefer_single_quotes,comment_references, directives_ordering
// ignore_for_file:annotate_overrides,prefer_generic_function_type_aliases
// ignore_for_file:unused_import, file_names, avoid_escaping_inner_quotes
// ignore_for_file:unnecessary_string_interpolations, unnecessary_string_escapes

import 'package:intl/intl.dart';
import 'package:intl/message_lookup_by_library.dart';

final messages = new MessageLookup();

typedef String MessageIfAbsent(String messageStr, List<dynamic> args);

class MessageLookup extends MessageLookupByLibrary {
  String get localeName => 'tr';

  static String m0(title) => "${title} (Ben)";

  static String m1(count) =>
      "${Intl.plural(count, zero: 'Ortak çalışan ekle', one: 'Ortak çalışan ekle', other: 'Ortak çalışan ekle')}";

  static String m2(count) =>
      "${Intl.plural(count, one: 'Öğe ekle', other: 'Öğeler ekle')}";

  static String m3(storageAmount, endDate) =>
      "${storageAmount} eklentiniz ${endDate} tarihine kadar geçerlidir";

  static String m4(count) =>
      "${Intl.plural(count, zero: 'Görüntüleyen ekle', one: 'Görüntüleyen ekle', other: 'Görüntüleyen ekle')}";

  static String m5(emailOrName) => "${emailOrName} tarafından eklendi";

  static String m6(albumName) => "${albumName} albümüne başarıyla eklendi";

  static String m7(name) => "${name}\'e hayran kalmak";

  static String m8(count) =>
      "${Intl.plural(count, zero: 'Katılımcı Yok', one: '1 Katılımcı', other: '${count} Katılımcı')}";

  static String m9(versionValue) => "Sürüm: ${versionValue}";

  static String m10(freeAmount, storageUnit) =>
      "${freeAmount} ${storageUnit} ücretsiz";

  static String m11(name) => "${name} ile güzel manzaralar";

  static String m12(paymentProvider) =>
      "Lütfen önce mevcut aboneliğinizi ${paymentProvider} adresinden iptal edin";

  static String m13(user) =>
      "${user}, bu albüme daha fazla fotoğraf ekleyemeyecek.\n\nAncak, kendi eklediği mevcut fotoğrafları kaldırmaya devam edebilecektir";

  static String m14(isFamilyMember, storageAmountInGb) =>
      "${Intl.select(isFamilyMember, {
            'true': 'Şu ana kadar aileniz ${storageAmountInGb} GB aldı',
            'false': 'Şu ana kadar ${storageAmountInGb} GB aldınız',
            'other': 'Şu ana kadar ${storageAmountInGb} GB aldınız!',
          })}";

  static String m15(albumName) =>
      "${albumName} için ortak çalışma bağlantısı oluşturuldu";

  static String m16(count) =>
      "${Intl.plural(count, zero: '0 işbirlikçi eklendi', one: '1 işbirlikçi eklendi', other: '${count} işbirlikçi eklendi')}";

  static String m17(email, numOfDays) =>
      "Güvenilir bir kişi olarak ${email} eklemek üzeresiniz. Eğer ${numOfDays} gün boyunca yoksanız hesabınızı kurtarabilecekler.";

  static String m18(familyAdminEmail) =>
      "Aboneliğinizi yönetmek için lütfen <green>${familyAdminEmail}</green> ile iletişime geçin";

  static String m19(provider) =>
      "Lütfen ${provider} aboneliğinizi yönetmek için support@ente.io adresinden bizimle iletişime geçin.";

  static String m20(endpoint) => "${endpoint}\'e bağlanıldı";

  static String m21(count) =>
      "${Intl.plural(count, one: 'Delete ${count} item', other: 'Delete ${count} items')}";

  static String m22(currentlyDeleting, totalCount) =>
      "Siliniyor ${currentlyDeleting} / ${totalCount}";

  static String m23(albumName) =>
      "Bu, \"${albumName}\"e erişim için olan genel bağlantıyı kaldıracaktır.";

  static String m24(supportEmail) =>
      "Lütfen kayıtlı e-posta adresinizden ${supportEmail} adresine bir e-posta gönderin";

  static String m25(count, storageSaved) =>
      "You have cleaned up ${Intl.plural(count, one: '${count} duplicate file', other: '${count} duplicate files')}, saving (${storageSaved}!)";

  static String m26(count, formattedSize) =>
      "${count} dosyalar, ${formattedSize} her biri";

  static String m27(newEmail) => "E-posta ${newEmail} olarak değiştirildi";

  static String m28(email) => "${email} bir Ente hesabına sahip değil";

  static String m29(email) =>
      "${email}, Ente hesabı bulunmamaktadır.\n\nOnlarla fotoğraf paylaşımı için bir davet gönder.";

  static String m30(name) => "${name}\'e sarılmak";

  static String m31(text) => "${text} için ekstra fotoğraflar bulundu";

  static String m32(name) => "${name} ile ziyafet";

  static String m33(count, formattedNumber) =>
      "Bu cihazdaki ${Intl.plural(count, one: '1 file', other: '${formattedNumber} dosya')} güvenli bir şekilde yedeklendi";

  static String m34(count, formattedNumber) =>
      "Bu albümdeki ${Intl.plural(count, one: '1 file', other: '${formattedNumber} dosya')} güvenli bir şekilde yedeklendi";

  static String m35(storageAmountInGB) =>
      "Birisinin davet kodunuzu uygulayıp ücretli hesap açtığı her seferede ${storageAmountInGB} GB";

  static String m36(endDate) => "Ücretsiz deneme ${endDate} sona erir";

  static String m37(count) =>
      "Aktif bir aboneliğiniz olduğu sürece Ente üzerinden ${Intl.plural(count, one: 'ona', other: 'onlara')} hâlâ erişebilirsiniz";

  static String m38(sizeInMBorGB) => "${sizeInMBorGB} yer açın";

  static String m39(count, formattedSize) =>
      "${Intl.plural(count, one: 'Cihazdan silinerek ${formattedSize} boşaltılabilir', other: 'Cihazdan silinerek ${formattedSize} boşaltılabilirler')}";

  static String m40(currentlyProcessing, totalCount) =>
      "Siliniyor ${currentlyProcessing} / ${totalCount}";

  static String m41(name) => "${name} ile doğa yürüyüşü";

  static String m42(count) =>
      "${Intl.plural(count, one: '${count} öğe', other: '${count} öğeler')}";

  static String m43(name) => "${name} ile son an";

  static String m44(email) =>
      "${email} sizi güvenilir bir kişi olmaya davet etti";

  static String m45(expiryTime) =>
      "Bu bağlantı ${expiryTime} dan sonra geçersiz olacaktır";

  static String m46(email) => "Kişiyi ${email} adresine bağlayın";

  static String m47(personName, email) =>
      "Bu, ${personName} ile ${email} arasında bağlantı kuracaktır.";

  static String m48(count, formattedCount) =>
      "${Intl.plural(count, zero: 'hiç anı yok', one: '${formattedCount} anı', other: '${formattedCount} anı')}";

  static String m49(count) =>
      "${Intl.plural(count, one: 'Öğeyi taşı', other: 'Öğeleri taşı')}";

  static String m50(albumName) => "${albumName} adlı albüme başarıyla taşındı";

  static String m51(personName) => "${personName} için öneri yok";

  static String m52(name) => "${name} değil mi?";

  static String m53(familyAdminEmail) =>
      "Kodunuzu değiştirmek için lütfen ${familyAdminEmail} ile iletişime geçin.";

  static String m54(name) => "${name} ile parti";

  static String m55(passwordStrengthValue) =>
      "Şifrenin güçlülük seviyesi: ${passwordStrengthValue}";

  static String m56(providerName) =>
      "Sizden ücret alındıysa lütfen ${providerName} destek ekibiyle görüşün";

  static String m57(name, age) => "${name} ${age} yaşında!";

  static String m58(name, age) => "${name} yakında ${age} yaşına giriyor";

  static String m59(count) =>
      "${Intl.plural(count, zero: 'Fotoğraf yok', one: '1 fotoğraf', other: '${count} fotoğraf')}";

  static String m60(count) =>
      "${Intl.plural(count, zero: '0 fotoğraf', one: '1 fotoğraf', other: '${count} fotoğraf')}";

  static String m61(endDate) =>
      "Ücretsiz deneme süresi ${endDate} tarihine kadar geçerlidir.\nDaha sonra ücretli bir plan seçebilirsiniz.";

  static String m62(toEmail) => "Lütfen bize ${toEmail} adresinden ulaşın";

  static String m63(toEmail) =>
      "Lütfen kayıtları şu adrese gönderin\n${toEmail}";

  static String m64(name) => "${name} ile poz verme";

  static String m65(folderName) => "İşleniyor ${folderName}...";

  static String m66(storeName) => "Bizi ${storeName} üzerinden değerlendirin";

  static String m67(name) => "Sizi ${name}\'e yeniden atadı";

  static String m68(days, email) =>
      "Hesabınıza ${days} gün sonra erişebilirsiniz. ${email} adresine bir bildirim gönderilecektir.";

  static String m69(email) =>
      "Artık yeni bir parola belirleyerek ${email} hesabını kurtarabilirsiniz.";

  static String m70(email) => "${email} hesabınızı kurtarmaya çalışıyor.";

  static String m71(storageInGB) => "3. İkinizde bedava ${storageInGB} GB alın";

  static String m72(userEmail) =>
      "${userEmail} bu paylaşılan albümden kaldırılacaktır\n\nOnlar tarafından eklenen tüm fotoğraflar da albümden kaldırılacaktır";

  static String m73(endDate) => "Abonelik ${endDate} tarihinde yenilenir";

<<<<<<< HEAD
=======
  static String m74(name) => "${name} ile yolculuk";

>>>>>>> a103bd4c
  static String m75(count) =>
      "${Intl.plural(count, one: '${count} yıl önce', other: '${count} yıl önce')}";

  static String m76(snapshotLength, searchLength) =>
      "Bölüm uzunluğu uyuşmazlığı: ${snapshotLength} != ${searchLength}";

  static String m77(count) => "${count} seçildi";

  static String m78(count, yourCount) =>
      "Seçilenler: ${count} (${yourCount} sizin seçiminiz)";

<<<<<<< HEAD
  static String m80(verificationID) =>
      "İşte ente.io için doğrulama kimliğim: ${verificationID}.";

=======
  static String m79(name) => "${name} ile selfieler";

  static String m80(verificationID) =>
      "İşte ente.io için doğrulama kimliğim: ${verificationID}.";

>>>>>>> a103bd4c
  static String m81(verificationID) =>
      "Merhaba, bu ente.io doğrulama kimliğinizin doğruluğunu onaylayabilir misiniz: ${verificationID}";

  static String m82(referralCode, referralStorageInGB) =>
      "Ente davet kodu: ${referralCode} \n\nÜcretli hesaba başvurduktan sonra ${referralStorageInGB} GB bedava almak için \nAyarlar → Genel → Davetlerde bu kodu girin\n\nhttps://ente.io";

  static String m83(numberOfPeople) =>
      "${Intl.plural(numberOfPeople, zero: 'Belirli kişilerle paylaş', one: '1 kişiyle paylaşıldı', other: '${numberOfPeople} kişiyle paylaşıldı')}";

  static String m84(emailIDs) => "${emailIDs} ile paylaşıldı";

  static String m85(fileType) => "Bu ${fileType}, cihazınızdan silinecek.";

  static String m86(fileType) =>
      "${fileType} Ente ve cihazınızdan silinecektir.";

  static String m87(fileType) => "${fileType} Ente\'den silinecektir.";
<<<<<<< HEAD

  static String m90(storageAmountInGB) => "${storageAmountInGB} GB";

=======

  static String m88(name) => "${name} ile spor";

  static String m89(name) => "Sahne ${name}\'in";

  static String m90(storageAmountInGB) => "${storageAmountInGB} GB";

>>>>>>> a103bd4c
  static String m91(
          usedAmount, usedStorageUnit, totalAmount, totalStorageUnit) =>
      "${usedAmount} ${usedStorageUnit} / ${totalAmount} ${totalStorageUnit} kullanıldı";

  static String m92(id) =>
      "${id}\'niz zaten başka bir ente hesabına bağlı.\n${id} numaranızı bu hesapla kullanmak istiyorsanız lütfen desteğimizle iletişime geçin\'\'";

  static String m93(endDate) =>
      "Aboneliğiniz ${endDate} tarihinde iptal edilecektir";

  static String m94(completed, total) => "${completed}/${total} anı korundu";

  static String m95(ignoreReason) =>
      "Yüklemek için dokunun, yükleme şu anda ${ignoreReason} nedeniyle yok sayılıyor";

  static String m96(storageAmountInGB) =>
      "Aynı zamanda ${storageAmountInGB} GB alıyorlar";

  static String m97(email) => "Bu, ${email}\'in Doğrulama Kimliği";
<<<<<<< HEAD

  static String m99(dateFormat) => "${dateFormat} yıllar boyunca";

  static String m100(count) =>
      "${Intl.plural(count, zero: 'yakında', one: '1 gün', other: '${count} gün')}";

=======

  static String m98(count) =>
      "${Intl.plural(count, one: 'Bu hafta, ${count} yıl önce', other: 'Bu hafta, ${count} yıl önce')}";

  static String m99(dateFormat) => "${dateFormat} yıllar boyunca";

  static String m100(count) =>
      "${Intl.plural(count, zero: 'Yakında', one: '1 gün', other: '${count} gün')}";

  static String m101(year) => "${year} yılındaki gezi";

  static String m102(location) => "${location}\'a gezi";

>>>>>>> a103bd4c
  static String m103(email) =>
      "${email} ile eski bir irtibat kişisi olmaya davet edildiniz.";

  static String m104(galleryType) =>
      "Galeri türü ${galleryType} yeniden adlandırma için desteklenmiyor";

  static String m105(ignoreReason) =>
      "Yükleme ${ignoreReason} nedeniyle yok sayıldı";

  static String m106(count) => "${count} anı korunuyor...";
<<<<<<< HEAD

  static String m107(endDate) => "${endDate} tarihine kadar geçerli";

  static String m108(email) => "${email} doğrula";
=======

  static String m107(endDate) => "${endDate} tarihine kadar geçerli";

  static String m108(email) => "${email} doğrula";

  static String m109(count) =>
      "${Intl.plural(count, zero: '0 izleyici eklendi', one: '1 izleyici eklendi', other: '${count} izleyici eklendi')}";
>>>>>>> a103bd4c

  static String m110(email) =>
      "E-postayı <green>${email}</green> adresine gönderdik";

  static String m111(count) =>
      "${Intl.plural(count, one: '${count} yıl önce', other: '${count} yıl önce')}";

<<<<<<< HEAD
=======
  static String m112(name) => "Sen ve ${name}";

>>>>>>> a103bd4c
  static String m113(storageSaved) =>
      "Başarılı bir şekilde ${storageSaved} alanını boşalttınız!";

  final messages = _notInlinedMessages(_notInlinedMessages);
  static Map<String, Function> _notInlinedMessages(_) => <String, Function>{
        "aNewVersionOfEnteIsAvailable": MessageLookupByLibrary.simpleMessage(
            "Ente için yeni bir sürüm mevcut."),
        "about": MessageLookupByLibrary.simpleMessage("Hakkında"),
        "acceptTrustInvite":
            MessageLookupByLibrary.simpleMessage("Daveti Kabul Et"),
        "account": MessageLookupByLibrary.simpleMessage("Hesap"),
        "accountIsAlreadyConfigured": MessageLookupByLibrary.simpleMessage(
            "Hesap zaten yapılandırılmıştır."),
        "accountOwnerPersonAppbarTitle": m0,
        "accountWelcomeBack":
            MessageLookupByLibrary.simpleMessage("Tekrar hoş geldiniz!"),
        "ackPasswordLostWarning": MessageLookupByLibrary.simpleMessage(
            "Şifremi kaybedersem, verilerim <underline>uçtan uca şifrelendiği</underline> için verilerimi kaybedebileceğimi farkındayım."),
        "activeSessions":
            MessageLookupByLibrary.simpleMessage("Aktif oturumlar"),
        "add": MessageLookupByLibrary.simpleMessage("Ekle"),
        "addAName": MessageLookupByLibrary.simpleMessage("Bir Ad Ekle"),
        "addANewEmail":
            MessageLookupByLibrary.simpleMessage("Yeni e-posta ekle"),
        "addCollaborator":
            MessageLookupByLibrary.simpleMessage("Düzenleyici ekle"),
        "addCollaborators": m1,
        "addFiles": MessageLookupByLibrary.simpleMessage("Dosyaları Ekle"),
        "addFromDevice": MessageLookupByLibrary.simpleMessage("Cihazdan ekle"),
        "addItem": m2,
        "addLocation": MessageLookupByLibrary.simpleMessage("Konum Ekle"),
        "addLocationButton": MessageLookupByLibrary.simpleMessage("Ekle"),
        "addMore": MessageLookupByLibrary.simpleMessage("Daha fazla ekle"),
        "addName": MessageLookupByLibrary.simpleMessage("İsim Ekle"),
        "addNameOrMerge": MessageLookupByLibrary.simpleMessage(
            "İsim ekleyin veya birleştirin"),
        "addNew": MessageLookupByLibrary.simpleMessage("Yeni ekle"),
        "addNewPerson": MessageLookupByLibrary.simpleMessage("Yeni kişi ekle"),
        "addOnPageSubtitle":
            MessageLookupByLibrary.simpleMessage("Eklentilerin ayrıntıları"),
        "addOnValidTill": m3,
        "addOns": MessageLookupByLibrary.simpleMessage("Eklentiler"),
        "addPhotos": MessageLookupByLibrary.simpleMessage("Fotoğraf ekle"),
        "addSelected": MessageLookupByLibrary.simpleMessage("Seçileni ekle"),
        "addToAlbum": MessageLookupByLibrary.simpleMessage("Albüme ekle"),
        "addToEnte": MessageLookupByLibrary.simpleMessage("Ente\'ye ekle"),
        "addToHiddenAlbum":
            MessageLookupByLibrary.simpleMessage("Gizli albüme ekle"),
        "addTrustedContact":
            MessageLookupByLibrary.simpleMessage("Güvenilir kişi ekle"),
        "addViewer": MessageLookupByLibrary.simpleMessage("Görüntüleyici ekle"),
        "addViewers": m4,
        "addYourPhotosNow": MessageLookupByLibrary.simpleMessage(
            "Fotoğraflarınızı şimdi ekleyin"),
        "addedAs": MessageLookupByLibrary.simpleMessage("Eklendi"),
        "addedBy": m5,
        "addedSuccessfullyTo": m6,
        "addingToFavorites":
            MessageLookupByLibrary.simpleMessage("Favorilere ekleniyor..."),
        "admiringThem": m7,
        "advanced": MessageLookupByLibrary.simpleMessage("Gelişmiş"),
        "advancedSettings": MessageLookupByLibrary.simpleMessage("Gelişmiş"),
        "after1Day": MessageLookupByLibrary.simpleMessage("1 gün sonra"),
        "after1Hour": MessageLookupByLibrary.simpleMessage("1 saat sonra"),
        "after1Month": MessageLookupByLibrary.simpleMessage("1 ay sonra"),
        "after1Week": MessageLookupByLibrary.simpleMessage("1 hafta sonra"),
        "after1Year": MessageLookupByLibrary.simpleMessage("1 yıl sonra"),
        "albumOwner": MessageLookupByLibrary.simpleMessage("Sahip"),
        "albumParticipantsCount": m8,
        "albumTitle": MessageLookupByLibrary.simpleMessage("Albüm Başlığı"),
        "albumUpdated":
            MessageLookupByLibrary.simpleMessage("Albüm güncellendi"),
        "albums": MessageLookupByLibrary.simpleMessage("Albümler"),
        "allClear": MessageLookupByLibrary.simpleMessage("✨ Tümü temizlendi"),
        "allMemoriesPreserved":
            MessageLookupByLibrary.simpleMessage("Tüm anılar saklandı"),
        "allPersonGroupingWillReset": MessageLookupByLibrary.simpleMessage(
            "Bu kişi için tüm gruplamalar sıfırlanacak ve bu kişi için yaptığınız tüm önerileri kaybedeceksiniz"),
        "allWillShiftRangeBasedOnFirst": MessageLookupByLibrary.simpleMessage(
            "Bu, gruptaki ilk fotoğraftır. Seçilen diğer fotoğraflar otomatik olarak bu yeni tarihe göre kaydırılacaktır"),
        "allow": MessageLookupByLibrary.simpleMessage("İzin ver"),
        "allowAddPhotosDescription": MessageLookupByLibrary.simpleMessage(
            "Bağlantıya sahip olan kişilere, paylaşılan albüme fotoğraf eklemelerine izin ver."),
        "allowAddingPhotos":
            MessageLookupByLibrary.simpleMessage("Fotoğraf eklemeye izin ver"),
        "allowAppToOpenSharedAlbumLinks": MessageLookupByLibrary.simpleMessage(
            "Uygulamanın paylaşılan albüm bağlantılarını açmasına izin ver"),
        "allowDownloads":
            MessageLookupByLibrary.simpleMessage("İndirmeye izin ver"),
        "allowPeopleToAddPhotos": MessageLookupByLibrary.simpleMessage(
            "Kullanıcıların fotoğraf eklemesine izin ver"),
        "allowPermBody": MessageLookupByLibrary.simpleMessage(
            "Ente\'nin kitaplığınızı görüntüleyebilmesi ve yedekleyebilmesi için lütfen Ayarlar\'dan fotoğraflarınıza erişime izin verin."),
        "allowPermTitle": MessageLookupByLibrary.simpleMessage(
            "Fotoğraflara erişime izin verin"),
        "androidBiometricHint":
            MessageLookupByLibrary.simpleMessage("Kimliği doğrula"),
        "androidBiometricNotRecognized":
            MessageLookupByLibrary.simpleMessage("Tanınmadı. Tekrar deneyin."),
        "androidBiometricRequiredTitle":
            MessageLookupByLibrary.simpleMessage("Biyometrik gerekli"),
        "androidBiometricSuccess":
            MessageLookupByLibrary.simpleMessage("Başarılı"),
        "androidCancelButton": MessageLookupByLibrary.simpleMessage("İptal et"),
        "androidDeviceCredentialsRequiredTitle":
            MessageLookupByLibrary.simpleMessage(
                "Cihaz kimlik bilgileri gerekli"),
        "androidDeviceCredentialsSetupDescription":
            MessageLookupByLibrary.simpleMessage(
                "Cihaz kimlik bilgileri gerekmekte"),
        "androidGoToSettingsDescription": MessageLookupByLibrary.simpleMessage(
            "Biyometrik kimlik doğrulama cihazınızda ayarlanmamış. Biyometrik kimlik doğrulama eklemek için \'Ayarlar > Güvenlik\' bölümüne gidin."),
        "androidIosWebDesktop":
            MessageLookupByLibrary.simpleMessage("Android, iOS, Web, Masaüstü"),
        "androidSignInTitle":
            MessageLookupByLibrary.simpleMessage("Kimlik doğrulaması gerekli"),
        "appIcon": MessageLookupByLibrary.simpleMessage("Uygulama simgesi"),
        "appLock": MessageLookupByLibrary.simpleMessage("Uygulama kilidi"),
        "appLockDescriptions": MessageLookupByLibrary.simpleMessage(
            "Cihazınızın varsayılan kilit ekranı ile PIN veya parola içeren özel bir kilit ekranı arasında seçim yapın."),
        "appVersion": m9,
        "appleId": MessageLookupByLibrary.simpleMessage("Apple ID"),
        "apply": MessageLookupByLibrary.simpleMessage("Uygula"),
        "applyCodeTitle": MessageLookupByLibrary.simpleMessage("Kodu girin"),
        "appstoreSubscription":
            MessageLookupByLibrary.simpleMessage("AppStore aboneliği"),
        "archive": MessageLookupByLibrary.simpleMessage("Arşiv"),
        "archiveAlbum": MessageLookupByLibrary.simpleMessage("Albümü arşivle"),
        "archiving": MessageLookupByLibrary.simpleMessage("Arşivleniyor..."),
        "areYouSureThatYouWantToLeaveTheFamily":
            MessageLookupByLibrary.simpleMessage(
                "Aile planından ayrılmak istediğinize emin misiniz?"),
        "areYouSureYouWantToCancel": MessageLookupByLibrary.simpleMessage(
            "İptal etmek istediğinize emin misiniz?"),
        "areYouSureYouWantToChangeYourPlan":
            MessageLookupByLibrary.simpleMessage(
                "Planı değistirmek istediğinize emin misiniz?"),
        "areYouSureYouWantToExit": MessageLookupByLibrary.simpleMessage(
            "Çıkmak istediğinden emin misiniz?"),
        "areYouSureYouWantToLogout": MessageLookupByLibrary.simpleMessage(
            "Çıkış yapmak istediğinize emin misiniz?"),
        "areYouSureYouWantToRenew": MessageLookupByLibrary.simpleMessage(
            "Yenilemek istediğinize emin misiniz?"),
        "areYouSureYouWantToResetThisPerson":
            MessageLookupByLibrary.simpleMessage(
                "Bu kişiyi sıfırlamak istediğinden emin misiniz?"),
        "askCancelReason": MessageLookupByLibrary.simpleMessage(
            "Aboneliğiniz iptal edilmiştir. Bunun sebebini paylaşmak ister misiniz?"),
        "askDeleteReason": MessageLookupByLibrary.simpleMessage(
            "Hesabınızı silme sebebiniz nedir?"),
        "askYourLovedOnesToShare": MessageLookupByLibrary.simpleMessage(
            "Sevdiklerinizden paylaşmalarını isteyin"),
        "atAFalloutShelter":
            MessageLookupByLibrary.simpleMessage("serpinti sığınağında"),
        "authToChangeEmailVerificationSetting":
            MessageLookupByLibrary.simpleMessage(
                "E-posta doğrulamasını değiştirmek için lütfen kimlik doğrulaması yapın"),
        "authToChangeLockscreenSetting": MessageLookupByLibrary.simpleMessage(
            "Kilit ekranı ayarını değiştirmek için lütfen kimliğinizi doğrulayın"),
        "authToChangeYourEmail": MessageLookupByLibrary.simpleMessage(
            "E-postanızı değiştirmek için lütfen kimlik doğrulaması yapın"),
        "authToChangeYourPassword": MessageLookupByLibrary.simpleMessage(
            "Şifrenizi değiştirmek için lütfen kimlik doğrulaması yapın"),
        "authToConfigureTwofactorAuthentication":
            MessageLookupByLibrary.simpleMessage(
                "İki faktörlü kimlik doğrulamayı yapılandırmak için lütfen kimlik doğrulaması yapın"),
        "authToInitiateAccountDeletion": MessageLookupByLibrary.simpleMessage(
            "Hesap silme işlemini başlatmak için lütfen kimlik doğrulaması yapın"),
        "authToManageLegacy": MessageLookupByLibrary.simpleMessage(
            "Güvenilir kişilerinizi yönetmek için lütfen kimlik doğrulaması yapın"),
        "authToViewPasskey": MessageLookupByLibrary.simpleMessage(
            "Geçiş anahtarınızı görüntülemek için lütfen kimlik doğrulaması yapın"),
        "authToViewTrashedFiles": MessageLookupByLibrary.simpleMessage(
            "Çöp dosyalarınızı görüntülemek için lütfen kimlik doğrulaması yapın"),
        "authToViewYourActiveSessions": MessageLookupByLibrary.simpleMessage(
            "Aktif oturumlarınızı görüntülemek için lütfen kimliğinizi doğrulayın"),
        "authToViewYourHiddenFiles": MessageLookupByLibrary.simpleMessage(
            "Gizli dosyalarınızı görüntülemek için kimlik doğrulama yapınız"),
        "authToViewYourMemories": MessageLookupByLibrary.simpleMessage(
            "Kodlarınızı görmek için lütfen kimlik doğrulaması yapın"),
        "authToViewYourRecoveryKey": MessageLookupByLibrary.simpleMessage(
            "Kurtarma anahtarınızı görmek için lütfen kimliğinizi doğrulayın"),
        "authenticating":
            MessageLookupByLibrary.simpleMessage("Kimlik doğrulanıyor..."),
        "authenticationFailedPleaseTryAgain":
            MessageLookupByLibrary.simpleMessage(
                "Kimlik doğrulama başarısız oldu, lütfen tekrar deneyin"),
        "authenticationSuccessful":
            MessageLookupByLibrary.simpleMessage("Kimlik doğrulama başarılı!"),
        "autoCastDialogBody": MessageLookupByLibrary.simpleMessage(
            "Mevcut Cast cihazlarını burada görebilirsiniz."),
        "autoCastiOSPermission": MessageLookupByLibrary.simpleMessage(
            "Ayarlar\'da Ente Photos uygulaması için Yerel Ağ izinlerinin açık olduğundan emin olun."),
        "autoLock": MessageLookupByLibrary.simpleMessage("Otomatik Kilit"),
        "autoLockFeatureDescription": MessageLookupByLibrary.simpleMessage(
            "Uygulama arka plana geçtikten sonra kilitleneceği süre"),
        "autoLogoutMessage": MessageLookupByLibrary.simpleMessage(
            "Teknik aksaklık nedeniyle oturumunuz kapatıldı. Verdiğimiz rahatsızlıktan dolayı özür dileriz."),
        "autoPair": MessageLookupByLibrary.simpleMessage("Otomatik eşle"),
        "autoPairDesc": MessageLookupByLibrary.simpleMessage(
            "Otomatik eşleştirme yalnızca Chromecast destekleyen cihazlarla çalışır."),
        "available": MessageLookupByLibrary.simpleMessage("Mevcut"),
        "availableStorageSpace": m10,
        "backedUpFolders":
            MessageLookupByLibrary.simpleMessage("Yedeklenmiş klasörler"),
        "backgroundWithThem": m11,
        "backup": MessageLookupByLibrary.simpleMessage("Yedekle"),
        "backupFailed":
            MessageLookupByLibrary.simpleMessage("Yedekleme başarısız oldu"),
        "backupFile": MessageLookupByLibrary.simpleMessage("Yedek Dosyası"),
        "backupOverMobileData":
            MessageLookupByLibrary.simpleMessage("Mobil veri ile yedekle"),
        "backupSettings":
            MessageLookupByLibrary.simpleMessage("Yedekleme seçenekleri"),
        "backupStatus":
            MessageLookupByLibrary.simpleMessage("Yedekleme durumu"),
        "backupStatusDescription": MessageLookupByLibrary.simpleMessage(
            "Eklenen öğeler burada görünecek"),
        "backupVideos":
            MessageLookupByLibrary.simpleMessage("Videoları yedekle"),
        "beach": MessageLookupByLibrary.simpleMessage("Kum ve deniz"),
        "birthday": MessageLookupByLibrary.simpleMessage("Doğum Günü"),
        "blackFridaySale":
            MessageLookupByLibrary.simpleMessage("Muhteşem Cuma kampanyası"),
        "blog": MessageLookupByLibrary.simpleMessage("Blog"),
<<<<<<< HEAD
=======
        "cLBulkEdit":
            MessageLookupByLibrary.simpleMessage("Tarihleri toplu düzenle"),
>>>>>>> a103bd4c
        "cLBulkEditDesc": MessageLookupByLibrary.simpleMessage(
            "Artık birden fazla fotoğraf seçebilir ve tek bir hızlı işlemle hepsi için tarih/saat düzenleyebilirsiniz. Tarih kaydırma da desteklenmektedir."),
        "cLFamilyPlan":
            MessageLookupByLibrary.simpleMessage("Aile Planı Sınırları"),
        "cLFamilyPlanDesc": MessageLookupByLibrary.simpleMessage(
            "Artık aile üyelerinizin ne kadar depolama alanı kullanabileceğine dair sınırlar belirleyebilirsiniz."),
        "cLIcon": MessageLookupByLibrary.simpleMessage("Yeni Simge"),
        "cLIconDesc": MessageLookupByLibrary.simpleMessage(
            "Son olarak, çalışmalarımızı en iyi şekilde temsil ettiğini düşündüğümüz yeni bir uygulama simgesi. Eski simgeyi kullanmaya devam edebilmeniz için bir simge değiştirici de ekledik."),
        "cLMemories": MessageLookupByLibrary.simpleMessage("Anılar"),
        "cLMemoriesDesc": MessageLookupByLibrary.simpleMessage(
            "Özel anlarınızı yeniden keşfedin - en sevdiğiniz kişilere, seyahatlerinize ve tatillerinize, en iyi tıklamalarınıza ve çok daha fazlasına odaklanın. En iyi deneyim için makine öğrenimini açın, kendinizi etiketleyin ve arkadaşlarınızı adlandırın."),
        "cLWidgets": MessageLookupByLibrary.simpleMessage("Widget\'lar"),
        "cLWidgetsDesc": MessageLookupByLibrary.simpleMessage(
<<<<<<< HEAD
            "Anılarla entegre edilmiş ana ekran widget\'ları artık kullanılabilir. Uygulamayı açmadan özel anlarınızı gösterecekler."),
=======
            "Anılarla entegre edilmiş ana ekran widget\'ları artık kullanılabilir. Uygulamayı açmadan özel anlarınızı gösterir."),
>>>>>>> a103bd4c
        "cachedData":
            MessageLookupByLibrary.simpleMessage("Önbelleğe alınmış veriler"),
        "calculating": MessageLookupByLibrary.simpleMessage("Hesaplanıyor..."),
        "canNotOpenBody": MessageLookupByLibrary.simpleMessage(
            "Üzgünüz, Bu albüm uygulama içinde açılamadı."),
        "canNotOpenTitle":
            MessageLookupByLibrary.simpleMessage("Albüm açılamadı"),
        "canNotUploadToAlbumsOwnedByOthers":
            MessageLookupByLibrary.simpleMessage(
                "Başkalarına ait albümlere yüklenemez"),
        "canOnlyCreateLinkForFilesOwnedByYou":
            MessageLookupByLibrary.simpleMessage(
                "Yalnızca size ait dosyalar için bağlantı oluşturabilir"),
        "canOnlyRemoveFilesOwnedByYou": MessageLookupByLibrary.simpleMessage(
            "Yalnızca size ait dosyaları kaldırabilir"),
        "cancel": MessageLookupByLibrary.simpleMessage("İptal et"),
        "cancelAccountRecovery":
            MessageLookupByLibrary.simpleMessage("Kurtarma işlemini iptal et"),
        "cancelAccountRecoveryBody": MessageLookupByLibrary.simpleMessage(
            "Kurtarmayı iptal etmek istediğinize emin misiniz?"),
        "cancelOtherSubscription": m12,
        "cancelSubscription":
            MessageLookupByLibrary.simpleMessage("Abonelik iptali"),
        "cannotAddMorePhotosAfterBecomingViewer": m13,
        "cannotDeleteSharedFiles":
            MessageLookupByLibrary.simpleMessage("Dosyalar silinemiyor"),
        "castAlbum": MessageLookupByLibrary.simpleMessage("Yayın albümü"),
        "castIPMismatchBody": MessageLookupByLibrary.simpleMessage(
            "Lütfen TV ile aynı ağda olduğunuzdan emin olun."),
        "castIPMismatchTitle": MessageLookupByLibrary.simpleMessage(
            "Albüm yüklenirken hata oluştu"),
        "castInstruction": MessageLookupByLibrary.simpleMessage(
            "Eşleştirmek istediğiniz cihazda cast.ente.io adresini ziyaret edin.\n\nAlbümü TV\'nizde oynatmak için aşağıdaki kodu girin."),
        "centerPoint": MessageLookupByLibrary.simpleMessage("Merkez noktası"),
        "change": MessageLookupByLibrary.simpleMessage("Değiştir"),
        "changeEmail":
            MessageLookupByLibrary.simpleMessage("E-posta adresini değiştir"),
        "changeLocationOfSelectedItems": MessageLookupByLibrary.simpleMessage(
            "Seçilen öğelerin konumu değiştirilsin mi?"),
        "changePassword":
            MessageLookupByLibrary.simpleMessage("Sifrenizi değiştirin"),
        "changePasswordTitle":
            MessageLookupByLibrary.simpleMessage("Parolanızı değiştirin"),
        "changePermissions":
            MessageLookupByLibrary.simpleMessage("İzinleri değiştir?"),
        "changeYourReferralCode": MessageLookupByLibrary.simpleMessage(
            "Referans kodunuzu değiştirin"),
        "checkForUpdates":
            MessageLookupByLibrary.simpleMessage("Güncellemeleri kontol et"),
        "checkInboxAndSpamFolder": MessageLookupByLibrary.simpleMessage(
            "Lütfen doğrulama işlemini tamamlamak için gelen kutunuzu (ve spam klasörünüzü) kontrol edin"),
        "checkStatus":
            MessageLookupByLibrary.simpleMessage("Durumu kontrol edin"),
        "checking": MessageLookupByLibrary.simpleMessage("Kontrol ediliyor..."),
        "checkingModels": MessageLookupByLibrary.simpleMessage(
            "Modeller kontrol ediliyor..."),
        "city": MessageLookupByLibrary.simpleMessage("Şehirde"),
        "claimFreeStorage":
            MessageLookupByLibrary.simpleMessage("Bedava alan kazanın"),
        "claimMore": MessageLookupByLibrary.simpleMessage("Arttır!"),
        "claimed": MessageLookupByLibrary.simpleMessage("Alındı"),
        "claimedStorageSoFar": m14,
        "cleanUncategorized":
            MessageLookupByLibrary.simpleMessage("Temiz Genel"),
        "cleanUncategorizedDescription": MessageLookupByLibrary.simpleMessage(
            "Diğer albümlerde bulunan Kategorilenmemiş tüm dosyaları kaldırın"),
        "clearCaches":
            MessageLookupByLibrary.simpleMessage("Önbelleği temizle"),
        "clearIndexes":
            MessageLookupByLibrary.simpleMessage("Dizinleri temizle"),
        "click": MessageLookupByLibrary.simpleMessage("• Tıklamak"),
        "clickOnTheOverflowMenu":
            MessageLookupByLibrary.simpleMessage("• Taşma menüsüne tıklayın"),
        "close": MessageLookupByLibrary.simpleMessage("Kapat"),
        "clubByCaptureTime": MessageLookupByLibrary.simpleMessage(
            "Yakalama zamanına göre kulüp"),
        "clubByFileName":
            MessageLookupByLibrary.simpleMessage("Dosya adına göre kulüp"),
        "clusteringProgress":
            MessageLookupByLibrary.simpleMessage("Kümeleme ilerlemesi"),
        "codeAppliedPageTitle":
            MessageLookupByLibrary.simpleMessage("Kod kabul edildi"),
        "codeChangeLimitReached": MessageLookupByLibrary.simpleMessage(
            "Üzgünüz, kod değişikliklerinin sınırına ulaştınız."),
        "codeCopiedToClipboard":
            MessageLookupByLibrary.simpleMessage("Kodunuz panoya kopyalandı"),
        "codeUsedByYou":
            MessageLookupByLibrary.simpleMessage("Sizin kullandığınız kod"),
        "collabLinkSectionDescription": MessageLookupByLibrary.simpleMessage(
            "Ente aplikasyonu veya hesabı olmadan insanların paylaşılan albümde fotoğraf ekleyip görüntülemelerine izin vermek için bir bağlantı oluşturun. Grup veya etkinlik fotoğraflarını toplamak için harika bir seçenek."),
        "collaborativeLink":
            MessageLookupByLibrary.simpleMessage("Organizasyon bağlantısı"),
        "collaborativeLinkCreatedFor": m15,
        "collaborator": MessageLookupByLibrary.simpleMessage("Düzenleyici"),
        "collaboratorsCanAddPhotosAndVideosToTheSharedAlbum":
            MessageLookupByLibrary.simpleMessage(
                "Düzenleyiciler, paylaşılan albüme fotoğraf ve videolar ekleyebilir."),
        "collaboratorsSuccessfullyAdded": m16,
        "collageLayout": MessageLookupByLibrary.simpleMessage("Düzen"),
        "collageSaved": MessageLookupByLibrary.simpleMessage(
            "Kolajınız galeriye kaydedildi"),
        "collect": MessageLookupByLibrary.simpleMessage("Topla"),
        "collectEventPhotos": MessageLookupByLibrary.simpleMessage(
            "Etkinlik fotoğraflarını topla"),
        "collectPhotos":
            MessageLookupByLibrary.simpleMessage("Fotoğrafları topla"),
        "collectPhotosDescription": MessageLookupByLibrary.simpleMessage(
            "Arkadaşlarınızın orijinal kalitede fotoğraf yükleyebileceği bir bağlantı oluşturun."),
        "color": MessageLookupByLibrary.simpleMessage("Renk"),
        "configuration": MessageLookupByLibrary.simpleMessage("Yapılandırma"),
        "confirm": MessageLookupByLibrary.simpleMessage("Onayla"),
        "confirm2FADisable": MessageLookupByLibrary.simpleMessage(
            "İki adımlı kimlik doğrulamasını devre dışı bırakmak istediğinize emin misiniz?"),
        "confirmAccountDeletion":
            MessageLookupByLibrary.simpleMessage("Hesap silme işlemini onayla"),
        "confirmAddingTrustedContact": m17,
        "confirmDeletePrompt": MessageLookupByLibrary.simpleMessage(
            "Evet, bu hesabı ve verilerini tüm uygulamalardan kalıcı olarak silmek istiyorum."),
        "confirmPassword":
            MessageLookupByLibrary.simpleMessage("Şifrenizi onaylayın"),
        "confirmPlanChange": MessageLookupByLibrary.simpleMessage(
            "Plan değişikliğini onaylayın"),
        "confirmRecoveryKey":
            MessageLookupByLibrary.simpleMessage("Kurtarma anahtarını doğrula"),
        "confirmYourRecoveryKey": MessageLookupByLibrary.simpleMessage(
            "Kurtarma anahtarını doğrulayın"),
        "connectToDevice":
            MessageLookupByLibrary.simpleMessage("Cihaza bağlanın"),
        "contactFamilyAdmin": m18,
        "contactSupport":
            MessageLookupByLibrary.simpleMessage("Destek ile iletişim"),
        "contactToManageSubscription": m19,
        "contacts": MessageLookupByLibrary.simpleMessage("Kişiler"),
        "contents": MessageLookupByLibrary.simpleMessage("İçerikler"),
        "continueLabel": MessageLookupByLibrary.simpleMessage("Devam edin"),
        "continueOnFreeTrial":
            MessageLookupByLibrary.simpleMessage("Ücretsiz denemeye devam et"),
        "convertToAlbum": MessageLookupByLibrary.simpleMessage("Albüme taşı"),
        "copyEmailAddress":
            MessageLookupByLibrary.simpleMessage("E-posta adresini kopyala"),
        "copyLink": MessageLookupByLibrary.simpleMessage("Linki kopyala"),
        "copypasteThisCodentoYourAuthenticatorApp":
            MessageLookupByLibrary.simpleMessage(
                "Bu kodu kopyalayın ve kimlik doğrulama uygulamanıza yapıştırın"),
        "couldNotBackUpTryLater": MessageLookupByLibrary.simpleMessage(
            "Verilerinizi yedekleyemedik.\nDaha sonra tekrar deneyeceğiz."),
        "couldNotFreeUpSpace":
            MessageLookupByLibrary.simpleMessage("Yer boşaltılamadı"),
        "couldNotUpdateSubscription":
            MessageLookupByLibrary.simpleMessage("Abonelikler kaydedilemedi"),
        "count": MessageLookupByLibrary.simpleMessage("Miktar"),
        "crashReporting":
            MessageLookupByLibrary.simpleMessage("Çökme raporlaması"),
        "create": MessageLookupByLibrary.simpleMessage("Oluştur"),
        "createAccount":
            MessageLookupByLibrary.simpleMessage("Hesap oluşturun"),
        "createAlbumActionHint": MessageLookupByLibrary.simpleMessage(
            "Fotoğrafları seçmek için uzun basın ve + düğmesine tıklayarak bir albüm oluşturun"),
        "createCollaborativeLink":
            MessageLookupByLibrary.simpleMessage("Ortak bağlantı oluşturun"),
        "createCollage": MessageLookupByLibrary.simpleMessage("Kolaj oluştur"),
        "createNewAccount":
            MessageLookupByLibrary.simpleMessage("Yeni bir hesap oluşturun"),
        "createOrSelectAlbum":
            MessageLookupByLibrary.simpleMessage("Albüm oluştur veya seç"),
        "createPublicLink":
            MessageLookupByLibrary.simpleMessage("Herkese açık link oluştur"),
        "creatingLink":
            MessageLookupByLibrary.simpleMessage("Bağlantı oluşturuluyor..."),
        "criticalUpdateAvailable":
            MessageLookupByLibrary.simpleMessage("Kritik güncelleme mevcut"),
        "crop": MessageLookupByLibrary.simpleMessage("Kırp"),
        "curatedMemories":
            MessageLookupByLibrary.simpleMessage("Seçilmiş anılar"),
        "currentUsageIs":
            MessageLookupByLibrary.simpleMessage("Güncel kullanımınız "),
        "currentlyRunning":
            MessageLookupByLibrary.simpleMessage("şu anda çalışıyor"),
        "custom": MessageLookupByLibrary.simpleMessage("Kişisel"),
        "customEndpoint": m20,
        "darkTheme": MessageLookupByLibrary.simpleMessage("Karanlık"),
        "dayToday": MessageLookupByLibrary.simpleMessage("Bugün"),
        "dayYesterday": MessageLookupByLibrary.simpleMessage("Dün"),
        "declineTrustInvite":
            MessageLookupByLibrary.simpleMessage("Daveti Reddet"),
        "decrypting":
            MessageLookupByLibrary.simpleMessage("Şifre çözülüyor..."),
        "decryptingVideo": MessageLookupByLibrary.simpleMessage(
            "Videonun şifresi çözülüyor..."),
        "deduplicateFiles":
            MessageLookupByLibrary.simpleMessage("Dosyaları Tekilleştirme"),
        "delete": MessageLookupByLibrary.simpleMessage("Sil"),
        "deleteAccount": MessageLookupByLibrary.simpleMessage("Hesabı sil"),
        "deleteAccountFeedbackPrompt": MessageLookupByLibrary.simpleMessage(
            "Gittiğini gördüğümüze üzüldük. Lütfen gelişmemize yardımcı olmak için neden ayrıldığınızı açıklayın."),
        "deleteAccountPermanentlyButton":
            MessageLookupByLibrary.simpleMessage("Hesabımı kalıcı olarak sil"),
        "deleteAlbum": MessageLookupByLibrary.simpleMessage("Albümü sil"),
        "deleteAlbumDialog": MessageLookupByLibrary.simpleMessage(
            "Ayrıca bu albümde bulunan fotoğrafları (ve videoları) parçası oldukları <bold>tüm</bold> diğer albümlerden silebilir miyim?"),
        "deleteAlbumsDialogBody": MessageLookupByLibrary.simpleMessage(
            "Bu, tüm boş albümleri silecektir. Bu, albüm listenizdeki dağınıklığı azaltmak istediğinizde kullanışlıdır."),
        "deleteAll": MessageLookupByLibrary.simpleMessage("Hepsini Sil"),
        "deleteConfirmDialogBody": MessageLookupByLibrary.simpleMessage(
            "Kullandığınız Ente uygulamaları varsa bu hesap diğer Ente uygulamalarıyla bağlantılıdır. Tüm Ente uygulamalarına yüklediğiniz veriler ve hesabınız kalıcı olarak silinecektir."),
        "deleteEmailRequest": MessageLookupByLibrary.simpleMessage(
            "Lütfen kayıtlı e-posta adresinizden <warning> account-deletion@ente.io</warning>\'ya e-posta gönderiniz."),
        "deleteEmptyAlbums":
            MessageLookupByLibrary.simpleMessage("Boş albümleri sil"),
        "deleteEmptyAlbumsWithQuestionMark":
            MessageLookupByLibrary.simpleMessage("Boş albümler silinsin mi?"),
        "deleteFromBoth":
            MessageLookupByLibrary.simpleMessage("Her ikisinden de sil"),
        "deleteFromDevice":
            MessageLookupByLibrary.simpleMessage("Cihazınızdan silin"),
        "deleteFromEnte": MessageLookupByLibrary.simpleMessage("Ente\'den Sil"),
        "deleteItemCount": m21,
        "deleteLocation": MessageLookupByLibrary.simpleMessage("Konumu sil"),
        "deletePhotos":
            MessageLookupByLibrary.simpleMessage("Fotoğrafları sil"),
        "deleteProgress": m22,
        "deleteReason1": MessageLookupByLibrary.simpleMessage(
            "İhtiyacım olan önemli bir özellik eksik"),
        "deleteReason2": MessageLookupByLibrary.simpleMessage(
            "Uygulama veya bir özellik olması gerektiğini düşündüğüm gibi çalışmıyor"),
        "deleteReason3": MessageLookupByLibrary.simpleMessage(
            "Daha çok sevdiğim başka bir hizmet buldum"),
        "deleteReason4":
            MessageLookupByLibrary.simpleMessage("Nedenim listede yok"),
        "deleteRequestSLAText": MessageLookupByLibrary.simpleMessage(
            "İsteğiniz 72 saat içinde gerçekleştirilecek."),
        "deleteSharedAlbum": MessageLookupByLibrary.simpleMessage(
            "Paylaşılan albüm silinsin mi?"),
        "deleteSharedAlbumDialogBody": MessageLookupByLibrary.simpleMessage(
            "Albüm herkes için silinecek\n\nBu albümdeki başkalarına ait paylaşılan fotoğraflara erişiminizi kaybedeceksiniz"),
        "deselectAll":
            MessageLookupByLibrary.simpleMessage("Tüm seçimi kaldır"),
        "designedToOutlive": MessageLookupByLibrary.simpleMessage(
            "Hayatta kalmak için tasarlandı"),
        "details": MessageLookupByLibrary.simpleMessage("Ayrıntılar"),
        "developerSettings":
            MessageLookupByLibrary.simpleMessage("Geliştirici ayarları"),
        "developerSettingsWarning": MessageLookupByLibrary.simpleMessage(
            "Geliştirici ayarlarını değiştirmek istediğinizden emin misiniz?"),
        "deviceCodeHint": MessageLookupByLibrary.simpleMessage("Kodu girin"),
        "deviceFilesAutoUploading": MessageLookupByLibrary.simpleMessage(
            "Bu cihazın albümüne eklenen dosyalar otomatik olarak ente\'ye yüklenecektir."),
        "deviceLock": MessageLookupByLibrary.simpleMessage("Cihaz kilidi"),
        "deviceLockExplanation": MessageLookupByLibrary.simpleMessage(
            "Ente uygulaması önplanda calıştığında ve bir yedekleme işlemi devam ettiğinde, cihaz ekran kilidini devre dışı bırakın. Bu genellikle gerekli olmasa da, büyük dosyaların yüklenmesi ve büyük kütüphanelerin başlangıçta içe aktarılması sürecini hızlandırabilir."),
        "deviceNotFound":
            MessageLookupByLibrary.simpleMessage("Cihaz bulunamadı"),
        "didYouKnow": MessageLookupByLibrary.simpleMessage("Biliyor musun?"),
        "disableAutoLock": MessageLookupByLibrary.simpleMessage(
            "Otomatik kilidi devre dışı bırak"),
        "disableDownloadWarningBody": MessageLookupByLibrary.simpleMessage(
            "Görüntüleyiciler, hala harici araçlar kullanarak ekran görüntüsü alabilir veya fotoğraflarınızın bir kopyasını kaydedebilir. Lütfen bunu göz önünde bulundurunuz"),
        "disableDownloadWarningTitle":
            MessageLookupByLibrary.simpleMessage("Lütfen dikkate alın"),
        "disableLinkMessage": m23,
        "disableTwofactor": MessageLookupByLibrary.simpleMessage(
            "İki Aşamalı Doğrulamayı Devre Dışı Bırak"),
        "disablingTwofactorAuthentication":
            MessageLookupByLibrary.simpleMessage(
                "İki aşamalı doğrulamayı devre dışı bırak..."),
        "discord": MessageLookupByLibrary.simpleMessage("Discord"),
        "discover": MessageLookupByLibrary.simpleMessage("Keşfet"),
        "discover_babies": MessageLookupByLibrary.simpleMessage("Bebek"),
        "discover_celebrations":
            MessageLookupByLibrary.simpleMessage("Kutlamalar "),
        "discover_food": MessageLookupByLibrary.simpleMessage("Yiyecek"),
        "discover_greenery": MessageLookupByLibrary.simpleMessage("Yeşillik"),
        "discover_hills": MessageLookupByLibrary.simpleMessage("Tepeler"),
        "discover_identity": MessageLookupByLibrary.simpleMessage("Kimlik"),
        "discover_memes": MessageLookupByLibrary.simpleMessage("Mimler"),
        "discover_notes": MessageLookupByLibrary.simpleMessage("Notlar"),
        "discover_pets":
            MessageLookupByLibrary.simpleMessage("Evcil Hayvanlar"),
        "discover_receipts": MessageLookupByLibrary.simpleMessage("Makbuzlar"),
        "discover_screenshots":
            MessageLookupByLibrary.simpleMessage("Ekran Görüntüleri"),
        "discover_selfies": MessageLookupByLibrary.simpleMessage("Özçekimler"),
        "discover_sunset": MessageLookupByLibrary.simpleMessage("Gün batımı"),
        "discover_visiting_cards":
            MessageLookupByLibrary.simpleMessage("Ziyaret Kartları"),
        "discover_wallpapers":
            MessageLookupByLibrary.simpleMessage("Duvar Kağıtları"),
        "dismiss": MessageLookupByLibrary.simpleMessage("Reddet"),
        "distanceInKMUnit": MessageLookupByLibrary.simpleMessage("km"),
        "doNotSignOut": MessageLookupByLibrary.simpleMessage("Çıkış yapma"),
        "doThisLater": MessageLookupByLibrary.simpleMessage("Sonra yap"),
        "doYouWantToDiscardTheEditsYouHaveMade":
            MessageLookupByLibrary.simpleMessage(
                "Yaptığınız düzenlemeleri silmek istiyor musunuz?"),
        "done": MessageLookupByLibrary.simpleMessage("Bitti"),
        "dontSave": MessageLookupByLibrary.simpleMessage("Kaydetme"),
        "doubleYourStorage": MessageLookupByLibrary.simpleMessage(
            "Depolama alanınızı ikiye katlayın"),
        "download": MessageLookupByLibrary.simpleMessage("İndir"),
        "downloadFailed":
            MessageLookupByLibrary.simpleMessage("İndirme başarısız"),
        "downloading": MessageLookupByLibrary.simpleMessage("İndiriliyor..."),
        "dropSupportEmail": m24,
        "duplicateFileCountWithStorageSaved": m25,
        "duplicateItemsGroup": m26,
        "edit": MessageLookupByLibrary.simpleMessage("Düzenle"),
        "editLocation": MessageLookupByLibrary.simpleMessage("Konumu düzenle"),
        "editLocationTagTitle":
            MessageLookupByLibrary.simpleMessage("Konumu düzenle"),
        "editPerson": MessageLookupByLibrary.simpleMessage("Kişiyi düzenle"),
        "editTime": MessageLookupByLibrary.simpleMessage("Zamanı düzenle"),
        "editsSaved":
            MessageLookupByLibrary.simpleMessage("Düzenleme kaydedildi"),
        "editsToLocationWillOnlyBeSeenWithinEnte":
            MessageLookupByLibrary.simpleMessage(
                "Konumda yapılan düzenlemeler yalnızca Ente\'de görülecektir"),
        "eligible": MessageLookupByLibrary.simpleMessage("uygun"),
        "email": MessageLookupByLibrary.simpleMessage("E-Posta"),
        "emailAlreadyRegistered": MessageLookupByLibrary.simpleMessage(
            "Bu e-posta adresi zaten kayıtlı."),
        "emailChangedTo": m27,
        "emailDoesNotHaveEnteAccount": m28,
        "emailNoEnteAccount": m29,
        "emailNotRegistered": MessageLookupByLibrary.simpleMessage(
            "Bu e-posta adresi sistemde kayıtlı değil."),
        "emailVerificationToggle":
            MessageLookupByLibrary.simpleMessage("E-posta doğrulama"),
        "emailYourLogs": MessageLookupByLibrary.simpleMessage(
            "Kayıtlarınızı e-postayla gönderin"),
        "embracingThem": m30,
        "emergencyContacts": MessageLookupByLibrary.simpleMessage(
            "Acil Durum İletişim Bilgileri"),
        "empty": MessageLookupByLibrary.simpleMessage("Boşalt"),
        "emptyTrash":
            MessageLookupByLibrary.simpleMessage("Çöp kutusu boşaltılsın mı?"),
        "enable": MessageLookupByLibrary.simpleMessage("Etkinleştir"),
        "enableMLIndexingDesc": MessageLookupByLibrary.simpleMessage(
            "Ente, yüz tanıma, sihirli arama ve diğer gelişmiş arama özellikleri için cihaz üzerinde çalışan makine öğrenimini kullanır"),
        "enableMachineLearningBanner": MessageLookupByLibrary.simpleMessage(
            "Sihirli arama ve yüz tanıma için makine öğrenimini etkinleştirin"),
        "enableMaps":
            MessageLookupByLibrary.simpleMessage("Haritaları Etkinleştir"),
        "enableMapsDesc": MessageLookupByLibrary.simpleMessage(
            "Bu, fotoğraflarınızı bir dünya haritasında gösterecektir.\n\nBu harita Open Street Map tarafından barındırılmaktadır ve fotoğraflarınızın tam konumları hiçbir zaman paylaşılmaz.\n\nBu özelliği istediğiniz zaman Ayarlar\'dan devre dışı bırakabilirsiniz."),
        "enabled": MessageLookupByLibrary.simpleMessage("Etkin"),
        "encryptingBackup":
            MessageLookupByLibrary.simpleMessage("Yedekleme şifreleniyor..."),
        "encryption": MessageLookupByLibrary.simpleMessage("Şifreleme"),
        "encryptionKeys":
            MessageLookupByLibrary.simpleMessage("Sifreleme anahtarı"),
        "endpointUpdatedMessage": MessageLookupByLibrary.simpleMessage(
            "Fatura başarıyla güncellendi"),
        "endtoendEncryptedByDefault": MessageLookupByLibrary.simpleMessage(
            "Varsayılan olarak uçtan uca şifrelenmiş"),
        "enteCanEncryptAndPreserveFilesOnlyIfYouGrant":
            MessageLookupByLibrary.simpleMessage(
                "Ente dosyaları yalnızca erişim izni verdiğiniz takdirde şifreleyebilir ve koruyabilir"),
        "entePhotosPerm": MessageLookupByLibrary.simpleMessage(
            "Ente fotoğrafları saklamak için <i>iznine ihtiyaç duyuyor</i>"),
        "enteSubscriptionPitch": MessageLookupByLibrary.simpleMessage(
            "Ente anılarınızı korur, böylece cihazınızı kaybetseniz bile anılarınıza her zaman ulaşabilirsiniz."),
        "enteSubscriptionShareWithFamily": MessageLookupByLibrary.simpleMessage(
            "Aileniz de planınıza eklenebilir."),
        "enterAlbumName":
            MessageLookupByLibrary.simpleMessage("Bir albüm adı girin"),
        "enterCode": MessageLookupByLibrary.simpleMessage("Kodu giriniz"),
        "enterCodeDescription": MessageLookupByLibrary.simpleMessage(
            "İkiniz için de ücretsiz depolama alanı talep etmek için arkadaşınız tarafından sağlanan kodu girin"),
        "enterDateOfBirth":
            MessageLookupByLibrary.simpleMessage("Doğum Günü (isteğe bağlı)"),
        "enterEmail":
            MessageLookupByLibrary.simpleMessage("E-postanızı giriniz"),
        "enterFileName":
            MessageLookupByLibrary.simpleMessage("Dosya adını girin"),
        "enterName": MessageLookupByLibrary.simpleMessage("İsim girin"),
        "enterNewPasswordToEncrypt": MessageLookupByLibrary.simpleMessage(
            "Verilerinizi şifrelemek için kullanabileceğimiz yeni bir şifre girin"),
        "enterPassword":
            MessageLookupByLibrary.simpleMessage("Şifrenizi girin"),
        "enterPasswordToEncrypt": MessageLookupByLibrary.simpleMessage(
            "Verilerinizi şifrelemek için kullanabileceğimiz bir şifre girin"),
        "enterPersonName":
            MessageLookupByLibrary.simpleMessage("Kişi ismini giriniz"),
        "enterPin": MessageLookupByLibrary.simpleMessage("PIN Girin"),
        "enterReferralCode":
            MessageLookupByLibrary.simpleMessage("Davet kodunuzu girin"),
        "enterThe6digitCodeFromnyourAuthenticatorApp":
            MessageLookupByLibrary.simpleMessage(
                "Doğrulama uygulamasındaki 6 basamaklı kodu giriniz"),
        "enterValidEmail": MessageLookupByLibrary.simpleMessage(
            "Lütfen geçerli bir E-posta adresi girin."),
        "enterYourEmailAddress":
            MessageLookupByLibrary.simpleMessage("E-posta adresinizi girin"),
        "enterYourPassword":
            MessageLookupByLibrary.simpleMessage("Lütfen şifrenizi giriniz"),
        "enterYourRecoveryKey":
            MessageLookupByLibrary.simpleMessage("Kurtarma kodunuzu girin"),
        "error": MessageLookupByLibrary.simpleMessage("Hata"),
        "everywhere": MessageLookupByLibrary.simpleMessage("her yerde"),
        "exif": MessageLookupByLibrary.simpleMessage("EXIF"),
        "existingUser":
            MessageLookupByLibrary.simpleMessage("Mevcut kullanıcı"),
        "expiredLinkInfo": MessageLookupByLibrary.simpleMessage(
            "Bu bağlantının süresi dolmuştur. Lütfen yeni bir süre belirleyin veya bağlantı süresini devre dışı bırakın."),
        "exportLogs":
            MessageLookupByLibrary.simpleMessage("Günlüğü dışa aktar"),
        "exportYourData":
            MessageLookupByLibrary.simpleMessage("Veriyi dışarı aktar"),
        "extraPhotosFound":
            MessageLookupByLibrary.simpleMessage("Ekstra fotoğraflar bulundu"),
        "extraPhotosFoundFor": m31,
        "faceNotClusteredYet": MessageLookupByLibrary.simpleMessage(
            "Yüz henüz kümelenmedi, lütfen daha sonra tekrar gelin"),
        "faceRecognition": MessageLookupByLibrary.simpleMessage("Yüz Tanıma"),
        "faces": MessageLookupByLibrary.simpleMessage("Yüzler"),
        "failed": MessageLookupByLibrary.simpleMessage("Başarısız oldu"),
        "failedToApplyCode":
            MessageLookupByLibrary.simpleMessage("Uygulanırken hata oluştu"),
        "failedToCancel": MessageLookupByLibrary.simpleMessage(
            "İptal edilirken sorun oluştu"),
        "failedToDownloadVideo":
            MessageLookupByLibrary.simpleMessage("Video indirilemedi"),
        "failedToFetchActiveSessions": MessageLookupByLibrary.simpleMessage(
            "Etkin oturumlar getirilemedi"),
        "failedToFetchOriginalForEdit": MessageLookupByLibrary.simpleMessage(
            "Düzenleme için orijinal getirilemedi"),
        "failedToFetchReferralDetails": MessageLookupByLibrary.simpleMessage(
            "Davet ayrıntıları çekilemedi. Iütfen daha sonra deneyin."),
        "failedToLoadAlbums": MessageLookupByLibrary.simpleMessage(
            "Albüm yüklenirken hata oluştu"),
        "failedToPlayVideo":
            MessageLookupByLibrary.simpleMessage("Video oynatılamadı"),
        "failedToRefreshStripeSubscription":
            MessageLookupByLibrary.simpleMessage("Abonelik yenilenemedi"),
        "failedToRenew": MessageLookupByLibrary.simpleMessage(
            "Abonelik yenilenirken hata oluştu"),
        "failedToVerifyPaymentStatus":
            MessageLookupByLibrary.simpleMessage("Ödeme durumu doğrulanamadı"),
        "familyPlanOverview": MessageLookupByLibrary.simpleMessage(
            "Ekstra ödeme yapmadan mevcut planınıza 5 aile üyesi ekleyin.\n\nHer üyenin kendine ait özel alanı vardır ve paylaşılmadıkça birbirlerinin dosyalarını göremezler.\n\nAile planları ücretli ente aboneliğine sahip müşteriler tarafından kullanılabilir.\n\nBaşlamak için şimdi abone olun!"),
        "familyPlanPortalTitle": MessageLookupByLibrary.simpleMessage("Aile"),
        "familyPlans": MessageLookupByLibrary.simpleMessage("Aile Planı"),
        "faq": MessageLookupByLibrary.simpleMessage("Sık sorulan sorular"),
        "faqs": MessageLookupByLibrary.simpleMessage("Sık Sorulan Sorular"),
        "favorite": MessageLookupByLibrary.simpleMessage("Favori"),
        "feastingWithThem": m32,
        "feedback": MessageLookupByLibrary.simpleMessage("Geri Bildirim"),
        "file": MessageLookupByLibrary.simpleMessage("Dosya"),
        "fileFailedToSaveToGallery": MessageLookupByLibrary.simpleMessage(
            "Dosya galeriye kaydedilemedi"),
        "fileInfoAddDescHint":
            MessageLookupByLibrary.simpleMessage("Bir açıklama ekle..."),
        "fileNotUploadedYet":
            MessageLookupByLibrary.simpleMessage("Dosya henüz yüklenmedi"),
        "fileSavedToGallery":
            MessageLookupByLibrary.simpleMessage("Video galeriye kaydedildi"),
        "fileTypes": MessageLookupByLibrary.simpleMessage("Dosya türü"),
        "fileTypesAndNames":
            MessageLookupByLibrary.simpleMessage("Dosya türleri ve adları"),
        "filesBackedUpFromDevice": m33,
        "filesBackedUpInAlbum": m34,
        "filesDeleted":
            MessageLookupByLibrary.simpleMessage("Dosyalar silinmiş"),
        "filesSavedToGallery": MessageLookupByLibrary.simpleMessage(
            "Dosyalar galeriye kaydedildi"),
        "findPeopleByName": MessageLookupByLibrary.simpleMessage(
            "Kişileri isimlerine göre bulun"),
        "findThemQuickly":
            MessageLookupByLibrary.simpleMessage("Çabucak bulun"),
        "flip": MessageLookupByLibrary.simpleMessage("Çevir"),
        "food": MessageLookupByLibrary.simpleMessage("Yemek keyfi"),
        "forYourMemories":
            MessageLookupByLibrary.simpleMessage("anıların için"),
        "forgotPassword":
            MessageLookupByLibrary.simpleMessage("Şifremi unuttum"),
        "foundFaces": MessageLookupByLibrary.simpleMessage("Yüzler bulundu"),
        "freeStorageClaimed":
            MessageLookupByLibrary.simpleMessage("Alınan bedava alan"),
        "freeStorageOnReferralSuccess": m35,
        "freeStorageUsable":
            MessageLookupByLibrary.simpleMessage("Kullanılabilir bedava alan"),
        "freeTrial": MessageLookupByLibrary.simpleMessage("Ücretsiz deneme"),
        "freeTrialValidTill": m36,
        "freeUpAccessPostDelete": m37,
        "freeUpAmount": m38,
        "freeUpDeviceSpace":
            MessageLookupByLibrary.simpleMessage("Cihaz alanını boşaltın"),
        "freeUpDeviceSpaceDesc": MessageLookupByLibrary.simpleMessage(
            "Zaten yedeklenmiş dosyaları temizleyerek cihazınızda yer kazanın."),
        "freeUpSpace": MessageLookupByLibrary.simpleMessage("Boş alan"),
        "freeUpSpaceSaving": m39,
        "gallery": MessageLookupByLibrary.simpleMessage("Galeri"),
        "galleryMemoryLimitInfo": MessageLookupByLibrary.simpleMessage(
            "Galeride 1000\'e kadar anı gösterilir"),
        "general": MessageLookupByLibrary.simpleMessage("Genel"),
        "generatingEncryptionKeys": MessageLookupByLibrary.simpleMessage(
            "Şifreleme anahtarı oluşturuluyor..."),
        "genericProgress": m40,
        "goToSettings": MessageLookupByLibrary.simpleMessage("Ayarlara git"),
        "googlePlayId": MessageLookupByLibrary.simpleMessage("Google Play ID"),
        "grantFullAccessPrompt": MessageLookupByLibrary.simpleMessage(
            "Lütfen Ayarlar uygulamasında tüm fotoğraflara erişime izin verin"),
        "grantPermission":
            MessageLookupByLibrary.simpleMessage("İzinleri değiştir"),
        "greenery": MessageLookupByLibrary.simpleMessage("Yeşil yaşam"),
        "groupNearbyPhotos": MessageLookupByLibrary.simpleMessage(
            "Yakındaki fotoğrafları gruplandır"),
        "guestView": MessageLookupByLibrary.simpleMessage("Misafir Görünümü"),
        "guestViewEnablePreSteps": MessageLookupByLibrary.simpleMessage(
            "Misafir görünümünü etkinleştirmek için lütfen sistem ayarlarınızda cihaz şifresi veya ekran kilidi ayarlayın."),
        "hearUsExplanation": MessageLookupByLibrary.simpleMessage(
            "Biz uygulama kurulumlarını takip etmiyoruz. Bizi nereden duyduğunuzdan bahsetmeniz bize çok yardımcı olacak!"),
        "hearUsWhereTitle": MessageLookupByLibrary.simpleMessage(
            "Ente\'yi nereden duydunuz? (isteğe bağlı)"),
        "help": MessageLookupByLibrary.simpleMessage("Yardım"),
        "hidden": MessageLookupByLibrary.simpleMessage("Gizle"),
        "hide": MessageLookupByLibrary.simpleMessage("Gizle"),
        "hideContent": MessageLookupByLibrary.simpleMessage("İçeriği gizle"),
        "hideContentDescriptionAndroid": MessageLookupByLibrary.simpleMessage(
            "Uygulama değiştiricide bulunan uygulama içeriğini gizler ve ekran görüntülerini devre dışı bırakır"),
        "hideContentDescriptionIos": MessageLookupByLibrary.simpleMessage(
            "Uygulama değiştiricideki uygulama içeriğini gizler"),
        "hideSharedItemsFromHomeGallery": MessageLookupByLibrary.simpleMessage(
            "Paylaşılan öğeleri ana galeriden gizle"),
        "hiding": MessageLookupByLibrary.simpleMessage("Gizleniyor..."),
        "hikingWithThem": m41,
        "hostedAtOsmFrance":
            MessageLookupByLibrary.simpleMessage("OSM Fransa\'da ağırlandı"),
        "howItWorks": MessageLookupByLibrary.simpleMessage("Nasıl çalışır"),
        "howToViewShareeVerificationID": MessageLookupByLibrary.simpleMessage(
            "Lütfen onlardan ayarlar ekranında e-posta adresine uzun süre basmalarını ve her iki cihazdaki kimliklerin eşleştiğini doğrulamalarını isteyin."),
        "iOSGoToSettingsDescription": MessageLookupByLibrary.simpleMessage(
            "Cihazınızda biyometrik kimlik doğrulama ayarlanmamış. Lütfen telefonunuzda Touch ID veya Face ID\'yi etkinleştirin."),
        "iOSLockOut": MessageLookupByLibrary.simpleMessage(
            "Biyometrik kimlik doğrulama devre dışı. Etkinleştirmek için lütfen ekranınızı kilitleyin ve kilidini açın."),
        "iOSOkButton": MessageLookupByLibrary.simpleMessage("Tamam"),
        "ignoreUpdate": MessageLookupByLibrary.simpleMessage("Yoksay"),
        "ignored": MessageLookupByLibrary.simpleMessage("yoksayıldı"),
        "ignoredFolderUploadReason": MessageLookupByLibrary.simpleMessage(
            "Bu albümdeki bazı dosyalar daha önce ente\'den silindiğinden yükleme işleminde göz ardı edildi."),
        "imageNotAnalyzed":
            MessageLookupByLibrary.simpleMessage("Görüntü analiz edilmedi"),
        "immediately": MessageLookupByLibrary.simpleMessage("Hemen"),
        "importing":
            MessageLookupByLibrary.simpleMessage("İçeri aktarılıyor...."),
        "incorrectCode": MessageLookupByLibrary.simpleMessage("Yanlış kod"),
        "incorrectPasswordTitle":
            MessageLookupByLibrary.simpleMessage("Yanlış şifre"),
        "incorrectRecoveryKey":
            MessageLookupByLibrary.simpleMessage("Yanlış kurtarma kodu"),
        "incorrectRecoveryKeyBody": MessageLookupByLibrary.simpleMessage(
            "Girdiğiniz kurtarma kod yanlış"),
        "incorrectRecoveryKeyTitle":
            MessageLookupByLibrary.simpleMessage("Yanlış kurtarma kodu"),
        "indexedItems":
            MessageLookupByLibrary.simpleMessage("Dizinlenmiş öğeler"),
        "indexingIsPaused": MessageLookupByLibrary.simpleMessage(
            "Dizin oluşturma duraklatıldı. Cihaz hazır olduğunda otomatik olarak devam edecektir."),
        "ineligible": MessageLookupByLibrary.simpleMessage("Uygun Değil"),
        "info": MessageLookupByLibrary.simpleMessage("Bilgi"),
        "insecureDevice":
            MessageLookupByLibrary.simpleMessage("Güvenilir olmayan cihaz"),
        "installManually":
            MessageLookupByLibrary.simpleMessage("Manuel kurulum"),
        "invalidEmailAddress":
            MessageLookupByLibrary.simpleMessage("Geçersiz e-posta adresi"),
        "invalidEndpoint":
            MessageLookupByLibrary.simpleMessage("Geçersiz uç nokta"),
        "invalidEndpointMessage": MessageLookupByLibrary.simpleMessage(
            "Üzgünüz, girdiğiniz uç nokta geçersiz. Lütfen geçerli bir uç nokta girin ve tekrar deneyin."),
        "invalidKey": MessageLookupByLibrary.simpleMessage("Gecersiz anahtar"),
        "invalidRecoveryKey": MessageLookupByLibrary.simpleMessage(
            "Girdiğiniz kurtarma anahtarı geçerli değil. Lütfen anahtarın 24 kelime içerdiğinden ve her bir kelimenin doğru şekilde yazıldığından emin olun.\n\nEğer eski bir kurtarma kodu girdiyseniz, o zaman kodun 64 karakter uzunluğunda olduğunu kontrol edin."),
        "invite": MessageLookupByLibrary.simpleMessage("Davet et"),
        "inviteToEnte":
            MessageLookupByLibrary.simpleMessage("Ente\'ye davet edin"),
        "inviteYourFriends":
            MessageLookupByLibrary.simpleMessage("Arkadaşlarını davet et"),
        "inviteYourFriendsToEnte": MessageLookupByLibrary.simpleMessage(
            "Katılmaları için arkadaşlarınızı davet edin"),
        "itLooksLikeSomethingWentWrongPleaseRetryAfterSome":
            MessageLookupByLibrary.simpleMessage(
                "Bir şeyler ters gitmiş gibi görünüyor. Lütfen bir süre sonra tekrar deneyin. Hata devam ederse, lütfen destek ekibimizle iletişime geçin."),
        "itemCount": m42,
        "itemsShowTheNumberOfDaysRemainingBeforePermanentDeletion":
            MessageLookupByLibrary.simpleMessage(
                "Öğeler kalıcı olarak silinmeden önce kalan gün sayısını gösterir"),
        "itemsWillBeRemovedFromAlbum": MessageLookupByLibrary.simpleMessage(
            "Seçilen öğeler bu albümden kaldırılacak"),
        "join": MessageLookupByLibrary.simpleMessage("Katıl"),
        "joinAlbum": MessageLookupByLibrary.simpleMessage("Albüme Katılın"),
        "joinAlbumConfirmationDialogBody": MessageLookupByLibrary.simpleMessage(
            "Bir albüme katılmak, e-postanızın katılımcılar tarafından görülebilmesini sağlayacaktır."),
        "joinAlbumSubtext": MessageLookupByLibrary.simpleMessage(
            "fotoğraflarınızı görüntülemek ve eklemek için"),
        "joinAlbumSubtextViewer": MessageLookupByLibrary.simpleMessage(
            "bunu paylaşılan albümlere eklemek için"),
        "joinDiscord": MessageLookupByLibrary.simpleMessage("Discord\'a Katıl"),
        "keepPhotos":
            MessageLookupByLibrary.simpleMessage("Fotoğrafları sakla"),
        "kiloMeterUnit": MessageLookupByLibrary.simpleMessage("km"),
        "kindlyHelpUsWithThisInformation": MessageLookupByLibrary.simpleMessage(
            "Lütfen bu bilgilerle bize yardımcı olun"),
        "language": MessageLookupByLibrary.simpleMessage("Dil"),
        "lastTimeWithThem": m43,
        "lastUpdated":
            MessageLookupByLibrary.simpleMessage("En son güncellenen"),
        "lastYearsTrip":
            MessageLookupByLibrary.simpleMessage("Geçen yılki gezi"),
        "leave": MessageLookupByLibrary.simpleMessage("Ayrıl"),
        "leaveAlbum":
            MessageLookupByLibrary.simpleMessage("Albümü yeniden adlandır"),
        "leaveFamily":
            MessageLookupByLibrary.simpleMessage("Aile planından ayrıl"),
        "leaveSharedAlbum": MessageLookupByLibrary.simpleMessage(
            "Paylaşılan albüm silinsin mi?"),
        "left": MessageLookupByLibrary.simpleMessage("Sol"),
        "legacy": MessageLookupByLibrary.simpleMessage("Geleneksel"),
        "legacyAccounts":
            MessageLookupByLibrary.simpleMessage("Geleneksel hesaplar"),
        "legacyInvite": m44,
        "legacyPageDesc": MessageLookupByLibrary.simpleMessage(
            "Geleneksel yol, güvendiğiniz kişilerin yokluğunuzda hesabınıza erişmesine olanak tanır."),
        "legacyPageDesc2": MessageLookupByLibrary.simpleMessage(
            "Güvenilir kişiler hesap kurtarma işlemini başlatabilir ve 30 gün içinde engellenmezse şifrenizi sıfırlayabilir ve hesabınıza erişebilir."),
        "light": MessageLookupByLibrary.simpleMessage("Aydınlık"),
        "lightTheme": MessageLookupByLibrary.simpleMessage("Aydınlık"),
        "link": MessageLookupByLibrary.simpleMessage("Bağlantı"),
        "linkCopiedToClipboard":
            MessageLookupByLibrary.simpleMessage("Link panoya kopyalandı"),
        "linkDeviceLimit": MessageLookupByLibrary.simpleMessage("Cihaz limiti"),
        "linkEmail": MessageLookupByLibrary.simpleMessage("E-posta bağlantısı"),
        "linkEmailToContactBannerCaption":
            MessageLookupByLibrary.simpleMessage("daha hızlı paylaşım için"),
        "linkEnabled": MessageLookupByLibrary.simpleMessage("Geçerli"),
        "linkExpired": MessageLookupByLibrary.simpleMessage("Süresi dolmuş"),
        "linkExpiresOn": m45,
        "linkExpiry":
            MessageLookupByLibrary.simpleMessage("Linkin geçerliliği"),
        "linkHasExpired":
            MessageLookupByLibrary.simpleMessage("Bağlantının süresi dolmuş"),
        "linkNeverExpires": MessageLookupByLibrary.simpleMessage("Asla"),
        "linkPerson": MessageLookupByLibrary.simpleMessage("Kişiyi bağla"),
        "linkPersonCaption": MessageLookupByLibrary.simpleMessage(
            "daha iyi paylaşım deneyimi için"),
        "linkPersonToEmail": m46,
        "linkPersonToEmailConfirmation": m47,
        "livePhotos": MessageLookupByLibrary.simpleMessage("Canlı Fotoğraf"),
        "loadMessage1": MessageLookupByLibrary.simpleMessage(
            "Aboneliğinizi ailenizle paylaşabilirsiniz"),
        "loadMessage2": MessageLookupByLibrary.simpleMessage(
            "Şimdiye kadar 200 milyondan fazla anıyı koruduk"),
        "loadMessage3": MessageLookupByLibrary.simpleMessage(
            "Verilerinizin 3 kopyasını saklıyoruz, biri yer altı serpinti sığınağında"),
        "loadMessage4": MessageLookupByLibrary.simpleMessage(
            "Tüm uygulamalarımız açık kaynaktır"),
        "loadMessage5": MessageLookupByLibrary.simpleMessage(
            "Kaynak kodumuz ve şifrelememiz harici olarak denetlenmiştir"),
        "loadMessage6": MessageLookupByLibrary.simpleMessage(
            "Albümlerinizin bağlantılarını sevdiklerinizle paylaşabilirsiniz"),
        "loadMessage7": MessageLookupByLibrary.simpleMessage(
            "Mobil uygulamalarımız, tıkladığınız yeni fotoğrafları şifrelemek ve yedeklemek için arka planda çalışır"),
        "loadMessage8": MessageLookupByLibrary.simpleMessage(
            "web.ente.io\'nun mükemmel bir yükleyicisi var"),
        "loadMessage9": MessageLookupByLibrary.simpleMessage(
            "Verilerinizi güvenli bir şekilde şifrelemek için Xchacha20Poly1305 kullanıyoruz"),
        "loadingExifData":
            MessageLookupByLibrary.simpleMessage("EXIF verileri yükleniyor..."),
        "loadingGallery":
            MessageLookupByLibrary.simpleMessage("Galeri yükleniyor..."),
        "loadingMessage": MessageLookupByLibrary.simpleMessage(
            "Fotoğraflarınız yükleniyor..."),
        "loadingModel":
            MessageLookupByLibrary.simpleMessage("Modeller indiriliyor..."),
        "loadingYourPhotos": MessageLookupByLibrary.simpleMessage(
            "Fotoğraflarınız yükleniyor..."),
        "localGallery": MessageLookupByLibrary.simpleMessage("Yerel galeri"),
        "localIndexing":
            MessageLookupByLibrary.simpleMessage("Yerel dizinleme"),
        "localSyncErrorMessage": MessageLookupByLibrary.simpleMessage(
            "Yerel fotoğraf senkronizasyonu beklenenden daha uzun sürdüğü için bir şeyler ters gitmiş gibi görünüyor. Lütfen destek ekibimize ulaşın"),
        "location": MessageLookupByLibrary.simpleMessage("Konum"),
        "locationName": MessageLookupByLibrary.simpleMessage("Konum Adı"),
        "locationTagFeatureDescription": MessageLookupByLibrary.simpleMessage(
            "Bir fotoğrafın belli bir yarıçapında çekilen fotoğrafları gruplandırın"),
        "locations": MessageLookupByLibrary.simpleMessage("Konum"),
        "lockButtonLabel": MessageLookupByLibrary.simpleMessage("Kilit"),
        "lockscreen": MessageLookupByLibrary.simpleMessage("Kilit ekranı"),
        "logInLabel": MessageLookupByLibrary.simpleMessage("Giriş yap"),
        "loggingOut":
            MessageLookupByLibrary.simpleMessage("Çıkış yapılıyor..."),
        "loginSessionExpired":
            MessageLookupByLibrary.simpleMessage("Oturum süresi doldu"),
        "loginSessionExpiredDetails": MessageLookupByLibrary.simpleMessage(
            "Oturum süreniz doldu. Tekrar giriş yapın."),
        "loginTerms": MessageLookupByLibrary.simpleMessage(
            "\"Giriş yap\" düğmesine tıklayarak, <u-terms>Hizmet Şartları</u-terms>\'nı ve <u-policy>Gizlilik Politikası</u-policy>\'nı kabul ediyorum"),
        "loginWithTOTP":
            MessageLookupByLibrary.simpleMessage("TOTP ile giriş yap"),
        "logout": MessageLookupByLibrary.simpleMessage("Çıkış yap"),
        "logsDialogBody": MessageLookupByLibrary.simpleMessage(
            "Bu, sorununuzu gidermemize yardımcı olmak için kayıtları gönderecektir. Belirli dosyalarla ilgili sorunların izlenmesine yardımcı olmak için dosya adlarının ekleneceğini lütfen unutmayın."),
        "longPressAnEmailToVerifyEndToEndEncryption":
            MessageLookupByLibrary.simpleMessage(
                "Uçtan uca şifrelemeyi doğrulamak için bir e-postaya uzun basın."),
        "longpressOnAnItemToViewInFullscreen":
            MessageLookupByLibrary.simpleMessage(
                "Tam ekranda görüntülemek için bir öğeye uzun basın"),
        "loopVideoOff":
            MessageLookupByLibrary.simpleMessage("Video Döngüsü Kapalı"),
        "loopVideoOn":
            MessageLookupByLibrary.simpleMessage("Video Döngüsü Açık"),
        "lostDevice":
            MessageLookupByLibrary.simpleMessage("Cihazınızı mı kaybettiniz?"),
        "machineLearning":
            MessageLookupByLibrary.simpleMessage("Makine öğrenimi"),
        "magicSearch": MessageLookupByLibrary.simpleMessage("Sihirli arama"),
        "magicSearchHint": MessageLookupByLibrary.simpleMessage(
            "Sihirli arama, fotoğrafları içeriklerine göre aramanıza olanak tanır, örneğin \'çiçek\', \'kırmızı araba\', \'kimlik belgeleri\'"),
        "manage": MessageLookupByLibrary.simpleMessage("Yönet"),
        "manageDeviceStorage":
            MessageLookupByLibrary.simpleMessage("Cihaz Önbelliğini Yönet"),
        "manageDeviceStorageDesc": MessageLookupByLibrary.simpleMessage(
            "Yerel önbellek depolama alanını gözden geçirin ve temizleyin."),
        "manageFamily": MessageLookupByLibrary.simpleMessage("Aileyi yönet"),
        "manageLink": MessageLookupByLibrary.simpleMessage("Linki yönet"),
        "manageParticipants": MessageLookupByLibrary.simpleMessage("Yönet"),
        "manageSubscription":
            MessageLookupByLibrary.simpleMessage("Abonelikleri yönet"),
        "manualPairDesc": MessageLookupByLibrary.simpleMessage(
            "PIN ile eşleştirme, albümünüzü görüntülemek istediğiniz herhangi bir ekranla çalışır."),
        "map": MessageLookupByLibrary.simpleMessage("Harita"),
        "maps": MessageLookupByLibrary.simpleMessage("Haritalar"),
        "mastodon": MessageLookupByLibrary.simpleMessage("Mastodon"),
        "matrix": MessageLookupByLibrary.simpleMessage("Matrix"),
        "me": MessageLookupByLibrary.simpleMessage("Ben"),
        "memoryCount": m48,
        "merchandise": MessageLookupByLibrary.simpleMessage("Ürünler"),
        "mergeWithExisting":
            MessageLookupByLibrary.simpleMessage("Var olan ile birleştir."),
        "mergedPhotos":
            MessageLookupByLibrary.simpleMessage("Birleştirilmiş fotoğraflar"),
        "mlConsent": MessageLookupByLibrary.simpleMessage(
            "Makine öğrenimini etkinleştir"),
        "mlConsentConfirmation": MessageLookupByLibrary.simpleMessage(
            "Anladım, ve makine öğrenimini etkinleştirmek istiyorum"),
        "mlConsentDescription": MessageLookupByLibrary.simpleMessage(
            "Makine öğrenimini etkinleştirirseniz, Ente sizinle paylaşılanlar da dahil olmak üzere dosyalardan yüz geometrisi gibi bilgileri çıkarır.\n\nBu, cihazınızda gerçekleşecek ve oluşturulan tüm biyometrik bilgiler uçtan uca şifrelenecektir."),
        "mlConsentPrivacy": MessageLookupByLibrary.simpleMessage(
            "Gizlilik politikamızdaki bu özellik hakkında daha fazla ayrıntı için lütfen buraya tıklayın"),
        "mlConsentTitle": MessageLookupByLibrary.simpleMessage(
            "Makine öğrenimi etkinleştirilsin mi?"),
        "mlIndexingDescription": MessageLookupByLibrary.simpleMessage(
            "Makine öğreniminin, tüm öğeler dizine eklenene kadar daha yüksek bant genişliği ve pil kullanımıyla sonuçlanacağını lütfen unutmayın. Daha hızlı dizinleme için masaüstü uygulamasını kullanmayı deneyin, tüm sonuçlar otomatik olarak senkronize edilir."),
        "mobileWebDesktop":
            MessageLookupByLibrary.simpleMessage("Mobil, Web, Masaüstü"),
        "moderateStrength": MessageLookupByLibrary.simpleMessage("Ilımlı"),
        "modifyYourQueryOrTrySearchingFor":
            MessageLookupByLibrary.simpleMessage(
                "Sorgunuzu değiştirin veya aramayı deneyin"),
        "moments": MessageLookupByLibrary.simpleMessage("Anlar"),
        "month": MessageLookupByLibrary.simpleMessage("ay"),
        "monthly": MessageLookupByLibrary.simpleMessage("Aylık"),
        "moon": MessageLookupByLibrary.simpleMessage("Ay ışığında"),
        "moreDetails": MessageLookupByLibrary.simpleMessage("Daha fazla detay"),
        "mostRecent": MessageLookupByLibrary.simpleMessage("En son"),
        "mostRelevant": MessageLookupByLibrary.simpleMessage("En alakalı"),
        "mountains": MessageLookupByLibrary.simpleMessage("Tepelerin ötesinde"),
        "moveItem": m49,
        "moveSelectedPhotosToOneDate": MessageLookupByLibrary.simpleMessage(
            "Seçilen fotoğrafları bir tarihe taşıma"),
        "moveToAlbum": MessageLookupByLibrary.simpleMessage("Albüme taşı"),
        "moveToHiddenAlbum":
            MessageLookupByLibrary.simpleMessage("Gizli albüme ekle"),
        "movedSuccessfullyTo": m50,
        "movedToTrash":
            MessageLookupByLibrary.simpleMessage("Cöp kutusuna taşı"),
        "movingFilesToAlbum": MessageLookupByLibrary.simpleMessage(
            "Dosyalar albüme taşınıyor..."),
        "name": MessageLookupByLibrary.simpleMessage("İsim"),
        "nameTheAlbum": MessageLookupByLibrary.simpleMessage("Albüm İsmi"),
        "networkConnectionRefusedErr": MessageLookupByLibrary.simpleMessage(
            "Ente\'ye bağlanılamıyor. Lütfen bir süre sonra tekrar deneyin. Hata devam ederse lütfen desteğe başvurun."),
        "networkHostLookUpErr": MessageLookupByLibrary.simpleMessage(
            "Ente\'ye bağlanılamıyor. Lütfen ağ ayarlarınızı kontrol edin ve hata devam ederse destek ekibiyle iletişime geçin."),
        "never": MessageLookupByLibrary.simpleMessage("Asla"),
        "newAlbum": MessageLookupByLibrary.simpleMessage("Yeni albüm"),
        "newLocation": MessageLookupByLibrary.simpleMessage("Yeni konum"),
        "newPerson": MessageLookupByLibrary.simpleMessage("Yeni Kişi"),
        "newRange": MessageLookupByLibrary.simpleMessage("Yeni aralık"),
        "newToEnte": MessageLookupByLibrary.simpleMessage("Ente\'de yeniyim"),
        "newest": MessageLookupByLibrary.simpleMessage("En yeni"),
        "next": MessageLookupByLibrary.simpleMessage("Sonraki"),
        "no": MessageLookupByLibrary.simpleMessage("Hayır"),
        "noAlbumsSharedByYouYet": MessageLookupByLibrary.simpleMessage(
            "Henüz paylaştığınız albüm yok"),
        "noDeviceFound":
            MessageLookupByLibrary.simpleMessage("Aygıt bulunamadı"),
        "noDeviceLimit": MessageLookupByLibrary.simpleMessage("Yok"),
        "noDeviceThatCanBeDeleted": MessageLookupByLibrary.simpleMessage(
            "Her şey zaten temiz, silinecek dosya kalmadı"),
        "noDuplicates":
            MessageLookupByLibrary.simpleMessage("Yinelenenleri kaldır"),
        "noEnteAccountExclamation":
            MessageLookupByLibrary.simpleMessage("Ente hesabı yok!"),
        "noExifData": MessageLookupByLibrary.simpleMessage("EXIF verisi yok"),
        "noFacesFound": MessageLookupByLibrary.simpleMessage("Yüz bulunamadı"),
        "noHiddenPhotosOrVideos": MessageLookupByLibrary.simpleMessage(
            "Gizli fotoğraf veya video yok"),
        "noImagesWithLocation":
            MessageLookupByLibrary.simpleMessage("Konum içeren resim yok"),
        "noInternetConnection":
            MessageLookupByLibrary.simpleMessage("İnternet bağlantısı yok"),
        "noPhotosAreBeingBackedUpRightNow":
            MessageLookupByLibrary.simpleMessage(
                "Şu anda hiçbir fotoğraf yedeklenmiyor"),
        "noPhotosFoundHere":
            MessageLookupByLibrary.simpleMessage("Burada fotoğraf bulunamadı"),
        "noQuickLinksSelected":
            MessageLookupByLibrary.simpleMessage("Hızlı bağlantılar seçilmedi"),
        "noRecoveryKey": MessageLookupByLibrary.simpleMessage(
            "Kurtarma anahtarınız yok mu?"),
        "noRecoveryKeyNoDecryption": MessageLookupByLibrary.simpleMessage(
            "Uçtan uca şifreleme protokolümüzün doğası gereği, verileriniz şifreniz veya kurtarma anahtarınız olmadan çözülemez"),
        "noResults": MessageLookupByLibrary.simpleMessage("Sonuç bulunamadı"),
        "noResultsFound":
            MessageLookupByLibrary.simpleMessage("Hiçbir sonuç bulunamadı"),
        "noSuggestionsForPerson": m51,
        "noSystemLockFound":
            MessageLookupByLibrary.simpleMessage("Sistem kilidi bulunamadı"),
        "notPersonLabel": m52,
        "notThisPerson":
            MessageLookupByLibrary.simpleMessage("Bu kişi değil mi?"),
        "nothingSharedWithYouYet": MessageLookupByLibrary.simpleMessage(
            "Henüz sizinle paylaşılan bir şey yok"),
        "nothingToSeeHere": MessageLookupByLibrary.simpleMessage(
            "Burada görülecek bir şey yok! 👀"),
        "notifications": MessageLookupByLibrary.simpleMessage("Bildirimler"),
        "ok": MessageLookupByLibrary.simpleMessage("Tamam"),
        "onDevice": MessageLookupByLibrary.simpleMessage("Bu cihaz"),
        "onEnte": MessageLookupByLibrary.simpleMessage(
            "<branding>ente</branding> üzerinde"),
        "onTheRoad": MessageLookupByLibrary.simpleMessage("Yeniden yollarda"),
        "onlyFamilyAdminCanChangeCode": m53,
        "onlyThem": MessageLookupByLibrary.simpleMessage("Sadece onlar"),
        "oops": MessageLookupByLibrary.simpleMessage("Hay aksi"),
        "oopsCouldNotSaveEdits": MessageLookupByLibrary.simpleMessage(
            "Hata! Düzenlemeler kaydedilemedi"),
        "oopsSomethingWentWrong": MessageLookupByLibrary.simpleMessage(
            "Hoop, Birşeyler yanlış gitti"),
        "openAlbumInBrowser":
            MessageLookupByLibrary.simpleMessage("Albümü tarayıcıda aç"),
        "openAlbumInBrowserTitle": MessageLookupByLibrary.simpleMessage(
            "Bu albüme fotoğraf eklemek için lütfen web uygulamasını kullanın"),
        "openFile": MessageLookupByLibrary.simpleMessage("Dosyayı aç"),
        "openSettings": MessageLookupByLibrary.simpleMessage("Ayarları Açın"),
        "openTheItem": MessageLookupByLibrary.simpleMessage("• Öğeyi açın"),
        "openstreetmapContributors": MessageLookupByLibrary.simpleMessage(
            "OpenStreetMap katkıda bululanlar"),
        "optionalAsShortAsYouLike": MessageLookupByLibrary.simpleMessage(
            "İsteğe bağlı, istediğiniz kadar kısa..."),
        "orMergeWithExistingPerson": MessageLookupByLibrary.simpleMessage(
            "Ya da mevcut olan ile birleştirin"),
        "orPickAnExistingOne":
            MessageLookupByLibrary.simpleMessage("Veya mevcut birini seçiniz"),
        "orPickFromYourContacts": MessageLookupByLibrary.simpleMessage(
            "veya kişilerinizden birini seçin"),
        "pair": MessageLookupByLibrary.simpleMessage("Eşleştir"),
        "pairWithPin":
            MessageLookupByLibrary.simpleMessage("PIN ile eşleştirin"),
        "pairingComplete":
            MessageLookupByLibrary.simpleMessage("Eşleştirme tamamlandı"),
        "panorama": MessageLookupByLibrary.simpleMessage("Panorama"),
        "partyWithThem": m54,
        "passKeyPendingVerification":
            MessageLookupByLibrary.simpleMessage("Doğrulama hala bekliyor"),
        "passkey": MessageLookupByLibrary.simpleMessage("Geçiş anahtarı"),
        "passkeyAuthTitle":
            MessageLookupByLibrary.simpleMessage("Geçiş anahtarı doğrulaması"),
        "password": MessageLookupByLibrary.simpleMessage("Şifre"),
        "passwordChangedSuccessfully": MessageLookupByLibrary.simpleMessage(
            "Şifreniz başarılı bir şekilde değiştirildi"),
        "passwordLock": MessageLookupByLibrary.simpleMessage("Şifre kilidi"),
        "passwordStrength": m55,
        "passwordStrengthInfo": MessageLookupByLibrary.simpleMessage(
            "Parola gücü, parolanın uzunluğu, kullanılan karakterler ve parolanın en çok kullanılan ilk 10.000 parola arasında yer alıp almadığı dikkate alınarak hesaplanır"),
        "passwordWarning": MessageLookupByLibrary.simpleMessage(
            "Şifrelerinizi saklamıyoruz, bu yüzden unutursanız, <underline>verilerinizi deşifre edemeyiz</underline>"),
        "paymentDetails":
            MessageLookupByLibrary.simpleMessage("Ödeme detayları"),
        "paymentFailed":
            MessageLookupByLibrary.simpleMessage("Ödeme başarısız oldu"),
        "paymentFailedMessage": MessageLookupByLibrary.simpleMessage(
            "Maalesef ödemeniz başarısız oldu. Lütfen destekle iletişime geçin, size yardımcı olacağız!"),
        "paymentFailedTalkToProvider": m56,
        "pendingItems": MessageLookupByLibrary.simpleMessage("Bekleyen Öğeler"),
        "pendingSync":
            MessageLookupByLibrary.simpleMessage("Bekleyen Senkronizasyonlar"),
        "people": MessageLookupByLibrary.simpleMessage("Kişiler"),
        "peopleUsingYourCode":
            MessageLookupByLibrary.simpleMessage("Kodunuzu kullananlar"),
        "permDeleteWarning": MessageLookupByLibrary.simpleMessage(
            "Çöp kutusundaki tüm öğeler kalıcı olarak silinecek\n\nBu işlem geri alınamaz"),
        "permanentlyDelete":
            MessageLookupByLibrary.simpleMessage("Kalıcı olarak sil"),
        "permanentlyDeleteFromDevice": MessageLookupByLibrary.simpleMessage(
            "Cihazdan kalıcı olarak silinsin mi?"),
        "personIsAge": m57,
        "personName": MessageLookupByLibrary.simpleMessage("Kişi Adı"),
        "personTurningAge": m58,
        "pets": MessageLookupByLibrary.simpleMessage("Tüylü dostlar"),
        "photoDescriptions":
            MessageLookupByLibrary.simpleMessage("Fotoğraf Açıklaması"),
        "photoGridSize": MessageLookupByLibrary.simpleMessage("Izgara boyutu"),
        "photoSmallCase": MessageLookupByLibrary.simpleMessage("fotoğraf"),
        "photocountPhotos": m59,
        "photos": MessageLookupByLibrary.simpleMessage("Fotoğraflar"),
        "photosAddedByYouWillBeRemovedFromTheAlbum":
            MessageLookupByLibrary.simpleMessage(
                "Eklediğiniz fotoğraflar albümden kaldırılacak"),
        "photosCount": m60,
        "photosKeepRelativeTimeDifference":
            MessageLookupByLibrary.simpleMessage(
                "Fotoğraflar göreli zaman farkını korur"),
        "pickCenterPoint":
            MessageLookupByLibrary.simpleMessage("Merkez noktasını seçin"),
        "pinAlbum": MessageLookupByLibrary.simpleMessage("Albümü sabitle"),
        "pinLock": MessageLookupByLibrary.simpleMessage("Pin kilidi"),
        "playOnTv": MessageLookupByLibrary.simpleMessage("Albümü TV\'de oynat"),
        "playOriginal": MessageLookupByLibrary.simpleMessage("Orijinali oynat"),
        "playStoreFreeTrialValidTill": m61,
        "playStream": MessageLookupByLibrary.simpleMessage("Akışı oynat"),
        "playstoreSubscription":
            MessageLookupByLibrary.simpleMessage("PlayStore aboneliği"),
        "pleaseCheckYourInternetConnectionAndTryAgain":
            MessageLookupByLibrary.simpleMessage(
                "Lütfen internet bağlantınızı kontrol edin ve yeniden deneyin."),
        "pleaseContactSupportAndWeWillBeHappyToHelp":
            MessageLookupByLibrary.simpleMessage(
                "Lütfen support@ente.io ile iletişime geçin; size yardımcı olmaktan memnuniyet duyarız!"),
        "pleaseContactSupportIfTheProblemPersists":
            MessageLookupByLibrary.simpleMessage(
                "Bu hata devam ederse lütfen desteğe başvurun"),
        "pleaseEmailUsAt": m62,
        "pleaseGrantPermissions":
            MessageLookupByLibrary.simpleMessage("Lütfen izin ver"),
        "pleaseLoginAgain":
            MessageLookupByLibrary.simpleMessage("Lütfen tekrar giriş yapın"),
        "pleaseSelectQuickLinksToRemove": MessageLookupByLibrary.simpleMessage(
            "Lütfen kaldırmak için hızlı bağlantıları seçin"),
        "pleaseSendTheLogsTo": m63,
        "pleaseTryAgain":
            MessageLookupByLibrary.simpleMessage("Lütfen tekrar deneyiniz"),
        "pleaseVerifyTheCodeYouHaveEntered":
            MessageLookupByLibrary.simpleMessage(
                "Lütfen girdiğiniz kodu doğrulayın"),
        "pleaseWait":
            MessageLookupByLibrary.simpleMessage("Lütfen bekleyiniz..."),
        "pleaseWaitDeletingAlbum": MessageLookupByLibrary.simpleMessage(
            "Lütfen bekleyin, albüm siliniyor"),
        "pleaseWaitForSometimeBeforeRetrying":
            MessageLookupByLibrary.simpleMessage(
                "Tekrar denemeden önce lütfen bir süre bekleyin"),
        "pleaseWaitThisWillTakeAWhile": MessageLookupByLibrary.simpleMessage(
            "Lütfen bekleyin, bu biraz zaman alabilir."),
        "posingWithThem": m64,
        "preparingLogs":
            MessageLookupByLibrary.simpleMessage("Kayıtlar hazırlanıyor..."),
        "preserveMore":
            MessageLookupByLibrary.simpleMessage("Daha fazlasını koruyun"),
        "pressAndHoldToPlayVideo": MessageLookupByLibrary.simpleMessage(
            "Videoları yönetmek için basılı tutun"),
        "pressAndHoldToPlayVideoDetailed": MessageLookupByLibrary.simpleMessage(
            "Videoyu oynatmak için resmi basılı tutun"),
        "previous": MessageLookupByLibrary.simpleMessage("Önceki"),
        "privacy": MessageLookupByLibrary.simpleMessage("Gizlilik"),
        "privacyPolicyTitle":
            MessageLookupByLibrary.simpleMessage("Mahremiyet Politikası"),
        "privateBackups":
            MessageLookupByLibrary.simpleMessage("Özel yedeklemeler"),
        "privateSharing": MessageLookupByLibrary.simpleMessage("Özel paylaşım"),
        "proceed": MessageLookupByLibrary.simpleMessage("Devam edin"),
        "processed": MessageLookupByLibrary.simpleMessage("İşlenen"),
        "processing": MessageLookupByLibrary.simpleMessage("İşleniyor"),
        "processingImport": m65,
        "processingVideos":
            MessageLookupByLibrary.simpleMessage("Videolar işleniyor"),
        "publicLinkCreated": MessageLookupByLibrary.simpleMessage(
            "Herkese açık link oluşturuldu"),
        "publicLinkEnabled": MessageLookupByLibrary.simpleMessage(
            "Herkese açık bağlantı aktive edildi"),
        "queued": MessageLookupByLibrary.simpleMessage("Kuyrukta"),
        "quickLinks": MessageLookupByLibrary.simpleMessage("Hızlı Erişim"),
        "radius": MessageLookupByLibrary.simpleMessage("Yarıçap"),
        "raiseTicket": MessageLookupByLibrary.simpleMessage("Bileti artır"),
        "rateTheApp":
            MessageLookupByLibrary.simpleMessage("Uygulamayı puanlayın"),
        "rateUs": MessageLookupByLibrary.simpleMessage("Bizi değerlendirin"),
        "rateUsOnStore": m66,
        "reassignMe":
            MessageLookupByLibrary.simpleMessage("\"Ben\"i yeniden atayın"),
        "reassignedToName": m67,
        "reassigningLoading":
            MessageLookupByLibrary.simpleMessage("Yeniden atanıyor..."),
        "recover": MessageLookupByLibrary.simpleMessage("Kurtarma"),
        "recoverAccount": MessageLookupByLibrary.simpleMessage("Hesabı kurtar"),
        "recoverButton": MessageLookupByLibrary.simpleMessage("Kurtar"),
        "recoveryAccount":
            MessageLookupByLibrary.simpleMessage("Hesabı kurtar"),
        "recoveryInitiated":
            MessageLookupByLibrary.simpleMessage("Kurtarma başlatıldı"),
        "recoveryInitiatedDesc": m68,
        "recoveryKey":
            MessageLookupByLibrary.simpleMessage("Kurtarma anahtarı"),
        "recoveryKeyCopiedToClipboard": MessageLookupByLibrary.simpleMessage(
            "Kurtarma anahtarınız panoya kopyalandı"),
        "recoveryKeyOnForgotPassword": MessageLookupByLibrary.simpleMessage(
            "Şifrenizi unutursanız, verilerinizi kurtarmanın tek yolu bu anahtar olacaktır."),
        "recoveryKeySaveDescription": MessageLookupByLibrary.simpleMessage(
            "Bu anahtarı saklamıyoruz, lütfen bu 24 kelime anahtarı güvenli bir yerde saklayın."),
        "recoveryKeySuccessBody": MessageLookupByLibrary.simpleMessage(
            "Harika! Kurtarma anahtarınız geçerlidir. Doğrulama için teşekkür ederim.\n\nLütfen kurtarma anahtarınızı güvenli bir şekilde yedeklediğinizden emin olun."),
        "recoveryKeyVerified":
            MessageLookupByLibrary.simpleMessage("Kurtarma kodu doğrulandı"),
        "recoveryKeyVerifyReason": MessageLookupByLibrary.simpleMessage(
            "Kurtarma anahtarınız, şifrenizi unutmanız durumunda fotoğraflarınızı kurtarmanın tek yoludur. Kurtarma anahtarınızı Ayarlar > Hesap bölümünde bulabilirsiniz.\n\nDoğru kaydettiğinizi doğrulamak için lütfen kurtarma anahtarınızı buraya girin."),
        "recoveryReady": m69,
        "recoverySuccessful":
            MessageLookupByLibrary.simpleMessage("Kurtarma başarılı!"),
        "recoveryWarning": MessageLookupByLibrary.simpleMessage(
            "Güvenilir bir kişi hesabınıza erişmeye çalışıyor"),
        "recoveryWarningBody": m70,
        "recreatePasswordBody": MessageLookupByLibrary.simpleMessage(
            "Cihazınız, şifrenizi doğrulamak için yeterli güce sahip değil, ancak tüm cihazlarda çalışacak şekilde yeniden oluşturabiliriz.\n\nLütfen kurtarma anahtarınızı kullanarak giriş yapın ve şifrenizi yeniden oluşturun (istediğiniz takdirde aynı şifreyi tekrar kullanabilirsiniz)."),
        "recreatePasswordTitle": MessageLookupByLibrary.simpleMessage(
            "Sifrenizi tekrardan oluşturun"),
        "reddit": MessageLookupByLibrary.simpleMessage("Reddit"),
        "reenterPassword":
            MessageLookupByLibrary.simpleMessage("Şifrenizi tekrar girin"),
        "reenterPin":
            MessageLookupByLibrary.simpleMessage("PIN\'inizi tekrar girin"),
        "referFriendsAnd2xYourPlan": MessageLookupByLibrary.simpleMessage(
            "Arkadaşlarınıza önerin ve planınızı 2 katına çıkarın"),
        "referralStep1": MessageLookupByLibrary.simpleMessage(
            "1. Bu kodu arkadaşlarınıza verin"),
        "referralStep2": MessageLookupByLibrary.simpleMessage(
            "2. Ücretli bir plan için kaydolsunlar"),
        "referralStep3": m71,
        "referrals":
            MessageLookupByLibrary.simpleMessage("Arkadaşını davet et"),
        "referralsAreCurrentlyPaused": MessageLookupByLibrary.simpleMessage(
            "Davetler şu anda durmuş durumda"),
        "rejectRecovery":
            MessageLookupByLibrary.simpleMessage("Kurtarmayı reddet"),
        "remindToEmptyDeviceTrash": MessageLookupByLibrary.simpleMessage(
            "Ayrıca boş alanı kazanmak için \"Ayarlar\" > \"Depolama\" bölümünden \"Son Silinenler\" klasörünü de boşaltın"),
        "remindToEmptyEnteTrash": MessageLookupByLibrary.simpleMessage(
            "Ayrıca boşalan alana sahip olmak için \"Çöp Kutunuzu\" boşaltın"),
        "remoteImages": MessageLookupByLibrary.simpleMessage("Uzak Görseller"),
        "remoteThumbnails":
            MessageLookupByLibrary.simpleMessage("Uzak Küçük Resimler"),
        "remoteVideos": MessageLookupByLibrary.simpleMessage("Uzak Videolar"),
        "remove": MessageLookupByLibrary.simpleMessage("Kaldır"),
        "removeDuplicates":
            MessageLookupByLibrary.simpleMessage("Yinelenenleri kaldır"),
        "removeDuplicatesDesc": MessageLookupByLibrary.simpleMessage(
            "Aynı olan dosyaları gözden geçirin ve kaldırın."),
        "removeFromAlbum":
            MessageLookupByLibrary.simpleMessage("Albümden çıkar"),
        "removeFromAlbumTitle":
            MessageLookupByLibrary.simpleMessage("Albümden çıkarılsın mı?"),
        "removeFromFavorite":
            MessageLookupByLibrary.simpleMessage("Favorilerden Kaldır"),
        "removeInvite":
            MessageLookupByLibrary.simpleMessage("Davetiyeyi kaldır"),
        "removeLink": MessageLookupByLibrary.simpleMessage("Linki kaldır"),
        "removeParticipant":
            MessageLookupByLibrary.simpleMessage("Katılımcıyı kaldır"),
        "removeParticipantBody": m72,
        "removePersonLabel":
            MessageLookupByLibrary.simpleMessage("Kişi etiketini kaldırın"),
        "removePublicLink":
            MessageLookupByLibrary.simpleMessage("Herkese açık link oluştur"),
        "removePublicLinks":
            MessageLookupByLibrary.simpleMessage("Herkese açık link oluştur"),
        "removeShareItemsWarning": MessageLookupByLibrary.simpleMessage(
            "Kaldırdığınız öğelerden bazıları başkaları tarafından eklenmiştir ve bunlara erişiminizi kaybedeceksiniz"),
        "removeWithQuestionMark":
            MessageLookupByLibrary.simpleMessage("Kaldır?"),
        "removeYourselfAsTrustedContact": MessageLookupByLibrary.simpleMessage(
            "Kendinizi güvenilir kişi olarak kaldırın"),
        "removingFromFavorites":
            MessageLookupByLibrary.simpleMessage("Favorilerimden kaldır..."),
        "rename": MessageLookupByLibrary.simpleMessage("Yeniden adlandır"),
        "renameAlbum":
            MessageLookupByLibrary.simpleMessage("Albümü yeniden adlandır"),
        "renameFile":
            MessageLookupByLibrary.simpleMessage("Dosyayı yeniden adlandır"),
        "renewSubscription":
            MessageLookupByLibrary.simpleMessage("Abonelik yenileme"),
        "renewsOn": m73,
        "reportABug": MessageLookupByLibrary.simpleMessage("Hata bildir"),
        "reportBug": MessageLookupByLibrary.simpleMessage("Hata bildir"),
        "resendEmail":
            MessageLookupByLibrary.simpleMessage("E-postayı yeniden gönder"),
        "resetIgnoredFiles": MessageLookupByLibrary.simpleMessage(
            "Yok sayılan dosyaları sıfırla"),
        "resetPasswordTitle":
            MessageLookupByLibrary.simpleMessage("Parolanızı sıfırlayın"),
        "resetPerson": MessageLookupByLibrary.simpleMessage("Kaldır"),
        "resetToDefault":
            MessageLookupByLibrary.simpleMessage("Varsayılana sıfırla"),
        "restore": MessageLookupByLibrary.simpleMessage("Yenile"),
        "restoreToAlbum": MessageLookupByLibrary.simpleMessage("Albümü yenile"),
        "restoringFiles":
            MessageLookupByLibrary.simpleMessage("Dosyalar geri yükleniyor..."),
        "resumableUploads":
            MessageLookupByLibrary.simpleMessage("Devam edilebilir yüklemeler"),
        "retry": MessageLookupByLibrary.simpleMessage("Tekrar dene"),
        "review": MessageLookupByLibrary.simpleMessage("Gözden Geçir"),
        "reviewDeduplicateItems": MessageLookupByLibrary.simpleMessage(
            "Lütfen kopya olduğunu düşündüğünüz öğeleri inceleyin ve silin."),
        "reviewSuggestions":
            MessageLookupByLibrary.simpleMessage("Önerileri inceleyin"),
        "right": MessageLookupByLibrary.simpleMessage("Sağ"),
        "roadtripWithThem": m74,
        "rotate": MessageLookupByLibrary.simpleMessage("Döndür"),
        "rotateLeft": MessageLookupByLibrary.simpleMessage("Sola döndür"),
        "rotateRight": MessageLookupByLibrary.simpleMessage("Sağa döndür"),
        "safelyStored":
            MessageLookupByLibrary.simpleMessage("Güvenle saklanır"),
        "save": MessageLookupByLibrary.simpleMessage("Kaydet"),
        "saveChangesBeforeLeavingQuestion":
            MessageLookupByLibrary.simpleMessage(
                "Çıkmadan önce değişiklikler kaydedilsin mi?"),
        "saveCollage": MessageLookupByLibrary.simpleMessage("Kolajı kaydet"),
        "saveCopy": MessageLookupByLibrary.simpleMessage("Kopyasını kaydet"),
        "saveKey": MessageLookupByLibrary.simpleMessage("Anahtarı kaydet"),
        "savePerson": MessageLookupByLibrary.simpleMessage("Kişiyi kaydet"),
        "saveYourRecoveryKeyIfYouHaventAlready":
            MessageLookupByLibrary.simpleMessage(
                "Henüz yapmadıysanız kurtarma anahtarınızı kaydetmeyi unutmayın"),
        "saving": MessageLookupByLibrary.simpleMessage("Kaydediliyor..."),
        "savingEdits": MessageLookupByLibrary.simpleMessage(
            "Düzenlemeler kaydediliyor..."),
        "scanCode": MessageLookupByLibrary.simpleMessage("Kodu tarayın"),
        "scanThisBarcodeWithnyourAuthenticatorApp":
            MessageLookupByLibrary.simpleMessage(
                "Kimlik doğrulama uygulamanız ile kodu tarayın"),
        "search": MessageLookupByLibrary.simpleMessage("Ara"),
        "searchAlbumsEmptySection":
            MessageLookupByLibrary.simpleMessage("Albümler"),
        "searchByAlbumNameHint":
            MessageLookupByLibrary.simpleMessage("Albüm adı"),
        "searchByExamples": MessageLookupByLibrary.simpleMessage(
            "• Albüm adları (ör. \"Kamera\")\n• Dosya türleri (ör. \"Videolar\", \".gif\")\n• Yıllar ve aylar (ör. \"2022\", \"Ocak\")\n• Tatiller (ör. \"Noel\")\n• Fotoğraf açıklamaları (ör. \"#eğlence\")"),
        "searchCaptionEmptySection": MessageLookupByLibrary.simpleMessage(
            "Fotoğraf bilgilerini burada hızlı bir şekilde bulmak için \"#trip\" gibi açıklamalar ekleyin"),
        "searchDatesEmptySection": MessageLookupByLibrary.simpleMessage(
            "Tarihe, aya veya yıla göre arama yapın"),
        "searchDiscoverEmptySection": MessageLookupByLibrary.simpleMessage(
            "İşleme ve senkronizasyon tamamlandığında görüntüler burada gösterilecektir"),
        "searchFaceEmptySection": MessageLookupByLibrary.simpleMessage(
            "Dizinleme yapıldıktan sonra insanlar burada gösterilecek"),
        "searchFileTypesAndNamesEmptySection":
            MessageLookupByLibrary.simpleMessage("Dosya türleri ve adları"),
        "searchHint1":
            MessageLookupByLibrary.simpleMessage("Hızlı, cihaz üzerinde arama"),
        "searchHint2": MessageLookupByLibrary.simpleMessage(
            "Fotoğraf tarihleri, açıklamalar"),
        "searchHint3": MessageLookupByLibrary.simpleMessage(
            "Albümler, dosya adları ve türleri"),
        "searchHint4": MessageLookupByLibrary.simpleMessage("Konum"),
        "searchHint5": MessageLookupByLibrary.simpleMessage(
            "Çok yakında: Yüzler ve sihirli arama ✨"),
        "searchLocationEmptySection": MessageLookupByLibrary.simpleMessage(
            "Bir fotoğrafın belli bir yarıçapında çekilen fotoğrafları gruplandırın"),
        "searchPeopleEmptySection": MessageLookupByLibrary.simpleMessage(
            "İnsanları davet ettiğinizde onların paylaştığı tüm fotoğrafları burada göreceksiniz"),
        "searchPersonsEmptySection": MessageLookupByLibrary.simpleMessage(
            "İşleme ve senkronizasyon tamamlandığında kişiler burada gösterilecektir"),
        "searchResultCount": m75,
        "searchSectionsLengthMismatch": m76,
        "security": MessageLookupByLibrary.simpleMessage("Güvenlik"),
        "seePublicAlbumLinksInApp": MessageLookupByLibrary.simpleMessage(
            "Uygulamadaki herkese açık albüm bağlantılarını görün"),
        "selectALocation":
            MessageLookupByLibrary.simpleMessage("Bir konum seçin"),
        "selectALocationFirst":
            MessageLookupByLibrary.simpleMessage("Önce yeni yer seçin"),
        "selectAlbum": MessageLookupByLibrary.simpleMessage("Albüm seçin"),
        "selectAll": MessageLookupByLibrary.simpleMessage("Hepsini seç"),
        "selectAllShort": MessageLookupByLibrary.simpleMessage("Tümü"),
        "selectCoverPhoto":
            MessageLookupByLibrary.simpleMessage("Kapak fotoğrafı seçin"),
        "selectDate": MessageLookupByLibrary.simpleMessage("Tarih seç"),
        "selectFoldersForBackup": MessageLookupByLibrary.simpleMessage(
            "Yedekleme için klasörleri seçin"),
        "selectItemsToAdd":
            MessageLookupByLibrary.simpleMessage("Eklenecek eşyaları seçin"),
        "selectLanguage": MessageLookupByLibrary.simpleMessage("Dil Seçin"),
        "selectMailApp":
            MessageLookupByLibrary.simpleMessage("Mail Uygulamasını Seç"),
        "selectMorePhotos":
            MessageLookupByLibrary.simpleMessage("Daha Fazla Fotoğraf Seç"),
        "selectOneDateAndTime":
            MessageLookupByLibrary.simpleMessage("Bir tarih ve saat seçin"),
        "selectOneDateAndTimeForAll": MessageLookupByLibrary.simpleMessage(
            "Tümü için tek bir tarih ve saat seçin"),
        "selectPersonToLink": MessageLookupByLibrary.simpleMessage(
            "Bağlantı kurulacak kişiyi seçin"),
        "selectReason":
            MessageLookupByLibrary.simpleMessage("Ayrılma nedeninizi seçin"),
        "selectStartOfRange":
            MessageLookupByLibrary.simpleMessage("Aralık başlangıcını seçin"),
        "selectTime": MessageLookupByLibrary.simpleMessage("Zaman Seç"),
        "selectYourFace":
            MessageLookupByLibrary.simpleMessage("Yüzünüzü seçin"),
        "selectYourPlan":
            MessageLookupByLibrary.simpleMessage("Planınızı seçin"),
        "selectedFilesAreNotOnEnte": MessageLookupByLibrary.simpleMessage(
            "Seçilen dosyalar Ente\'de değil"),
        "selectedFoldersWillBeEncryptedAndBackedUp":
            MessageLookupByLibrary.simpleMessage(
                "Seçilen klasörler şifrelenecek ve yedeklenecektir"),
        "selectedItemsWillBeDeletedFromAllAlbumsAndMoved":
            MessageLookupByLibrary.simpleMessage(
                "Seçilen öğeler tüm albümlerden silinecek ve çöp kutusuna taşınacak."),
        "selectedItemsWillBeRemovedFromThisPerson":
            MessageLookupByLibrary.simpleMessage(
<<<<<<< HEAD
                "Seçilen öğeler bu kişiden kaldırılacak, ancak kitaplığınızdan silinmeyecektir."),
        "selectedPhotos": m77,
        "selectedPhotosWithYours": m78,
=======
                "Seçili öğeler bu kişiden silinir, ancak kitaplığınızdan silinmez."),
        "selectedPhotos": m77,
        "selectedPhotosWithYours": m78,
        "selfiesWithThem": m79,
>>>>>>> a103bd4c
        "send": MessageLookupByLibrary.simpleMessage("Gönder"),
        "sendEmail": MessageLookupByLibrary.simpleMessage("E-posta gönder"),
        "sendInvite": MessageLookupByLibrary.simpleMessage("Davet kodu gönder"),
        "sendLink": MessageLookupByLibrary.simpleMessage("Link gönder"),
        "serverEndpoint":
            MessageLookupByLibrary.simpleMessage("Sunucu uç noktası"),
        "sessionExpired":
            MessageLookupByLibrary.simpleMessage("Oturum süresi doldu"),
        "sessionIdMismatch":
            MessageLookupByLibrary.simpleMessage("Oturum kimliği uyuşmazlığı"),
        "setAPassword": MessageLookupByLibrary.simpleMessage("Şifre ayarla"),
        "setAs": MessageLookupByLibrary.simpleMessage("Şu şekilde ayarla"),
        "setCover": MessageLookupByLibrary.simpleMessage("Kapak Belirle"),
        "setLabel": MessageLookupByLibrary.simpleMessage("Ayarla"),
        "setNewPassword":
            MessageLookupByLibrary.simpleMessage("Yeni şifre belirle"),
        "setNewPin":
            MessageLookupByLibrary.simpleMessage("Yeni PIN belirleyin"),
        "setPasswordTitle":
            MessageLookupByLibrary.simpleMessage("Parola ayarlayın"),
        "setRadius": MessageLookupByLibrary.simpleMessage("Yarıçapı ayarla"),
        "setupComplete":
            MessageLookupByLibrary.simpleMessage("Ayarlama işlemi başarılı"),
        "share": MessageLookupByLibrary.simpleMessage("Paylaş"),
        "shareALink": MessageLookupByLibrary.simpleMessage("Linki paylaş"),
        "shareAlbumHint": MessageLookupByLibrary.simpleMessage(
            "Bir albüm açın ve paylaşmak için sağ üstteki paylaş düğmesine dokunun."),
        "shareAnAlbumNow":
            MessageLookupByLibrary.simpleMessage("Şimdi bir albüm paylaşın"),
        "shareLink": MessageLookupByLibrary.simpleMessage("Linki paylaş"),
        "shareMyVerificationID": m80,
        "shareOnlyWithThePeopleYouWant": MessageLookupByLibrary.simpleMessage(
            "Yalnızca istediğiniz kişilerle paylaşın"),
        "shareTextConfirmOthersVerificationID": m81,
        "shareTextRecommendUsingEnte": MessageLookupByLibrary.simpleMessage(
            "Orijinal kalitede fotoğraf ve videoları kolayca paylaşabilmemiz için Ente\'yi indirin\n\nhttps://ente.io"),
        "shareTextReferralCode": m82,
        "shareWithNonenteUsers": MessageLookupByLibrary.simpleMessage(
            "Ente kullanıcısı olmayanlar için paylaş"),
        "shareWithPeopleSectionTitle": m83,
        "shareYourFirstAlbum":
            MessageLookupByLibrary.simpleMessage("İlk albümünüzü paylaşın"),
        "sharedAlbumSectionDescription": MessageLookupByLibrary.simpleMessage(
            "Diğer Ente kullanıcılarıyla paylaşılan ve topluluk albümleri oluşturun, bu arada ücretsiz planlara sahip kullanıcıları da içerir."),
        "sharedByMe":
            MessageLookupByLibrary.simpleMessage("Benim paylaştıklarım"),
        "sharedByYou": MessageLookupByLibrary.simpleMessage("Paylaştıklarınız"),
        "sharedPhotoNotifications": MessageLookupByLibrary.simpleMessage(
            "Paylaşılan fotoğrafları ekle"),
        "sharedPhotoNotificationsExplanation": MessageLookupByLibrary.simpleMessage(
<<<<<<< HEAD
            "Birisi sizin de parçası olduğunuz paylaşılan bir albüme fotoğraf eklediğinde bildirim alın"),
=======
            "Birisi parçası olduğunuz paylaşılan bir albüme fotoğraf eklediğinde bildirim alın"),
>>>>>>> a103bd4c
        "sharedWith": m84,
        "sharedWithMe":
            MessageLookupByLibrary.simpleMessage("Benimle paylaşılan"),
        "sharedWithYou":
            MessageLookupByLibrary.simpleMessage("Sizinle paylaşıldı"),
        "sharing": MessageLookupByLibrary.simpleMessage("Paylaşılıyor..."),
        "shiftDatesAndTime":
            MessageLookupByLibrary.simpleMessage("Vardiya tarihleri ve saati"),
        "showMemories": MessageLookupByLibrary.simpleMessage("Anıları göster"),
        "showPerson": MessageLookupByLibrary.simpleMessage("Kişiyi Göster"),
        "signOutFromOtherDevices":
            MessageLookupByLibrary.simpleMessage("Diğer cihazlardan çıkış yap"),
        "signOutOtherBody": MessageLookupByLibrary.simpleMessage(
            "Eğer başka birisinin parolanızı bildiğini düşünüyorsanız, diğer tüm cihazları hesabınızdan çıkışa zorlayabilirsiniz."),
        "signOutOtherDevices":
            MessageLookupByLibrary.simpleMessage("Diğer cihazlardan çıkış yap"),
        "signUpTerms": MessageLookupByLibrary.simpleMessage(
            "<u-terms>Hizmet Şartları</u-terms>\'nı ve <u-policy>Gizlilik Politikası</u-policy>\'nı kabul ediyorum"),
        "singleFileDeleteFromDevice": m85,
        "singleFileDeleteHighlight":
            MessageLookupByLibrary.simpleMessage("Tüm albümlerden silinecek."),
        "singleFileInBothLocalAndRemote": m86,
        "singleFileInRemoteOnly": m87,
        "skip": MessageLookupByLibrary.simpleMessage("Geç"),
        "social": MessageLookupByLibrary.simpleMessage("Sosyal Medya"),
        "someItemsAreInBothEnteAndYourDevice":
            MessageLookupByLibrary.simpleMessage(
                "Bazı öğeler hem Ente\'de hem de cihazınızda bulunur."),
        "someOfTheFilesYouAreTryingToDeleteAre":
            MessageLookupByLibrary.simpleMessage(
                "Silmeye çalıştığınız dosyalardan bazıları yalnızca cihazınızda mevcuttur ve silindiği takdirde kurtarılamaz"),
        "someoneSharingAlbumsWithYouShouldSeeTheSameId":
            MessageLookupByLibrary.simpleMessage(
                "Size albümleri paylaşan biri, kendi cihazında aynı kimliği görmelidir."),
        "somethingWentWrong":
            MessageLookupByLibrary.simpleMessage("Bazı şeyler yanlış gitti"),
        "somethingWentWrongPleaseTryAgain":
            MessageLookupByLibrary.simpleMessage(
                "Bir şeyler ters gitti, lütfen tekrar deneyin"),
        "sorry": MessageLookupByLibrary.simpleMessage("Üzgünüz"),
        "sorryBackupFailedDesc": MessageLookupByLibrary.simpleMessage(
            "Üzgünüz, bu dosya şu anda yedeklenemedi. Daha sonra tekrar deneyeceğiz."),
        "sorryCouldNotAddToFavorites": MessageLookupByLibrary.simpleMessage(
            "Üzgünüm, favorilere ekleyemedim!"),
        "sorryCouldNotRemoveFromFavorites":
            MessageLookupByLibrary.simpleMessage(
                "Üzgünüm, favorilere ekleyemedim!"),
        "sorryTheCodeYouveEnteredIsIncorrect":
            MessageLookupByLibrary.simpleMessage(
                "Üzgünüz, girdiğiniz kod yanlış"),
        "sorryWeCouldNotGenerateSecureKeysOnThisDevicennplease":
            MessageLookupByLibrary.simpleMessage(
                "Üzgünüm, bu cihazda güvenli anahtarlarını oluşturamadık.\n\nLütfen başka bir cihazdan giriş yapmayı deneyiniz."),
        "sort": MessageLookupByLibrary.simpleMessage("Sırala"),
        "sortAlbumsBy": MessageLookupByLibrary.simpleMessage("Sırala"),
        "sortNewestFirst":
            MessageLookupByLibrary.simpleMessage("Yeniden eskiye"),
        "sortOldestFirst": MessageLookupByLibrary.simpleMessage("Önce en eski"),
        "sparkleSuccess": MessageLookupByLibrary.simpleMessage("✨ Başarılı"),
        "sportsWithThem": m88,
        "spotlightOnThem": m89,
        "spotlightOnYourself":
            MessageLookupByLibrary.simpleMessage("Sahne senin"),
        "startAccountRecoveryTitle":
            MessageLookupByLibrary.simpleMessage("Kurtarmayı başlat"),
        "startBackup":
            MessageLookupByLibrary.simpleMessage("Yedeklemeyi başlat"),
        "status": MessageLookupByLibrary.simpleMessage("Durum"),
        "stopCastingBody": MessageLookupByLibrary.simpleMessage(
            "Yansıtmayı durdurmak istiyor musunuz?"),
        "stopCastingTitle":
            MessageLookupByLibrary.simpleMessage("Yayını durdur"),
        "storage": MessageLookupByLibrary.simpleMessage("Depolama"),
        "storageBreakupFamily": MessageLookupByLibrary.simpleMessage("Aile"),
        "storageBreakupYou": MessageLookupByLibrary.simpleMessage("Sen"),
        "storageInGB": m90,
        "storageLimitExceeded":
            MessageLookupByLibrary.simpleMessage("Depolama sınırı aşıldı"),
        "storageUsageInfo": m91,
        "streamDetails":
            MessageLookupByLibrary.simpleMessage("Yayın detayları"),
        "strongStrength": MessageLookupByLibrary.simpleMessage("Güçlü"),
        "subAlreadyLinkedErrMessage": m92,
        "subWillBeCancelledOn": m93,
        "subscribe": MessageLookupByLibrary.simpleMessage("Abone ol"),
        "subscribeToEnableSharing": MessageLookupByLibrary.simpleMessage(
            "Paylaşımı etkinleştirmek için aktif bir ücretli aboneliğe ihtiyacınız var."),
        "subscription": MessageLookupByLibrary.simpleMessage("Abonelik"),
        "success": MessageLookupByLibrary.simpleMessage("Başarılı"),
        "successfullyArchived":
            MessageLookupByLibrary.simpleMessage("Başarıyla arşivlendi"),
        "successfullyHid":
            MessageLookupByLibrary.simpleMessage("Başarıyla saklandı"),
        "successfullyUnarchived": MessageLookupByLibrary.simpleMessage(
            "Başarıyla arşivden çıkarıldı"),
        "successfullyUnhid": MessageLookupByLibrary.simpleMessage(
            "Başarıyla arşivden çıkarıldı"),
        "suggestFeatures":
            MessageLookupByLibrary.simpleMessage("Özellik önerin"),
        "sunrise": MessageLookupByLibrary.simpleMessage("Ufukta"),
        "support": MessageLookupByLibrary.simpleMessage("Destek"),
        "syncProgress": m94,
        "syncStopped":
            MessageLookupByLibrary.simpleMessage("Senkronizasyon durduruldu"),
        "syncing": MessageLookupByLibrary.simpleMessage("Eşitleniyor..."),
        "systemTheme": MessageLookupByLibrary.simpleMessage("Sistem"),
        "tapToCopy":
            MessageLookupByLibrary.simpleMessage("kopyalamak için dokunun"),
        "tapToEnterCode":
            MessageLookupByLibrary.simpleMessage("Kodu girmek icin tıklayın"),
        "tapToUnlock": MessageLookupByLibrary.simpleMessage("Açmak için dokun"),
        "tapToUpload":
            MessageLookupByLibrary.simpleMessage("Yüklemek için tıklayın"),
        "tapToUploadIsIgnoredDue": m95,
        "tempErrorContactSupportIfPersists": MessageLookupByLibrary.simpleMessage(
            "Bir şeyler ters gitmiş gibi görünüyor. Lütfen bir süre sonra tekrar deneyin. Hata devam ederse, lütfen destek ekibimizle iletişime geçin."),
        "terminate": MessageLookupByLibrary.simpleMessage("Sonlandır"),
        "terminateSession":
            MessageLookupByLibrary.simpleMessage("Oturum sonlandırılsın mı?"),
        "terms": MessageLookupByLibrary.simpleMessage("Şartlar"),
        "termsOfServicesTitle": MessageLookupByLibrary.simpleMessage("Şartlar"),
        "thankYou": MessageLookupByLibrary.simpleMessage("Teşekkürler"),
        "thankYouForSubscribing": MessageLookupByLibrary.simpleMessage(
            "Abone olduğunuz için teşekkürler!"),
        "theDownloadCouldNotBeCompleted": MessageLookupByLibrary.simpleMessage(
            "İndirme işlemi tamamlanamadı"),
        "theLinkYouAreTryingToAccessHasExpired":
            MessageLookupByLibrary.simpleMessage(
                "Erişmeye çalıştığınız bağlantının süresi dolmuştur."),
        "theRecoveryKeyYouEnteredIsIncorrect":
            MessageLookupByLibrary.simpleMessage(
                "Girdiğiniz kurtarma kodu yanlış"),
        "theme": MessageLookupByLibrary.simpleMessage("Tema"),
        "theseItemsWillBeDeletedFromYourDevice":
            MessageLookupByLibrary.simpleMessage(
                "Bu öğeler cihazınızdan silinecektir."),
        "theyAlsoGetXGb": m96,
        "theyWillBeDeletedFromAllAlbums":
            MessageLookupByLibrary.simpleMessage("Tüm albümlerden silinecek."),
        "thisActionCannotBeUndone":
            MessageLookupByLibrary.simpleMessage("Bu eylem geri alınamaz"),
        "thisAlbumAlreadyHDACollaborativeLink":
            MessageLookupByLibrary.simpleMessage(
                "Bu albümde zaten bir ortak çalışma bağlantısı var"),
        "thisCanBeUsedToRecoverYourAccountIfYou":
            MessageLookupByLibrary.simpleMessage(
                "Bu, iki faktörünüzü kaybederseniz hesabınızı kurtarmak için kullanılabilir"),
        "thisDevice": MessageLookupByLibrary.simpleMessage("Bu cihaz"),
        "thisEmailIsAlreadyInUse": MessageLookupByLibrary.simpleMessage(
            "Bu e-posta zaten kullanılıyor"),
        "thisImageHasNoExifData":
            MessageLookupByLibrary.simpleMessage("Bu görselde exif verisi yok"),
        "thisIsMeExclamation":
            MessageLookupByLibrary.simpleMessage("Bu benim!"),
        "thisIsPersonVerificationId": m97,
        "thisIsYourVerificationId":
            MessageLookupByLibrary.simpleMessage("Doğrulama kimliğiniz"),
        "thisWeekThroughTheYears":
            MessageLookupByLibrary.simpleMessage("Yıllar boyunca bu hafta"),
<<<<<<< HEAD
=======
        "thisWeekXYearsAgo": m98,
>>>>>>> a103bd4c
        "thisWillLogYouOutOfTheFollowingDevice":
            MessageLookupByLibrary.simpleMessage(
                "Bu, sizi aşağıdaki cihazdan çıkış yapacak:"),
        "thisWillLogYouOutOfThisDevice": MessageLookupByLibrary.simpleMessage(
            "Bu cihazdaki oturumunuz kapatılacak!"),
        "thisWillMakeTheDateAndTimeOfAllSelected":
            MessageLookupByLibrary.simpleMessage(
                "Bu, seçilen tüm fotoğrafların tarih ve saatini aynı yapacaktır."),
        "thisWillRemovePublicLinksOfAllSelectedQuickLinks":
            MessageLookupByLibrary.simpleMessage(
                "Bu, seçilen tüm hızlı bağlantıların genel bağlantılarını kaldıracaktır."),
        "throughTheYears": m99,
        "toEnableAppLockPleaseSetupDevicePasscodeOrScreen":
            MessageLookupByLibrary.simpleMessage(
                "Uygulama kilidini etkinleştirmek için lütfen sistem ayarlarınızda cihaz şifresi veya ekran kilidi ayarlayın."),
        "toHideAPhotoOrVideo": MessageLookupByLibrary.simpleMessage(
            "Bir fotoğrafı veya videoyu gizlemek için"),
        "toResetVerifyEmail": MessageLookupByLibrary.simpleMessage(
            "Şifrenizi sıfılamak için lütfen e-postanızı girin."),
        "todaysLogs": MessageLookupByLibrary.simpleMessage("Bugünün kayıtları"),
        "tooManyIncorrectAttempts":
            MessageLookupByLibrary.simpleMessage("Çok fazla hatalı deneme"),
        "total": MessageLookupByLibrary.simpleMessage("total"),
        "totalSize": MessageLookupByLibrary.simpleMessage("Toplam boyut"),
        "trash": MessageLookupByLibrary.simpleMessage("Cöp kutusu"),
        "trashDaysLeft": m100,
        "trim": MessageLookupByLibrary.simpleMessage("Kes"),
        "tripInYear": m101,
        "tripToLocation": m102,
        "trustedContacts":
            MessageLookupByLibrary.simpleMessage("Güvenilir kişiler"),
        "trustedInviteBody": m103,
        "tryAgain": MessageLookupByLibrary.simpleMessage("Tekrar deneyiniz"),
        "turnOnBackupForAutoUpload": MessageLookupByLibrary.simpleMessage(
            "Bu cihaz klasörüne eklenen dosyaları otomatik olarak ente\'ye yüklemek için yedeklemeyi açın."),
        "twitter": MessageLookupByLibrary.simpleMessage("Twitter"),
        "twoMonthsFreeOnYearlyPlans": MessageLookupByLibrary.simpleMessage(
            "Yıllık planlarda 2 ay ücretsiz"),
        "twofactor":
            MessageLookupByLibrary.simpleMessage("İki faktörlü doğrulama"),
        "twofactorAuthenticationHasBeenDisabled":
            MessageLookupByLibrary.simpleMessage(
                "İki faktörlü kimlik doğrulama devre dışı"),
        "twofactorAuthenticationPageTitle":
            MessageLookupByLibrary.simpleMessage("İki faktörlü doğrulama"),
        "twofactorAuthenticationSuccessfullyReset":
            MessageLookupByLibrary.simpleMessage(
                "İki faktörlü kimlik doğrulama başarıyla sıfırlandı"),
        "twofactorSetup":
<<<<<<< HEAD
            MessageLookupByLibrary.simpleMessage("Cift faktör ayarı"),
=======
            MessageLookupByLibrary.simpleMessage("İki faktörlü kurulum"),
>>>>>>> a103bd4c
        "typeOfGallerGallerytypeIsNotSupportedForRename": m104,
        "unarchive": MessageLookupByLibrary.simpleMessage("Arşivden cıkar"),
        "unarchiveAlbum":
            MessageLookupByLibrary.simpleMessage("Arşivden Çıkar"),
        "unarchiving":
            MessageLookupByLibrary.simpleMessage("Arşivden çıkarılıyor..."),
        "unavailableReferralCode": MessageLookupByLibrary.simpleMessage(
            "Üzgünüz, bu kod mevcut değil."),
        "uncategorized": MessageLookupByLibrary.simpleMessage("Kategorisiz"),
        "unhide": MessageLookupByLibrary.simpleMessage("Gizleme"),
        "unhideToAlbum": MessageLookupByLibrary.simpleMessage("Albümü gizleme"),
        "unhiding": MessageLookupByLibrary.simpleMessage("Gösteriliyor..."),
        "unhidingFilesToAlbum": MessageLookupByLibrary.simpleMessage(
            "Albümdeki dosyalar gösteriliyor"),
        "unlock": MessageLookupByLibrary.simpleMessage("Kilidi aç"),
        "unpinAlbum": MessageLookupByLibrary.simpleMessage(
            "Albümün sabitlemesini kaldır"),
        "unselectAll":
            MessageLookupByLibrary.simpleMessage("Tümünün seçimini kaldır"),
        "update": MessageLookupByLibrary.simpleMessage("Güncelle"),
        "updateAvailable":
            MessageLookupByLibrary.simpleMessage("Güncelleme mevcut"),
        "updatingFolderSelection": MessageLookupByLibrary.simpleMessage(
            "Klasör seçimi güncelleniyor..."),
        "upgrade": MessageLookupByLibrary.simpleMessage("Yükselt"),
        "uploadIsIgnoredDueToIgnorereason": m105,
        "uploadingFilesToAlbum": MessageLookupByLibrary.simpleMessage(
            "Dosyalar albüme taşınıyor..."),
        "uploadingMultipleMemories": m106,
        "uploadingSingleMemory":
            MessageLookupByLibrary.simpleMessage("1 anı korunuyor..."),
        "upto50OffUntil4thDec": MessageLookupByLibrary.simpleMessage(
            "4 Aralık\'a kadar %50\'ye varan indirim."),
        "usableReferralStorageInfo": MessageLookupByLibrary.simpleMessage(
            "Kullanılabilir depolama alanı mevcut planınızla sınırlıdır. Talep edilen fazla depolama alanı, planınızı yükselttiğinizde otomatik olarak kullanılabilir hale gelecektir."),
        "useAsCover":
            MessageLookupByLibrary.simpleMessage("Kapak olarak kullanın"),
        "useDifferentPlayerInfo": MessageLookupByLibrary.simpleMessage(
            "Bu videoyu oynatmakta sorun mu yaşıyorsunuz? Farklı bir oynatıcı denemek için buraya uzun basın."),
        "usePublicLinksForPeopleNotOnEnte":
            MessageLookupByLibrary.simpleMessage(
                "Ente\'de olmayan kişiler için genel bağlantıları kullanın"),
        "useRecoveryKey":
            MessageLookupByLibrary.simpleMessage("Kurtarma anahtarını kullan"),
        "useSelectedPhoto":
            MessageLookupByLibrary.simpleMessage("Seçilen fotoğrafı kullan"),
        "usedSpace": MessageLookupByLibrary.simpleMessage("Kullanılan alan"),
        "validTill": m107,
        "verificationFailedPleaseTryAgain":
            MessageLookupByLibrary.simpleMessage(
                "Doğrulama başarısız oldu, lütfen tekrar deneyin"),
        "verificationId":
            MessageLookupByLibrary.simpleMessage("Doğrulama kimliği"),
        "verify": MessageLookupByLibrary.simpleMessage("Doğrula"),
        "verifyEmail":
            MessageLookupByLibrary.simpleMessage("E-posta adresini doğrulayın"),
        "verifyEmailID": m108,
        "verifyIDLabel": MessageLookupByLibrary.simpleMessage("Doğrula"),
        "verifyPasskey":
            MessageLookupByLibrary.simpleMessage("Şifrenizi doğrulayın"),
        "verifyPassword":
            MessageLookupByLibrary.simpleMessage("Şifrenizi doğrulayın"),
        "verifying": MessageLookupByLibrary.simpleMessage("Doğrulanıyor..."),
        "verifyingRecoveryKey": MessageLookupByLibrary.simpleMessage(
            "Kurtarma kodu doğrulanıyor..."),
        "videoInfo": MessageLookupByLibrary.simpleMessage("Video Bilgileri"),
        "videoSmallCase": MessageLookupByLibrary.simpleMessage("video"),
        "videoStreaming": MessageLookupByLibrary.simpleMessage("Video akışı"),
        "videos": MessageLookupByLibrary.simpleMessage("Videolar"),
        "viewActiveSessions":
            MessageLookupByLibrary.simpleMessage("Aktif oturumları görüntüle"),
        "viewAddOnButton":
            MessageLookupByLibrary.simpleMessage("Eklentileri görüntüle"),
        "viewAll": MessageLookupByLibrary.simpleMessage("Tümünü görüntüle"),
        "viewAllExifData": MessageLookupByLibrary.simpleMessage(
            "Tüm EXIF verilerini görüntüle"),
        "viewLargeFiles":
            MessageLookupByLibrary.simpleMessage("Büyük dosyalar"),
        "viewLargeFilesDesc": MessageLookupByLibrary.simpleMessage(
            "En fazla depolama alanı kullanan dosyaları görüntüleyin."),
        "viewLogs": MessageLookupByLibrary.simpleMessage("Kayıtları görüntüle"),
        "viewRecoveryKey": MessageLookupByLibrary.simpleMessage(
            "Kurtarma anahtarını görüntüle"),
        "viewer": MessageLookupByLibrary.simpleMessage("Görüntüleyici"),
        "viewersSuccessfullyAdded": m109,
        "visitWebToManage": MessageLookupByLibrary.simpleMessage(
            "Aboneliğinizi yönetmek için lütfen web.ente.io adresini ziyaret edin"),
        "waitingForVerification":
            MessageLookupByLibrary.simpleMessage("Doğrulama bekleniyor..."),
        "waitingForWifi":
            MessageLookupByLibrary.simpleMessage("WiFi bekleniyor..."),
        "warning": MessageLookupByLibrary.simpleMessage("Uyarı"),
        "weAreOpenSource":
            MessageLookupByLibrary.simpleMessage("Biz açık kaynağız!"),
        "weDontSupportEditingPhotosAndAlbumsThatYouDont":
            MessageLookupByLibrary.simpleMessage(
                "Henüz sahibi olmadığınız fotoğraf ve albümlerin düzenlenmesini desteklemiyoruz"),
        "weHaveSendEmailTo": m110,
        "weakStrength": MessageLookupByLibrary.simpleMessage("Zayıf"),
        "welcomeBack":
            MessageLookupByLibrary.simpleMessage("Tekrardan hoşgeldin!"),
        "whatsNew": MessageLookupByLibrary.simpleMessage("Yenilikler"),
        "whyAddTrustContact": MessageLookupByLibrary.simpleMessage("."),
        "yearShort": MessageLookupByLibrary.simpleMessage("yıl"),
        "yearly": MessageLookupByLibrary.simpleMessage("Yıllık"),
        "yearsAgo": m111,
        "yes": MessageLookupByLibrary.simpleMessage("Evet"),
        "yesCancel": MessageLookupByLibrary.simpleMessage("Evet, iptal et"),
        "yesConvertToViewer": MessageLookupByLibrary.simpleMessage(
            "Evet, görüntüleyici olarak dönüştür"),
        "yesDelete": MessageLookupByLibrary.simpleMessage("Evet, sil"),
        "yesDiscardChanges":
            MessageLookupByLibrary.simpleMessage("Evet, değişiklikleri sil"),
        "yesLogout":
            MessageLookupByLibrary.simpleMessage("Evet, oturumu kapat"),
        "yesRemove": MessageLookupByLibrary.simpleMessage("Evet, sil"),
        "yesRenew": MessageLookupByLibrary.simpleMessage("Evet, yenile"),
        "yesResetPerson":
            MessageLookupByLibrary.simpleMessage("Evet, kişiyi sıfırla"),
        "you": MessageLookupByLibrary.simpleMessage("Sen"),
        "youAndThem": m112,
        "youAreOnAFamilyPlan":
            MessageLookupByLibrary.simpleMessage("Aile planı kullanıyorsunuz!"),
        "youAreOnTheLatestVersion":
            MessageLookupByLibrary.simpleMessage("En son sürüme sahipsiniz"),
        "youCanAtMaxDoubleYourStorage": MessageLookupByLibrary.simpleMessage(
            "* Alanınızı en fazla ikiye katlayabilirsiniz"),
        "youCanManageYourLinksInTheShareTab":
            MessageLookupByLibrary.simpleMessage(
                "Bağlantılarınızı paylaşım sekmesinden yönetebilirsiniz."),
        "youCanTrySearchingForADifferentQuery":
            MessageLookupByLibrary.simpleMessage(
                "Farklı bir sorgu aramayı deneyebilirsiniz."),
        "youCannotDowngradeToThisPlan":
            MessageLookupByLibrary.simpleMessage("Bu plana geçemezsiniz"),
        "youCannotShareWithYourself":
            MessageLookupByLibrary.simpleMessage("Kendinizle paylaşamazsınız"),
        "youDontHaveAnyArchivedItems":
            MessageLookupByLibrary.simpleMessage("Arşivlenmiş öğeniz yok."),
        "youHaveSuccessfullyFreedUp": m113,
        "yourAccountHasBeenDeleted":
            MessageLookupByLibrary.simpleMessage("Hesabınız silindi"),
        "yourMap": MessageLookupByLibrary.simpleMessage("Haritalarınız"),
        "yourPlanWasSuccessfullyDowngraded":
            MessageLookupByLibrary.simpleMessage(
                "Planınız başarıyla düşürüldü"),
        "yourPlanWasSuccessfullyUpgraded": MessageLookupByLibrary.simpleMessage(
            "Planınız başarılı şekilde yükseltildi"),
        "yourPurchaseWasSuccessful":
            MessageLookupByLibrary.simpleMessage("Satın alım başarılı"),
        "yourStorageDetailsCouldNotBeFetched":
            MessageLookupByLibrary.simpleMessage("Depolama bilgisi alınamadı"),
        "yourSubscriptionHasExpired":
            MessageLookupByLibrary.simpleMessage("Aboneliğinizin süresi doldu"),
        "yourSubscriptionWasUpdatedSuccessfully":
            MessageLookupByLibrary.simpleMessage(
                "Aboneliğiniz başarıyla güncellendi"),
        "yourVerificationCodeHasExpired": MessageLookupByLibrary.simpleMessage(
            "Doğrulama kodunuzun süresi doldu"),
        "youveNoDuplicateFilesThatCanBeCleared":
            MessageLookupByLibrary.simpleMessage(
                "Temizlenebilecek yinelenen dosyalarınız yok"),
        "youveNoFilesInThisAlbumThatCanBeDeleted":
            MessageLookupByLibrary.simpleMessage(
                "Her şey zaten temiz, silinecek dosya kalmadı"),
        "zoomOutToSeePhotos": MessageLookupByLibrary.simpleMessage(
            "Fotoğrafları görmek için uzaklaştırın")
      };
}<|MERGE_RESOLUTION|>--- conflicted
+++ resolved
@@ -215,11 +215,8 @@
 
   static String m73(endDate) => "Abonelik ${endDate} tarihinde yenilenir";
 
-<<<<<<< HEAD
-=======
   static String m74(name) => "${name} ile yolculuk";
 
->>>>>>> a103bd4c
   static String m75(count) =>
       "${Intl.plural(count, one: '${count} yıl önce', other: '${count} yıl önce')}";
 
@@ -231,17 +228,11 @@
   static String m78(count, yourCount) =>
       "Seçilenler: ${count} (${yourCount} sizin seçiminiz)";
 
-<<<<<<< HEAD
+  static String m79(name) => "${name} ile selfieler";
+
   static String m80(verificationID) =>
       "İşte ente.io için doğrulama kimliğim: ${verificationID}.";
 
-=======
-  static String m79(name) => "${name} ile selfieler";
-
-  static String m80(verificationID) =>
-      "İşte ente.io için doğrulama kimliğim: ${verificationID}.";
-
->>>>>>> a103bd4c
   static String m81(verificationID) =>
       "Merhaba, bu ente.io doğrulama kimliğinizin doğruluğunu onaylayabilir misiniz: ${verificationID}";
 
@@ -259,19 +250,13 @@
       "${fileType} Ente ve cihazınızdan silinecektir.";
 
   static String m87(fileType) => "${fileType} Ente\'den silinecektir.";
-<<<<<<< HEAD
+
+  static String m88(name) => "${name} ile spor";
+
+  static String m89(name) => "Sahne ${name}\'in";
 
   static String m90(storageAmountInGB) => "${storageAmountInGB} GB";
 
-=======
-
-  static String m88(name) => "${name} ile spor";
-
-  static String m89(name) => "Sahne ${name}\'in";
-
-  static String m90(storageAmountInGB) => "${storageAmountInGB} GB";
-
->>>>>>> a103bd4c
   static String m91(
           usedAmount, usedStorageUnit, totalAmount, totalStorageUnit) =>
       "${usedAmount} ${usedStorageUnit} / ${totalAmount} ${totalStorageUnit} kullanıldı";
@@ -291,14 +276,6 @@
       "Aynı zamanda ${storageAmountInGB} GB alıyorlar";
 
   static String m97(email) => "Bu, ${email}\'in Doğrulama Kimliği";
-<<<<<<< HEAD
-
-  static String m99(dateFormat) => "${dateFormat} yıllar boyunca";
-
-  static String m100(count) =>
-      "${Intl.plural(count, zero: 'yakında', one: '1 gün', other: '${count} gün')}";
-
-=======
 
   static String m98(count) =>
       "${Intl.plural(count, one: 'Bu hafta, ${count} yıl önce', other: 'Bu hafta, ${count} yıl önce')}";
@@ -312,7 +289,6 @@
 
   static String m102(location) => "${location}\'a gezi";
 
->>>>>>> a103bd4c
   static String m103(email) =>
       "${email} ile eski bir irtibat kişisi olmaya davet edildiniz.";
 
@@ -323,12 +299,6 @@
       "Yükleme ${ignoreReason} nedeniyle yok sayıldı";
 
   static String m106(count) => "${count} anı korunuyor...";
-<<<<<<< HEAD
-
-  static String m107(endDate) => "${endDate} tarihine kadar geçerli";
-
-  static String m108(email) => "${email} doğrula";
-=======
 
   static String m107(endDate) => "${endDate} tarihine kadar geçerli";
 
@@ -336,7 +306,6 @@
 
   static String m109(count) =>
       "${Intl.plural(count, zero: '0 izleyici eklendi', one: '1 izleyici eklendi', other: '${count} izleyici eklendi')}";
->>>>>>> a103bd4c
 
   static String m110(email) =>
       "E-postayı <green>${email}</green> adresine gönderdik";
@@ -344,11 +313,8 @@
   static String m111(count) =>
       "${Intl.plural(count, one: '${count} yıl önce', other: '${count} yıl önce')}";
 
-<<<<<<< HEAD
-=======
   static String m112(name) => "Sen ve ${name}";
 
->>>>>>> a103bd4c
   static String m113(storageSaved) =>
       "Başarılı bir şekilde ${storageSaved} alanını boşalttınız!";
 
@@ -574,11 +540,8 @@
         "blackFridaySale":
             MessageLookupByLibrary.simpleMessage("Muhteşem Cuma kampanyası"),
         "blog": MessageLookupByLibrary.simpleMessage("Blog"),
-<<<<<<< HEAD
-=======
         "cLBulkEdit":
             MessageLookupByLibrary.simpleMessage("Tarihleri toplu düzenle"),
->>>>>>> a103bd4c
         "cLBulkEditDesc": MessageLookupByLibrary.simpleMessage(
             "Artık birden fazla fotoğraf seçebilir ve tek bir hızlı işlemle hepsi için tarih/saat düzenleyebilirsiniz. Tarih kaydırma da desteklenmektedir."),
         "cLFamilyPlan":
@@ -593,11 +556,7 @@
             "Özel anlarınızı yeniden keşfedin - en sevdiğiniz kişilere, seyahatlerinize ve tatillerinize, en iyi tıklamalarınıza ve çok daha fazlasına odaklanın. En iyi deneyim için makine öğrenimini açın, kendinizi etiketleyin ve arkadaşlarınızı adlandırın."),
         "cLWidgets": MessageLookupByLibrary.simpleMessage("Widget\'lar"),
         "cLWidgetsDesc": MessageLookupByLibrary.simpleMessage(
-<<<<<<< HEAD
-            "Anılarla entegre edilmiş ana ekran widget\'ları artık kullanılabilir. Uygulamayı açmadan özel anlarınızı gösterecekler."),
-=======
             "Anılarla entegre edilmiş ana ekran widget\'ları artık kullanılabilir. Uygulamayı açmadan özel anlarınızı gösterir."),
->>>>>>> a103bd4c
         "cachedData":
             MessageLookupByLibrary.simpleMessage("Önbelleğe alınmış veriler"),
         "calculating": MessageLookupByLibrary.simpleMessage("Hesaplanıyor..."),
@@ -1828,16 +1787,10 @@
                 "Seçilen öğeler tüm albümlerden silinecek ve çöp kutusuna taşınacak."),
         "selectedItemsWillBeRemovedFromThisPerson":
             MessageLookupByLibrary.simpleMessage(
-<<<<<<< HEAD
-                "Seçilen öğeler bu kişiden kaldırılacak, ancak kitaplığınızdan silinmeyecektir."),
-        "selectedPhotos": m77,
-        "selectedPhotosWithYours": m78,
-=======
                 "Seçili öğeler bu kişiden silinir, ancak kitaplığınızdan silinmez."),
         "selectedPhotos": m77,
         "selectedPhotosWithYours": m78,
         "selfiesWithThem": m79,
->>>>>>> a103bd4c
         "send": MessageLookupByLibrary.simpleMessage("Gönder"),
         "sendEmail": MessageLookupByLibrary.simpleMessage("E-posta gönder"),
         "sendInvite": MessageLookupByLibrary.simpleMessage("Davet kodu gönder"),
@@ -1888,11 +1841,7 @@
         "sharedPhotoNotifications": MessageLookupByLibrary.simpleMessage(
             "Paylaşılan fotoğrafları ekle"),
         "sharedPhotoNotificationsExplanation": MessageLookupByLibrary.simpleMessage(
-<<<<<<< HEAD
-            "Birisi sizin de parçası olduğunuz paylaşılan bir albüme fotoğraf eklediğinde bildirim alın"),
-=======
             "Birisi parçası olduğunuz paylaşılan bir albüme fotoğraf eklediğinde bildirim alın"),
->>>>>>> a103bd4c
         "sharedWith": m84,
         "sharedWithMe":
             MessageLookupByLibrary.simpleMessage("Benimle paylaşılan"),
@@ -2052,10 +2001,7 @@
             MessageLookupByLibrary.simpleMessage("Doğrulama kimliğiniz"),
         "thisWeekThroughTheYears":
             MessageLookupByLibrary.simpleMessage("Yıllar boyunca bu hafta"),
-<<<<<<< HEAD
-=======
         "thisWeekXYearsAgo": m98,
->>>>>>> a103bd4c
         "thisWillLogYouOutOfTheFollowingDevice":
             MessageLookupByLibrary.simpleMessage(
                 "Bu, sizi aşağıdaki cihazdan çıkış yapacak:"),
@@ -2105,11 +2051,7 @@
             MessageLookupByLibrary.simpleMessage(
                 "İki faktörlü kimlik doğrulama başarıyla sıfırlandı"),
         "twofactorSetup":
-<<<<<<< HEAD
-            MessageLookupByLibrary.simpleMessage("Cift faktör ayarı"),
-=======
             MessageLookupByLibrary.simpleMessage("İki faktörlü kurulum"),
->>>>>>> a103bd4c
         "typeOfGallerGallerytypeIsNotSupportedForRename": m104,
         "unarchive": MessageLookupByLibrary.simpleMessage("Arşivden cıkar"),
         "unarchiveAlbum":
