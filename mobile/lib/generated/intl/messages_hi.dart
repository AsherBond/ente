// DO NOT EDIT. This is code generated via package:intl/generate_localized.dart
// This is a library that provides messages for a hi locale. All the
// messages from the main program should be duplicated here with the same
// function name.

// Ignore issues from commonly used lints in this file.
// ignore_for_file:unnecessary_brace_in_string_interps, unnecessary_new
// ignore_for_file:prefer_single_quotes,comment_references, directives_ordering
// ignore_for_file:annotate_overrides,prefer_generic_function_type_aliases
// ignore_for_file:unused_import, file_names, avoid_escaping_inner_quotes
// ignore_for_file:unnecessary_string_interpolations, unnecessary_string_escapes

import 'package:intl/intl.dart';
import 'package:intl/message_lookup_by_library.dart';

final messages = new MessageLookup();

typedef String MessageIfAbsent(String messageStr, List<dynamic> args);

class MessageLookup extends MessageLookupByLibrary {
  String get localeName => 'hi';

  static String m115(name) => "Wish \$${name} a happy birthday! 🎉";

  final messages = _notInlinedMessages(_notInlinedMessages);
  static Map<String, Function> _notInlinedMessages(_) => <String, Function>{
        "accountWelcomeBack":
            MessageLookupByLibrary.simpleMessage("आपका पुनः स्वागत है"),
        "activeSessions": MessageLookupByLibrary.simpleMessage("एक्टिव सेशन"),
        "areThey": MessageLookupByLibrary.simpleMessage("Are they "),
        "areYouSureRemoveThisFaceFromPerson":
            MessageLookupByLibrary.simpleMessage(
                "Are you sure you want to remove this face from this person?"),
        "askDeleteReason": MessageLookupByLibrary.simpleMessage(
            "आपका अकाउंट हटाने का मुख्य कारण क्या है?"),
        "cancel": MessageLookupByLibrary.simpleMessage("रद्द करें"),
        "confirmAccountDeletion": MessageLookupByLibrary.simpleMessage(
            "अकाउंट डिलीट करने की पुष्टि करें"),
        "confirmPassword":
            MessageLookupByLibrary.simpleMessage("पासवर्ड की पुष्टि करें"),
        "createAccount": MessageLookupByLibrary.simpleMessage("अकाउंट बनायें"),
        "createNewAccount":
            MessageLookupByLibrary.simpleMessage("नया अकाउंट बनाएँ"),
        "decrypting":
            MessageLookupByLibrary.simpleMessage("डिक्रिप्ट हो रहा है..."),
        "deleteAccount":
            MessageLookupByLibrary.simpleMessage("अकाउंट डिलीट करें"),
        "deleteAccountFeedbackPrompt": MessageLookupByLibrary.simpleMessage(
            "आपको जाता हुए देख कर हमें खेद है। कृपया हमें बेहतर बनने में सहायता के लिए अपनी प्रतिक्रिया साझा करें।"),
        "deleteAccountPermanentlyButton": MessageLookupByLibrary.simpleMessage(
            "अकाउंट स्थायी रूप से डिलीट करें"),
        "deleteEmailRequest": MessageLookupByLibrary.simpleMessage(
            "कृपया <warning>account-deletion@ente.io</warning> पर अपने पंजीकृत ईमेल एड्रेस से ईमेल भेजें।"),
        "deleteReason1": MessageLookupByLibrary.simpleMessage(
            "इसमें एक मुख्य विशेषता गायब है जिसकी मुझे आवश्यकता है"),
        "deleteReason2": MessageLookupByLibrary.simpleMessage(
            "यह ऐप या इसका कोई एक फीचर मेरे विचारानुसार काम नहीं करता है"),
        "deleteReason3": MessageLookupByLibrary.simpleMessage(
            "मुझे कहीं और कोई दूरी सेवा मिली जो मुझे बेहतर लगी"),
        "deleteReason4": MessageLookupByLibrary.simpleMessage(
            "मेरा कारण इस लिस्ट में नहीं है"),
        "deleteRequestSLAText": MessageLookupByLibrary.simpleMessage(
            "आपका अनुरोध 72 घंटों के भीतर संसाधित किया जाएगा।"),
        "email": MessageLookupByLibrary.simpleMessage("ईमेल"),
        "entePhotosPerm": MessageLookupByLibrary.simpleMessage(
            "Ente को आपकी तस्वीरों को संरक्षित करने के लिए <i>अनुमति की आवश्यकता है</i>"),
        "enterValidEmail": MessageLookupByLibrary.simpleMessage(
            "कृपया वैद्य ईमेल ऐड्रेस डालें"),
        "enterYourEmailAddress":
            MessageLookupByLibrary.simpleMessage("अपना ईमेल ऐड्रेस डालें"),
        "enterYourRecoveryKey":
            MessageLookupByLibrary.simpleMessage("अपनी रिकवरी कुंजी दर्ज करें"),
        "feedback": MessageLookupByLibrary.simpleMessage("प्रतिपुष्टि"),
        "forgotPassword":
            MessageLookupByLibrary.simpleMessage("पासवर्ड भूल गए"),
        "incorrectRecoveryKeyBody": MessageLookupByLibrary.simpleMessage(
            "आपके द्वारा दर्ज रिकवरी कुंजी ग़लत है"),
        "incorrectRecoveryKeyTitle":
            MessageLookupByLibrary.simpleMessage("रिकवरी कुंजी ग़लत है"),
        "invalidEmailAddress":
            MessageLookupByLibrary.simpleMessage("अमान्य ईमेल ऐड्रेस"),
        "kindlyHelpUsWithThisInformation": MessageLookupByLibrary.simpleMessage(
            "कृपया हमें इस जानकारी के लिए सहायता करें"),
        "noRecoveryKey":
            MessageLookupByLibrary.simpleMessage("रिकवरी कुंजी नहीं है?"),
        "noRecoveryKeyNoDecryption": MessageLookupByLibrary.simpleMessage(
            "हमारे एंड-टू-एंड एन्क्रिप्शन प्रोटोकॉल की प्रकृति के कारण, आपके डेटा को आपके पासवर्ड या रिकवरी कुंजी के बिना डिक्रिप्ट नहीं किया जा सकता है"),
        "ok": MessageLookupByLibrary.simpleMessage("ठीक है"),
        "oops": MessageLookupByLibrary.simpleMessage("ओह!"),
        "otherDetectedFaces":
            MessageLookupByLibrary.simpleMessage("Other detected faces"),
        "password": MessageLookupByLibrary.simpleMessage("पासवर्ड"),
<<<<<<< HEAD
        "questionmark": MessageLookupByLibrary.simpleMessage("?"),
=======
>>>>>>> 76bff25d
        "recoverButton": MessageLookupByLibrary.simpleMessage("पुनः प्राप्त"),
        "recoverySuccessful":
            MessageLookupByLibrary.simpleMessage("रिकवरी सफल हुई!"),
        "saveAsAnotherPerson":
            MessageLookupByLibrary.simpleMessage("Save as another person"),
        "selectReason": MessageLookupByLibrary.simpleMessage("कारण चुनें"),
        "sendEmail": MessageLookupByLibrary.simpleMessage("ईमेल भेजें"),
        "showLessFaces":
            MessageLookupByLibrary.simpleMessage("Show less faces"),
        "showMoreFaces":
            MessageLookupByLibrary.simpleMessage("Show more faces"),
        "somethingWentWrongPleaseTryAgain":
            MessageLookupByLibrary.simpleMessage(
                "कुछ गड़बड़ हुई है। कृपया दोबारा प्रयास करें।"),
        "sorry": MessageLookupByLibrary.simpleMessage("क्षमा करें!"),
        "terminate": MessageLookupByLibrary.simpleMessage("रद्द करें"),
        "terminateSession":
            MessageLookupByLibrary.simpleMessage("सेशन रद्द करें?"),
        "thisDevice": MessageLookupByLibrary.simpleMessage("यह डिवाइस"),
        "thisWillLogYouOutOfTheFollowingDevice":
            MessageLookupByLibrary.simpleMessage(
                "इससे आप इन डिवाइसों से लॉग आउट हो जाएँगे:"),
        "thisWillLogYouOutOfThisDevice": MessageLookupByLibrary.simpleMessage(
            "इससे आप इस डिवाइस से लॉग आउट हो जाएँगे!"),
        "toResetVerifyEmail": MessageLookupByLibrary.simpleMessage(
            "अपना पासवर्ड रीसेट करने के लिए, कृपया पहले अपना ईमेल सत्यापित करें।"),
        "verify": MessageLookupByLibrary.simpleMessage("सत्यापित करें"),
        "verifyEmail":
            MessageLookupByLibrary.simpleMessage("ईमेल सत्यापित करें"),
        "wishThemAHappyBirthday": m115,
        "yourAccountHasBeenDeleted": MessageLookupByLibrary.simpleMessage(
            "आपका अकाउंट डिलीट कर दिया गया है")
      };
}<|MERGE_RESOLUTION|>--- conflicted
+++ resolved
@@ -27,10 +27,6 @@
         "accountWelcomeBack":
             MessageLookupByLibrary.simpleMessage("आपका पुनः स्वागत है"),
         "activeSessions": MessageLookupByLibrary.simpleMessage("एक्टिव सेशन"),
-        "areThey": MessageLookupByLibrary.simpleMessage("Are they "),
-        "areYouSureRemoveThisFaceFromPerson":
-            MessageLookupByLibrary.simpleMessage(
-                "Are you sure you want to remove this face from this person?"),
         "askDeleteReason": MessageLookupByLibrary.simpleMessage(
             "आपका अकाउंट हटाने का मुख्य कारण क्या है?"),
         "cancel": MessageLookupByLibrary.simpleMessage("रद्द करें"),
@@ -87,24 +83,12 @@
             "हमारे एंड-टू-एंड एन्क्रिप्शन प्रोटोकॉल की प्रकृति के कारण, आपके डेटा को आपके पासवर्ड या रिकवरी कुंजी के बिना डिक्रिप्ट नहीं किया जा सकता है"),
         "ok": MessageLookupByLibrary.simpleMessage("ठीक है"),
         "oops": MessageLookupByLibrary.simpleMessage("ओह!"),
-        "otherDetectedFaces":
-            MessageLookupByLibrary.simpleMessage("Other detected faces"),
         "password": MessageLookupByLibrary.simpleMessage("पासवर्ड"),
-<<<<<<< HEAD
-        "questionmark": MessageLookupByLibrary.simpleMessage("?"),
-=======
->>>>>>> 76bff25d
         "recoverButton": MessageLookupByLibrary.simpleMessage("पुनः प्राप्त"),
         "recoverySuccessful":
             MessageLookupByLibrary.simpleMessage("रिकवरी सफल हुई!"),
-        "saveAsAnotherPerson":
-            MessageLookupByLibrary.simpleMessage("Save as another person"),
         "selectReason": MessageLookupByLibrary.simpleMessage("कारण चुनें"),
         "sendEmail": MessageLookupByLibrary.simpleMessage("ईमेल भेजें"),
-        "showLessFaces":
-            MessageLookupByLibrary.simpleMessage("Show less faces"),
-        "showMoreFaces":
-            MessageLookupByLibrary.simpleMessage("Show more faces"),
         "somethingWentWrongPleaseTryAgain":
             MessageLookupByLibrary.simpleMessage(
                 "कुछ गड़बड़ हुई है। कृपया दोबारा प्रयास करें।"),
