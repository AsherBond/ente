--- conflicted
+++ resolved
@@ -20,37 +20,37 @@
 class MessageLookup extends MessageLookupByLibrary {
   String get localeName => 'es';
 
-  static String m5(count) =>
+  static String m6(count) =>
       "${Intl.plural(count, zero: 'Añadir colaborador', one: 'Añadir colaborador', other: 'Añadir colaboradores')}";
 
-  static String m6(count) =>
+  static String m7(count) =>
       "${Intl.plural(count, one: 'Agregar elemento', other: 'Agregar elementos')}";
 
-  static String m7(storageAmount, endDate) =>
+  static String m8(storageAmount, endDate) =>
       "Tu ${storageAmount} adicional es válido hasta ${endDate}";
 
-  static String m8(count) =>
+  static String m9(count) =>
       "${Intl.plural(count, zero: 'Añadir espectador', one: 'Añadir espectador', other: 'Añadir espectadores')}";
 
-  static String m9(emailOrName) => "Añadido por ${emailOrName}";
-
-  static String m10(albumName) => "Añadido exitosamente a  ${albumName}";
-
-  static String m11(count) =>
+  static String m10(emailOrName) => "Añadido por ${emailOrName}";
+
+  static String m11(albumName) => "Añadido exitosamente a  ${albumName}";
+
+  static String m12(count) =>
       "${Intl.plural(count, zero: 'No hay Participantes', one: '1 Participante', other: '${count} Participantes')}";
 
-  static String m12(versionValue) => "Versión: ${versionValue}";
-
-  static String m13(freeAmount, storageUnit) =>
+  static String m13(versionValue) => "Versión: ${versionValue}";
+
+  static String m14(freeAmount, storageUnit) =>
       "${freeAmount} ${storageUnit} gratis";
 
-  static String m14(paymentProvider) =>
+  static String m15(paymentProvider) =>
       "Por favor, cancela primero tu suscripción existente de ${paymentProvider}";
 
-  static String m15(user) =>
+  static String m16(user) =>
       "${user} no podrá añadir más fotos a este álbum\n\nTodavía podrán eliminar las fotos ya añadidas por ellos";
 
-  static String m16(isFamilyMember, storageAmountInGb) =>
+  static String m17(isFamilyMember, storageAmountInGb) =>
       "${Intl.select(isFamilyMember, {
             'true':
                 'Tu familia ha reclamado ${storageAmountInGb} GB hasta el momento',
@@ -60,143 +60,137 @@
                 '¡Tú has reclamado ${storageAmountInGb} GB hasta el momento!',
           })}";
 
-  static String m17(albumName) =>
+  static String m18(albumName) =>
       "Enlace colaborativo creado para ${albumName}";
 
-  static String m18(familyAdminEmail) =>
+  static String m19(familyAdminEmail) =>
       "Por favor contacta con <green>${familyAdminEmail}</green> para administrar tu suscripción";
 
-  static String m19(provider) =>
+  static String m20(provider) =>
       "Por favor, contáctanos en support@ente.io para gestionar tu suscripción a ${provider}.";
 
-  static String m20(endpoint) => "Conectado a ${endpoint}";
-
-  static String m21(count) =>
+  static String m21(endpoint) => "Conectado a ${endpoint}";
+
+  static String m22(count) =>
       "${Intl.plural(count, one: 'Elimina ${count} elemento', other: 'Elimina ${count} elementos')}";
 
-  static String m22(currentlyDeleting, totalCount) =>
+  static String m23(currentlyDeleting, totalCount) =>
       "Borrando ${currentlyDeleting} / ${totalCount}";
 
-  static String m23(albumName) =>
+  static String m24(albumName) =>
       "Esto eliminará el enlace público para acceder a \"${albumName}\".";
 
-  static String m24(supportEmail) =>
+  static String m25(supportEmail) =>
       "Por favor, envía un correo electrónico a ${supportEmail} desde tu dirección de correo electrónico registrada";
 
-  static String m25(count, storageSaved) =>
+  static String m26(count, storageSaved) =>
       "¡Has limpiado ${Intl.plural(count, one: '${count} archivo duplicado', other: '${count} archivos duplicados')}, ahorrando (${storageSaved}!)";
 
-  static String m26(count, formattedSize) =>
+  static String m27(count, formattedSize) =>
       "${count} archivos, ${formattedSize} cada uno";
 
-  static String m27(newEmail) => "Correo cambiado a ${newEmail}";
-
-  static String m28(email) =>
+  static String m28(newEmail) => "Correo cambiado a ${newEmail}";
+
+  static String m29(email) =>
       "${email} no tiene una cuente en Ente.\n\nEnvíale una invitación para compartir fotos.";
 
-  static String m29(count, formattedNumber) =>
+  static String m30(count, formattedNumber) =>
       "${Intl.plural(count, one: '1 archivo', other: '${formattedNumber} archivos')} en este dispositivo han sido respaldados de forma segura";
 
-  static String m30(count, formattedNumber) =>
+  static String m31(count, formattedNumber) =>
       "${Intl.plural(count, one: '1 archivo', other: '${formattedNumber} archivos')} en este álbum ha sido respaldado de forma segura";
 
-  static String m31(storageAmountInGB) =>
+  static String m32(storageAmountInGB) =>
       "${storageAmountInGB} GB cada vez que alguien se registra en un plan de pago y aplica tu código";
 
-  static String m32(endDate) => "Prueba gratuita válida hasta ${endDate}";
-
-  static String m33(count) =>
+  static String m33(endDate) => "Prueba gratuita válida hasta ${endDate}";
+
+  static String m34(count) =>
       "Aún puedes acceder ${Intl.plural(count, one: 'a él', other: 'a ellos')} en Ente mientras tengas una suscripción activa";
 
-  static String m34(sizeInMBorGB) => "Liberar ${sizeInMBorGB}";
-
-  static String m35(count, formattedSize) =>
+  static String m35(sizeInMBorGB) => "Liberar ${sizeInMBorGB}";
+
+  static String m36(count, formattedSize) =>
       "${Intl.plural(count, one: 'Se puede eliminar del dispositivo para liberar ${formattedSize}', other: 'Se pueden eliminar del dispositivo para liberar ${formattedSize}')}";
 
-  static String m36(currentlyProcessing, totalCount) =>
+  static String m37(currentlyProcessing, totalCount) =>
       "Procesando ${currentlyProcessing} / ${totalCount}";
 
-  static String m37(count) =>
+  static String m38(count) =>
       "${Intl.plural(count, one: '${count} elemento', other: '${count} elementos')}";
 
-  static String m38(expiryTime) => "El enlace caducará en ${expiryTime}";
-
-  static String m2(count, formattedCount) =>
+  static String m39(expiryTime) => "El enlace caducará en ${expiryTime}";
+
+  static String m3(count, formattedCount) =>
       "${Intl.plural(count, zero: 'sin recuerdos', one: '${formattedCount} recuerdo', other: '${formattedCount} recuerdos')}";
 
-  static String m39(count) =>
+  static String m40(count) =>
       "${Intl.plural(count, one: 'Mover elemento', other: 'Mover elementos')}";
 
-  static String m40(albumName) => "Movido exitosamente a ${albumName}";
-
-  static String m41(name) => "¿No es ${name}?";
-
-  static String m42(familyAdminEmail) =>
+  static String m41(albumName) => "Movido exitosamente a ${albumName}";
+
+  static String m42(name) => "¿No es ${name}?";
+
+  static String m43(familyAdminEmail) =>
       "Por favor, contacta a ${familyAdminEmail} para cambiar tu código.";
 
   static String m0(passwordStrengthValue) =>
       "Seguridad de la contraseña: ${passwordStrengthValue}";
 
-  static String m43(providerName) =>
+  static String m44(providerName) =>
       "Por favor, habla con el soporte de ${providerName} si se te cobró";
 
-  static String m44(endDate) =>
+  static String m45(endDate) =>
       "Prueba gratuita válida hasta ${endDate}.\nPuedes elegir un plan de pago después.";
 
-  static String m45(toEmail) =>
+  static String m46(toEmail) =>
       "Por favor, envíanos un correo electrónico a ${toEmail}";
 
-  static String m46(toEmail) => "Por favor, envía los registros a ${toEmail}";
-
-<<<<<<< HEAD
-  static String m46(folderName) => "Procesando ${folderName}...";
-
-  static String m47(storeName) => "Califícanos en ${storeName}";
-=======
-  static String m47(folderName) => "Procesando ${folderName}...";
->>>>>>> 228cea5b
-
-  static String m48(storeName) => "Califícanos en ${storeName}";
-
-  static String m49(storageInGB) =>
+  static String m47(toEmail) => "Por favor, envía los registros a ${toEmail}";
+
+  static String m48(folderName) => "Procesando ${folderName}...";
+
+  static String m49(storeName) => "Califícanos en ${storeName}";
+
+  static String m50(storageInGB) =>
       "3. Ambos obtienen ${storageInGB} GB* gratis";
 
-  static String m50(userEmail) =>
+  static String m51(userEmail) =>
       "${userEmail} será eliminado de este álbum compartido\n\nCualquier foto añadida por ellos también será eliminada del álbum";
 
-  static String m51(endDate) => "La suscripción se renueva el ${endDate}";
-
-  static String m52(count) =>
+  static String m52(endDate) => "La suscripción se renueva el ${endDate}";
+
+  static String m53(count) =>
       "${Intl.plural(count, one: '${count} resultado encontrado', other: '${count} resultados encontrados')}";
 
-  static String m3(count) => "${count} seleccionados";
-
-  static String m53(count, yourCount) =>
+  static String m4(count) => "${count} seleccionados";
+
+  static String m54(count, yourCount) =>
       "${count} seleccionados (${yourCount} tuyos)";
 
-  static String m54(verificationID) =>
+  static String m55(verificationID) =>
       "Aquí está mi ID de verificación: ${verificationID} para ente.io.";
 
-  static String m4(verificationID) =>
+  static String m5(verificationID) =>
       "Hola, ¿puedes confirmar que esta es tu ID de verificación ente.io: ${verificationID}?";
 
-  static String m55(referralCode, referralStorageInGB) =>
+  static String m56(referralCode, referralStorageInGB) =>
       "Código de referido de Ente: ${referralCode} \n\nAñádelo en Ajustes → General → Referidos para obtener ${referralStorageInGB} GB gratis tras comprar un plan de pago.\n\nhttps://ente.io";
 
-  static String m56(numberOfPeople) =>
+  static String m57(numberOfPeople) =>
       "${Intl.plural(numberOfPeople, zero: 'Compartir con personas específicas', one: 'Compartido con 1 persona', other: 'Compartido con ${numberOfPeople} personas')}";
 
-  static String m57(emailIDs) => "Compartido con ${emailIDs}";
-
-  static String m58(fileType) =>
+  static String m58(emailIDs) => "Compartido con ${emailIDs}";
+
+  static String m59(fileType) =>
       "Este ${fileType} se eliminará de tu dispositivo.";
 
-  static String m59(fileType) =>
+  static String m60(fileType) =>
       "Este ${fileType} está tanto en Ente como en tu dispositivo.";
 
-  static String m60(fileType) => "Este ${fileType} será eliminado de Ente.";
-
-  static String m61(storageAmountInGB) => "${storageAmountInGB} GB";
+  static String m61(fileType) => "Este ${fileType} será eliminado de Ente.";
+
+  static String m1(storageAmountInGB) => "${storageAmountInGB} GB";
 
   static String m62(
           usedAmount, usedStorageUnit, totalAmount, totalStorageUnit) =>
@@ -224,7 +218,7 @@
 
   static String m71(email) => "Verificar ${email}";
 
-  static String m1(email) =>
+  static String m2(email) =>
       "Hemos enviado un correo a <green>${email}</green>";
 
   static String m72(count) =>
@@ -249,10 +243,10 @@
             "Agregar nuevo correo electrónico"),
         "addCollaborator":
             MessageLookupByLibrary.simpleMessage("Agregar colaborador"),
-        "addCollaborators": m5,
+        "addCollaborators": m6,
         "addFromDevice": MessageLookupByLibrary.simpleMessage(
             "Agregar desde el dispositivo"),
-        "addItem": m6,
+        "addItem": m7,
         "addLocation":
             MessageLookupByLibrary.simpleMessage("Agregar ubicación"),
         "addLocationButton": MessageLookupByLibrary.simpleMessage("Añadir"),
@@ -260,7 +254,7 @@
         "addNew": MessageLookupByLibrary.simpleMessage("Añadir nuevo"),
         "addOnPageSubtitle": MessageLookupByLibrary.simpleMessage(
             "Detalles de los complementos"),
-        "addOnValidTill": m7,
+        "addOnValidTill": m8,
         "addOns": MessageLookupByLibrary.simpleMessage("Complementos"),
         "addPhotos": MessageLookupByLibrary.simpleMessage("Agregar fotos"),
         "addSelected":
@@ -270,12 +264,12 @@
         "addToHiddenAlbum":
             MessageLookupByLibrary.simpleMessage("Añadir al álbum oculto"),
         "addViewer": MessageLookupByLibrary.simpleMessage("Añadir espectador"),
-        "addViewers": m8,
+        "addViewers": m9,
         "addYourPhotosNow":
             MessageLookupByLibrary.simpleMessage("Añade tus fotos ahora"),
         "addedAs": MessageLookupByLibrary.simpleMessage("Agregado como"),
-        "addedBy": m9,
-        "addedSuccessfullyTo": m10,
+        "addedBy": m10,
+        "addedSuccessfullyTo": m11,
         "addingToFavorites":
             MessageLookupByLibrary.simpleMessage("Añadiendo a favoritos..."),
         "advanced": MessageLookupByLibrary.simpleMessage("Avanzado"),
@@ -288,7 +282,7 @@
             MessageLookupByLibrary.simpleMessage("Después de una semana"),
         "after1Year": MessageLookupByLibrary.simpleMessage("Después de un año"),
         "albumOwner": MessageLookupByLibrary.simpleMessage("Propietario"),
-        "albumParticipantsCount": m11,
+        "albumParticipantsCount": m12,
         "albumTitle": MessageLookupByLibrary.simpleMessage("Título del álbum"),
         "albumUpdated":
             MessageLookupByLibrary.simpleMessage("Álbum actualizado"),
@@ -330,11 +324,7 @@
         "appLock": MessageLookupByLibrary.simpleMessage("Aplicación bloqueada"),
         "appLockDescriptions": MessageLookupByLibrary.simpleMessage(
             "Escoge entre la pantalla de bloqueo por defecto de tu dispositivo y una pantalla de bloqueo personalizada con un PIN o contraseña."),
-<<<<<<< HEAD
-        "appVersion": m10,
-=======
-        "appVersion": m12,
->>>>>>> 228cea5b
+        "appVersion": m13,
         "appleId": MessageLookupByLibrary.simpleMessage("ID de Apple"),
         "apply": MessageLookupByLibrary.simpleMessage("Aplicar"),
         "applyCodeTitle": MessageLookupByLibrary.simpleMessage("Usar código"),
@@ -413,7 +403,7 @@
         "autoPairDesc": MessageLookupByLibrary.simpleMessage(
             "El emparejamiento automático funciona sólo con dispositivos compatibles con Chromecast."),
         "available": MessageLookupByLibrary.simpleMessage("Disponible"),
-        "availableStorageSpace": m13,
+        "availableStorageSpace": m14,
         "backedUpFolders":
             MessageLookupByLibrary.simpleMessage("Carpetas respaldadas"),
         "backup": MessageLookupByLibrary.simpleMessage("Copia de respaldo"),
@@ -444,10 +434,10 @@
         "canOnlyRemoveFilesOwnedByYou": MessageLookupByLibrary.simpleMessage(
             "Sólo puede eliminar archivos de tu propiedad"),
         "cancel": MessageLookupByLibrary.simpleMessage("Cancelar"),
-        "cancelOtherSubscription": m14,
+        "cancelOtherSubscription": m15,
         "cancelSubscription":
             MessageLookupByLibrary.simpleMessage("Cancelar suscripción"),
-        "cannotAddMorePhotosAfterBecomingViewer": m15,
+        "cannotAddMorePhotosAfterBecomingViewer": m16,
         "cannotDeleteSharedFiles": MessageLookupByLibrary.simpleMessage(
             "No se pueden eliminar los archivos compartidos"),
         "castIPMismatchBody": MessageLookupByLibrary.simpleMessage(
@@ -480,7 +470,7 @@
             "Reclamar almacenamiento gratis"),
         "claimMore": MessageLookupByLibrary.simpleMessage("¡Reclama más!"),
         "claimed": MessageLookupByLibrary.simpleMessage("Reclamado"),
-        "claimedStorageSoFar": m16,
+        "claimedStorageSoFar": m17,
         "cleanUncategorized":
             MessageLookupByLibrary.simpleMessage("Limpiar no categorizado"),
         "cleanUncategorizedDescription": MessageLookupByLibrary.simpleMessage(
@@ -509,7 +499,7 @@
             "Crea un enlace para permitir que otros pueda añadir y ver fotos en tu álbum compartido sin necesitar la aplicación Ente o una cuenta. Genial para recolectar fotos de eventos."),
         "collaborativeLink":
             MessageLookupByLibrary.simpleMessage("Enlace colaborativo"),
-        "collaborativeLinkCreatedFor": m17,
+        "collaborativeLinkCreatedFor": m18,
         "collaborator": MessageLookupByLibrary.simpleMessage("Colaborador"),
         "collaboratorsCanAddPhotosAndVideosToTheSharedAlbum":
             MessageLookupByLibrary.simpleMessage(
@@ -542,10 +532,10 @@
             "Confirma tu clave de recuperación"),
         "connectToDevice":
             MessageLookupByLibrary.simpleMessage("Conectar a dispositivo"),
-        "contactFamilyAdmin": m18,
+        "contactFamilyAdmin": m19,
         "contactSupport":
             MessageLookupByLibrary.simpleMessage("Contactar con soporte"),
-        "contactToManageSubscription": m19,
+        "contactToManageSubscription": m20,
         "contacts": MessageLookupByLibrary.simpleMessage("Contactos"),
         "contents": MessageLookupByLibrary.simpleMessage("Contenidos"),
         "continueLabel": MessageLookupByLibrary.simpleMessage("Continuar"),
@@ -590,7 +580,7 @@
         "currentUsageIs":
             MessageLookupByLibrary.simpleMessage("El uso actual es de "),
         "custom": MessageLookupByLibrary.simpleMessage("Personalizado"),
-        "customEndpoint": m20,
+        "customEndpoint": m21,
         "darkTheme": MessageLookupByLibrary.simpleMessage("Oscuro"),
         "dayToday": MessageLookupByLibrary.simpleMessage("Hoy"),
         "dayYesterday": MessageLookupByLibrary.simpleMessage("Ayer"),
@@ -626,12 +616,12 @@
             MessageLookupByLibrary.simpleMessage("Eliminar del dispositivo"),
         "deleteFromEnte":
             MessageLookupByLibrary.simpleMessage("Eliminar de Ente"),
-        "deleteItemCount": m21,
+        "deleteItemCount": m22,
         "deleteLocation":
             MessageLookupByLibrary.simpleMessage("Borrar la ubicación"),
         "deletePhotos":
             MessageLookupByLibrary.simpleMessage("Borrar las fotos"),
-        "deleteProgress": m22,
+        "deleteProgress": m23,
         "deleteReason1": MessageLookupByLibrary.simpleMessage(
             "Falta una característica clave que necesito"),
         "deleteReason2": MessageLookupByLibrary.simpleMessage(
@@ -673,7 +663,7 @@
             "Los espectadores todavía pueden tomar capturas de pantalla o guardar una copia de tus fotos usando herramientas externas"),
         "disableDownloadWarningTitle":
             MessageLookupByLibrary.simpleMessage("Por favor, ten en cuenta"),
-        "disableLinkMessage": m23,
+        "disableLinkMessage": m24,
         "disableTwofactor":
             MessageLookupByLibrary.simpleMessage("Deshabilitar dos factores"),
         "disablingTwofactorAuthentication":
@@ -716,9 +706,9 @@
         "downloadFailed":
             MessageLookupByLibrary.simpleMessage("Descarga fallida"),
         "downloading": MessageLookupByLibrary.simpleMessage("Descargando..."),
-        "dropSupportEmail": m24,
-        "duplicateFileCountWithStorageSaved": m25,
-        "duplicateItemsGroup": m26,
+        "dropSupportEmail": m25,
+        "duplicateFileCountWithStorageSaved": m26,
+        "duplicateItemsGroup": m27,
         "edit": MessageLookupByLibrary.simpleMessage("Editar"),
         "editLocation":
             MessageLookupByLibrary.simpleMessage("Editar la ubicación"),
@@ -731,8 +721,8 @@
                 "Las ediciones a la ubicación sólo se verán dentro de Ente"),
         "eligible": MessageLookupByLibrary.simpleMessage("elegible"),
         "email": MessageLookupByLibrary.simpleMessage("Correo electrónico"),
-        "emailChangedTo": m27,
-        "emailNoEnteAccount": m28,
+        "emailChangedTo": m28,
+        "emailNoEnteAccount": m29,
         "emailVerificationToggle": MessageLookupByLibrary.simpleMessage(
             "Verificación por correo electrónico"),
         "emailYourLogs": MessageLookupByLibrary.simpleMessage(
@@ -847,8 +837,8 @@
         "fileTypes": MessageLookupByLibrary.simpleMessage("Tipos de archivos"),
         "fileTypesAndNames":
             MessageLookupByLibrary.simpleMessage("Tipos de archivo y nombres"),
-        "filesBackedUpFromDevice": m29,
-        "filesBackedUpInAlbum": m30,
+        "filesBackedUpFromDevice": m30,
+        "filesBackedUpInAlbum": m31,
         "filesDeleted":
             MessageLookupByLibrary.simpleMessage("Archivos eliminados"),
         "filesSavedToGallery": MessageLookupByLibrary.simpleMessage(
@@ -863,25 +853,25 @@
         "foundFaces": MessageLookupByLibrary.simpleMessage("Caras encontradas"),
         "freeStorageClaimed": MessageLookupByLibrary.simpleMessage(
             "Almacenamiento gratuito reclamado"),
-        "freeStorageOnReferralSuccess": m31,
+        "freeStorageOnReferralSuccess": m32,
         "freeStorageUsable": MessageLookupByLibrary.simpleMessage(
             "Almacenamiento libre disponible"),
         "freeTrial": MessageLookupByLibrary.simpleMessage("Prueba gratuita"),
-        "freeTrialValidTill": m32,
-        "freeUpAccessPostDelete": m33,
-        "freeUpAmount": m34,
+        "freeTrialValidTill": m33,
+        "freeUpAccessPostDelete": m34,
+        "freeUpAmount": m35,
         "freeUpDeviceSpace": MessageLookupByLibrary.simpleMessage(
             "Liberar espacio del dispositivo"),
         "freeUpDeviceSpaceDesc": MessageLookupByLibrary.simpleMessage(
             "Ahorra espacio en tu dispositivo limpiando archivos que ya han sido respaldados."),
         "freeUpSpace": MessageLookupByLibrary.simpleMessage("Liberar espacio"),
-        "freeUpSpaceSaving": m35,
+        "freeUpSpaceSaving": m36,
         "galleryMemoryLimitInfo": MessageLookupByLibrary.simpleMessage(
             "Hasta 1000 memorias mostradas en la galería"),
         "general": MessageLookupByLibrary.simpleMessage("General"),
         "generatingEncryptionKeys": MessageLookupByLibrary.simpleMessage(
             "Generando claves de encriptación..."),
-        "genericProgress": m36,
+        "genericProgress": m37,
         "goToSettings": MessageLookupByLibrary.simpleMessage("Ir a Ajustes"),
         "googlePlayId":
             MessageLookupByLibrary.simpleMessage("ID de Google Play"),
@@ -959,7 +949,7 @@
         "itLooksLikeSomethingWentWrongPleaseRetryAfterSome":
             MessageLookupByLibrary.simpleMessage(
                 "Parece que algo salió mal. Por favor, vuelve a intentarlo después de algún tiempo. Si el error persiste, ponte en contacto con nuestro equipo de soporte."),
-        "itemCount": m37,
+        "itemCount": m38,
         "itemsShowTheNumberOfDaysRemainingBeforePermanentDeletion":
             MessageLookupByLibrary.simpleMessage(
                 "Los artículos muestran el número de días restantes antes de ser borrados permanente"),
@@ -989,7 +979,7 @@
             MessageLookupByLibrary.simpleMessage("Límite del dispositivo"),
         "linkEnabled": MessageLookupByLibrary.simpleMessage("Habilitado"),
         "linkExpired": MessageLookupByLibrary.simpleMessage("Vencido"),
-        "linkExpiresOn": m38,
+        "linkExpiresOn": m39,
         "linkExpiry": MessageLookupByLibrary.simpleMessage("Enlace vence"),
         "linkHasExpired":
             MessageLookupByLibrary.simpleMessage("El enlace ha caducado"),
@@ -1081,7 +1071,7 @@
         "maps": MessageLookupByLibrary.simpleMessage("Mapas"),
         "mastodon": MessageLookupByLibrary.simpleMessage("Mastodon"),
         "matrix": MessageLookupByLibrary.simpleMessage("Matrix"),
-        "memoryCount": m2,
+        "memoryCount": m3,
         "merchandise": MessageLookupByLibrary.simpleMessage("Mercancías"),
         "mlConsent": MessageLookupByLibrary.simpleMessage(
             "Habilitar aprendizaje automático"),
@@ -1106,11 +1096,11 @@
         "moreDetails": MessageLookupByLibrary.simpleMessage("Más detalles"),
         "mostRecent": MessageLookupByLibrary.simpleMessage("Más reciente"),
         "mostRelevant": MessageLookupByLibrary.simpleMessage("Más relevante"),
-        "moveItem": m39,
+        "moveItem": m40,
         "moveToAlbum": MessageLookupByLibrary.simpleMessage("Mover al álbum"),
         "moveToHiddenAlbum":
             MessageLookupByLibrary.simpleMessage("Mover al álbum oculto"),
-        "movedSuccessfullyTo": m40,
+        "movedSuccessfullyTo": m41,
         "movedToTrash":
             MessageLookupByLibrary.simpleMessage("Movido a la papelera"),
         "movingFilesToAlbum": MessageLookupByLibrary.simpleMessage(
@@ -1159,7 +1149,7 @@
             "No se han encontrado resultados"),
         "noSystemLockFound": MessageLookupByLibrary.simpleMessage(
             "Bloqueo de sistema no encontrado"),
-        "notPersonLabel": m41,
+        "notPersonLabel": m42,
         "nothingSharedWithYouYet": MessageLookupByLibrary.simpleMessage(
             "Aún no hay nada compartido contigo"),
         "nothingToSeeHere": MessageLookupByLibrary.simpleMessage(
@@ -1169,7 +1159,7 @@
         "onDevice": MessageLookupByLibrary.simpleMessage("En el dispositivo"),
         "onEnte": MessageLookupByLibrary.simpleMessage(
             "En <branding>ente</branding>"),
-        "onlyFamilyAdminCanChangeCode": m42,
+        "onlyFamilyAdminCanChangeCode": m43,
         "oops": MessageLookupByLibrary.simpleMessage("Ups"),
         "oopsCouldNotSaveEdits": MessageLookupByLibrary.simpleMessage(
             "Ups, no se pudieron guardar las ediciónes"),
@@ -1210,7 +1200,7 @@
         "paymentFailed": MessageLookupByLibrary.simpleMessage("Pago fallido"),
         "paymentFailedMessage": MessageLookupByLibrary.simpleMessage(
             "Lamentablemente tu pago falló. Por favor, ¡contacta con el soporte técnico y te ayudaremos!"),
-        "paymentFailedTalkToProvider": m43,
+        "paymentFailedTalkToProvider": m44,
         "pendingItems":
             MessageLookupByLibrary.simpleMessage("Elementos pendientes"),
         "pendingSync":
@@ -1239,7 +1229,7 @@
         "pinLock": MessageLookupByLibrary.simpleMessage("PIN Bloqueado"),
         "playOnTv":
             MessageLookupByLibrary.simpleMessage("Reproducir álbum en TV"),
-        "playStoreFreeTrialValidTill": m44,
+        "playStoreFreeTrialValidTill": m45,
         "playstoreSubscription":
             MessageLookupByLibrary.simpleMessage("Suscripción en la PlayStore"),
         "pleaseCheckYourInternetConnectionAndTryAgain":
@@ -1251,14 +1241,14 @@
         "pleaseContactSupportIfTheProblemPersists":
             MessageLookupByLibrary.simpleMessage(
                 "Por favor, contacta a soporte técnico si el problema persiste"),
-        "pleaseEmailUsAt": m45,
+        "pleaseEmailUsAt": m46,
         "pleaseGrantPermissions":
             MessageLookupByLibrary.simpleMessage("Por favor, concede permiso"),
         "pleaseLoginAgain": MessageLookupByLibrary.simpleMessage(
             "Por favor, vuelve a iniciar sesión"),
         "pleaseSelectQuickLinksToRemove": MessageLookupByLibrary.simpleMessage(
             "Por favor, selecciona enlaces rápidos para eliminar"),
-        "pleaseSendTheLogsTo": m46,
+        "pleaseSendTheLogsTo": m47,
         "pleaseTryAgain": MessageLookupByLibrary.simpleMessage(
             "Por favor, inténtalo nuevamente"),
         "pleaseVerifyTheCodeYouHaveEntered":
@@ -1285,11 +1275,7 @@
             "Copias de seguridad privadas"),
         "privateSharing":
             MessageLookupByLibrary.simpleMessage("Compartir en privado"),
-<<<<<<< HEAD
-        "processingImport": m46,
-=======
-        "processingImport": m47,
->>>>>>> 228cea5b
+        "processingImport": m48,
         "publicLinkCreated":
             MessageLookupByLibrary.simpleMessage("Enlace público creado"),
         "publicLinkEnabled":
@@ -1300,7 +1286,7 @@
         "rateTheApp":
             MessageLookupByLibrary.simpleMessage("Evalúa la aplicación"),
         "rateUs": MessageLookupByLibrary.simpleMessage("Califícanos"),
-        "rateUsOnStore": m48,
+        "rateUsOnStore": m49,
         "recover": MessageLookupByLibrary.simpleMessage("Recuperar"),
         "recoverAccount":
             MessageLookupByLibrary.simpleMessage("Recuperar cuenta"),
@@ -1335,7 +1321,7 @@
             "1. Dale este código a tus amigos"),
         "referralStep2": MessageLookupByLibrary.simpleMessage(
             "2. Se inscriben a un plan pagado"),
-        "referralStep3": m49,
+        "referralStep3": m50,
         "referrals": MessageLookupByLibrary.simpleMessage("Referidos"),
         "referralsAreCurrentlyPaused": MessageLookupByLibrary.simpleMessage(
             "Las referencias están actualmente en pausa"),
@@ -1362,7 +1348,7 @@
         "removeLink": MessageLookupByLibrary.simpleMessage("Eliminar enlace"),
         "removeParticipant":
             MessageLookupByLibrary.simpleMessage("Quitar participante"),
-        "removeParticipantBody": m50,
+        "removeParticipantBody": m51,
         "removePersonLabel": MessageLookupByLibrary.simpleMessage(
             "Eliminar etiqueta de persona"),
         "removePublicLink":
@@ -1380,7 +1366,7 @@
         "renameFile": MessageLookupByLibrary.simpleMessage("Renombrar archivo"),
         "renewSubscription":
             MessageLookupByLibrary.simpleMessage("Renovar suscripción"),
-        "renewsOn": m51,
+        "renewsOn": m52,
         "reportABug": MessageLookupByLibrary.simpleMessage("Reportar un error"),
         "reportBug": MessageLookupByLibrary.simpleMessage("Reportar error"),
         "resendEmail":
@@ -1454,7 +1440,7 @@
             "Agrupar las fotos que se tomaron cerca de la localización de una foto"),
         "searchPeopleEmptySection": MessageLookupByLibrary.simpleMessage(
             "Invita a gente y verás todas las fotos compartidas aquí"),
-        "searchResultCount": m52,
+        "searchResultCount": m53,
         "security": MessageLookupByLibrary.simpleMessage("Seguridad"),
         "selectALocation":
             MessageLookupByLibrary.simpleMessage("Seleccionar una ubicación"),
@@ -1483,8 +1469,8 @@
         "selectedItemsWillBeDeletedFromAllAlbumsAndMoved":
             MessageLookupByLibrary.simpleMessage(
                 "Los archivos seleccionados serán eliminados de todos los álbumes y movidos a la papelera."),
-        "selectedPhotos": m3,
-        "selectedPhotosWithYours": m53,
+        "selectedPhotos": m4,
+        "selectedPhotosWithYours": m54,
         "send": MessageLookupByLibrary.simpleMessage("Enviar"),
         "sendEmail":
             MessageLookupByLibrary.simpleMessage("Enviar correo electrónico"),
@@ -1516,16 +1502,16 @@
         "shareAnAlbumNow":
             MessageLookupByLibrary.simpleMessage("Compartir un álbum ahora"),
         "shareLink": MessageLookupByLibrary.simpleMessage("Compartir enlace"),
-        "shareMyVerificationID": m54,
+        "shareMyVerificationID": m55,
         "shareOnlyWithThePeopleYouWant": MessageLookupByLibrary.simpleMessage(
             "Comparte sólo con la gente que quieres"),
-        "shareTextConfirmOthersVerificationID": m4,
+        "shareTextConfirmOthersVerificationID": m5,
         "shareTextRecommendUsingEnte": MessageLookupByLibrary.simpleMessage(
             "Descarga Ente para que podamos compartir fácilmente fotos y videos en calidad original.\n\nhttps://ente.io"),
-        "shareTextReferralCode": m55,
+        "shareTextReferralCode": m56,
         "shareWithNonenteUsers": MessageLookupByLibrary.simpleMessage(
             "Compartir con usuarios fuera de Ente"),
-        "shareWithPeopleSectionTitle": m56,
+        "shareWithPeopleSectionTitle": m57,
         "shareYourFirstAlbum":
             MessageLookupByLibrary.simpleMessage("Comparte tu primer álbum"),
         "sharedAlbumSectionDescription": MessageLookupByLibrary.simpleMessage(
@@ -1537,7 +1523,7 @@
             MessageLookupByLibrary.simpleMessage("Nuevas fotos compartidas"),
         "sharedPhotoNotificationsExplanation": MessageLookupByLibrary.simpleMessage(
             "Recibir notificaciones cuando alguien agrega una foto a un álbum compartido contigo"),
-        "sharedWith": m57,
+        "sharedWith": m58,
         "sharedWithMe":
             MessageLookupByLibrary.simpleMessage("Compartido conmigo"),
         "sharedWithYou":
@@ -1554,11 +1540,11 @@
             "Cerrar la sesión de otros dispositivos"),
         "signUpTerms": MessageLookupByLibrary.simpleMessage(
             "Estoy de acuerdo con los <u-terms>términos del servicio</u-terms> y <u-policy> la política de privacidad</u-policy>"),
-        "singleFileDeleteFromDevice": m58,
+        "singleFileDeleteFromDevice": m59,
         "singleFileDeleteHighlight": MessageLookupByLibrary.simpleMessage(
             "Se borrará de todos los álbumes."),
-        "singleFileInBothLocalAndRemote": m59,
-        "singleFileInRemoteOnly": m60,
+        "singleFileInBothLocalAndRemote": m60,
+        "singleFileInRemoteOnly": m61,
         "skip": MessageLookupByLibrary.simpleMessage("Omitir"),
         "social": MessageLookupByLibrary.simpleMessage("Social"),
         "someItemsAreInBothEnteAndYourDevice":
@@ -1604,7 +1590,7 @@
         "storage": MessageLookupByLibrary.simpleMessage("Almacenamiento"),
         "storageBreakupFamily": MessageLookupByLibrary.simpleMessage("Familia"),
         "storageBreakupYou": MessageLookupByLibrary.simpleMessage("Usted"),
-        "storageInGB": m61,
+        "storageInGB": m1,
         "storageLimitExceeded":
             MessageLookupByLibrary.simpleMessage("Límite de datos excedido"),
         "storageUsageInfo": m62,
@@ -1807,7 +1793,7 @@
         "weDontSupportEditingPhotosAndAlbumsThatYouDont":
             MessageLookupByLibrary.simpleMessage(
                 "No admitimos la edición de fotos y álbumes que aún no son tuyos"),
-        "weHaveSendEmailTo": m1,
+        "weHaveSendEmailTo": m2,
         "weakStrength": MessageLookupByLibrary.simpleMessage("Poco segura"),
         "welcomeBack":
             MessageLookupByLibrary.simpleMessage("¡Bienvenido de nuevo!"),
