--- conflicted
+++ resolved
@@ -62,141 +62,90 @@
   static String m18(albumName) =>
       "Enlace colaborativo creado para ${albumName}";
 
-<<<<<<< HEAD
-  static String m19(count) =>
-      "${Intl.plural(count, zero: '0 colaboradores añadidos', one: '1 colaborador añadido', other: '${count} colaboradores añadidos')}";
-
-  static String m20(familyAdminEmail) =>
-=======
   static String m82(count) =>
       "${Intl.plural(count, zero: '0 colaboradores añadidos', one: '1 colaborador añadido', other: '${count} colaboradores añadidos')}";
 
   static String m19(familyAdminEmail) =>
->>>>>>> 8692421b
       "Por favor contacta con <green>${familyAdminEmail}</green> para administrar tu suscripción";
 
-  static String m21(provider) =>
+  static String m20(provider) =>
       "Por favor, contáctanos en support@ente.io para gestionar tu suscripción a ${provider}.";
 
-  static String m22(endpoint) => "Conectado a ${endpoint}";
-
-  static String m23(count) =>
+  static String m21(endpoint) => "Conectado a ${endpoint}";
+
+  static String m22(count) =>
       "${Intl.plural(count, one: 'Elimina ${count} elemento', other: 'Elimina ${count} elementos')}";
 
-  static String m24(currentlyDeleting, totalCount) =>
+  static String m23(currentlyDeleting, totalCount) =>
       "Borrando ${currentlyDeleting} / ${totalCount}";
 
-  static String m25(albumName) =>
+  static String m24(albumName) =>
       "Esto eliminará el enlace público para acceder a \"${albumName}\".";
 
-  static String m26(supportEmail) =>
+  static String m25(supportEmail) =>
       "Por favor, envía un correo electrónico a ${supportEmail} desde tu dirección de correo electrónico registrada";
 
-  static String m27(count, storageSaved) =>
+  static String m26(count, storageSaved) =>
       "¡Has limpiado ${Intl.plural(count, one: '${count} archivo duplicado', other: '${count} archivos duplicados')}, ahorrando (${storageSaved}!)";
 
-  static String m28(count, formattedSize) =>
+  static String m27(count, formattedSize) =>
       "${count} archivos, ${formattedSize} cada uno";
 
-  static String m29(newEmail) => "Correo cambiado a ${newEmail}";
-
-  static String m30(email) =>
+  static String m28(newEmail) => "Correo cambiado a ${newEmail}";
+
+  static String m29(email) =>
       "${email} no tiene una cuente en Ente.\n\nEnvíale una invitación para compartir fotos.";
 
-<<<<<<< HEAD
-  static String m31(text) => "Fotos adicionales encontradas para ${text}";
-
-  static String m32(count, formattedNumber) =>
-      "Se ha realizado la copia de seguridad de ${Intl.plural(count, one: '1 archivo', other: '${formattedNumber} archivos')} de este dispositivo de forma segura";
-
-  static String m33(count, formattedNumber) =>
-=======
   static String m30(text) => "Fotos adicionales encontradas para ${text}";
 
   static String m31(count, formattedNumber) =>
       "Se ha realizado la copia de seguridad de ${Intl.plural(count, one: '1 archivo', other: '${formattedNumber} archivos')} de este dispositivo de forma segura";
 
   static String m32(count, formattedNumber) =>
->>>>>>> 8692421b
       "Se ha realizado la copia de seguridad de ${Intl.plural(count, one: '1 archivo', other: '${formattedNumber} archivos')} de este álbum de forma segura";
 
-  static String m34(storageAmountInGB) =>
+  static String m33(storageAmountInGB) =>
       "${storageAmountInGB} GB cada vez que alguien se registra en un plan de pago y aplica tu código";
 
-  static String m35(endDate) => "Prueba gratuita válida hasta ${endDate}";
-
-  static String m36(count) =>
+  static String m34(endDate) => "Prueba gratuita válida hasta ${endDate}";
+
+  static String m35(count) =>
       "Aún puedes acceder ${Intl.plural(count, one: 'a él', other: 'a ellos')} en Ente mientras tengas una suscripción activa";
 
-  static String m37(sizeInMBorGB) => "Liberar ${sizeInMBorGB}";
-
-  static String m38(count, formattedSize) =>
+  static String m36(sizeInMBorGB) => "Liberar ${sizeInMBorGB}";
+
+  static String m37(count, formattedSize) =>
       "${Intl.plural(count, one: 'Se puede eliminar del dispositivo para liberar ${formattedSize}', other: 'Se pueden eliminar del dispositivo para liberar ${formattedSize}')}";
 
-  static String m39(currentlyProcessing, totalCount) =>
+  static String m38(currentlyProcessing, totalCount) =>
       "Procesando ${currentlyProcessing} / ${totalCount}";
 
-  static String m40(count) =>
+  static String m39(count) =>
       "${Intl.plural(count, one: '${count} elemento', other: '${count} elementos')}";
 
-  static String m41(expiryTime) => "El enlace caducará en ${expiryTime}";
+  static String m40(expiryTime) => "El enlace caducará en ${expiryTime}";
 
   static String m3(count, formattedCount) =>
       "${Intl.plural(count, zero: 'sin recuerdos', one: '${formattedCount} recuerdo', other: '${formattedCount} recuerdos')}";
 
-  static String m42(count) =>
+  static String m41(count) =>
       "${Intl.plural(count, one: 'Mover elemento', other: 'Mover elementos')}";
 
-  static String m43(albumName) => "Movido exitosamente a ${albumName}";
-
-<<<<<<< HEAD
-  static String m44(personName) => "No hay sugerencias para ${personName}";
-=======
+  static String m42(albumName) => "Movido exitosamente a ${albumName}";
+
   static String m43(personName) => "No hay sugerencias para ${personName}";
 
   static String m44(name) => "¿No es ${name}?";
->>>>>>> 8692421b
-
-  static String m45(name) => "¿No es ${name}?";
-
-  static String m46(familyAdminEmail) =>
+
+  static String m45(familyAdminEmail) =>
       "Por favor, contacta a ${familyAdminEmail} para cambiar tu código.";
 
   static String m0(passwordStrengthValue) =>
       "Seguridad de la contraseña: ${passwordStrengthValue}";
 
-  static String m47(providerName) =>
+  static String m46(providerName) =>
       "Por favor, habla con el soporte de ${providerName} si se te cobró";
 
-<<<<<<< HEAD
-  static String m48(count) =>
-      "${Intl.plural(count, zero: '0 fotos', one: '1 foto', other: '${count} fotos')}";
-
-  static String m49(endDate) =>
-      "Prueba gratuita válida hasta ${endDate}.\nPuedes elegir un plan de pago después.";
-
-  static String m50(toEmail) =>
-      "Por favor, envíanos un correo electrónico a ${toEmail}";
-
-  static String m51(toEmail) => "Por favor, envía los registros a ${toEmail}";
-
-  static String m52(folderName) => "Procesando ${folderName}...";
-
-  static String m53(storeName) => "Puntúanos en ${storeName}";
-
-  static String m54(storageInGB) =>
-      "3. Ambos obtienen ${storageInGB} GB* gratis";
-
-  static String m55(userEmail) =>
-      "${userEmail} será eliminado de este álbum compartido\n\nCualquier foto añadida por ellos también será eliminada del álbum";
-
-  static String m56(endDate) => "La suscripción se renueva el ${endDate}";
-
-  static String m57(count) =>
-      "${Intl.plural(count, one: '${count} resultado encontrado', other: '${count} resultados encontrados')}";
-
-  static String m58(snapshotLenght, searchLenght) =>
-=======
   static String m47(count) =>
       "${Intl.plural(count, zero: '0 fotos', one: '1 foto', other: '${count} fotos')}";
 
@@ -224,83 +173,19 @@
       "${Intl.plural(count, one: '${count} resultado encontrado', other: '${count} resultados encontrados')}";
 
   static String m57(snapshotLenght, searchLenght) =>
->>>>>>> 8692421b
       "La longitud de las secciones no coincide: ${snapshotLenght} != ${searchLenght}";
 
   static String m4(count) => "${count} seleccionados";
 
-<<<<<<< HEAD
-  static String m59(count, yourCount) =>
-      "${count} seleccionados (${yourCount} tuyos)";
-
-  static String m60(verificationID) =>
-=======
   static String m58(count, yourCount) =>
       "${count} seleccionados (${yourCount} tuyos)";
 
   static String m59(verificationID) =>
->>>>>>> 8692421b
       "Aquí está mi ID de verificación: ${verificationID} para ente.io.";
 
   static String m5(verificationID) =>
       "Hola, ¿puedes confirmar que esta es tu ID de verificación ente.io: ${verificationID}?";
 
-<<<<<<< HEAD
-  static String m61(referralCode, referralStorageInGB) =>
-      "Código de referido de Ente: ${referralCode} \n\nAñádelo en Ajustes → General → Referidos para obtener ${referralStorageInGB} GB gratis tras comprar un plan de pago.\n\nhttps://ente.io";
-
-  static String m62(numberOfPeople) =>
-      "${Intl.plural(numberOfPeople, zero: 'Compartir con personas específicas', one: 'Compartido con 1 persona', other: 'Compartido con ${numberOfPeople} personas')}";
-
-  static String m63(emailIDs) => "Compartido con ${emailIDs}";
-
-  static String m64(fileType) =>
-      "Este ${fileType} se eliminará de tu dispositivo.";
-
-  static String m65(fileType) =>
-      "Este ${fileType} está tanto en Ente como en tu dispositivo.";
-
-  static String m66(fileType) => "Este ${fileType} será eliminado de Ente.";
-
-  static String m1(storageAmountInGB) => "${storageAmountInGB} GB";
-
-  static String m67(
-          usedAmount, usedStorageUnit, totalAmount, totalStorageUnit) =>
-      "${usedAmount} ${usedStorageUnit} de ${totalAmount} ${totalStorageUnit} usados";
-
-  static String m68(id) =>
-      "Tu ${id} ya está vinculada a otra cuenta de Ente.\nSi deseas utilizar tu ${id} con esta cuenta, ponte en contacto con nuestro servicio de asistencia\'\'";
-
-  static String m69(endDate) => "Tu suscripción se cancelará el ${endDate}";
-
-  static String m70(completed, total) =>
-      "${completed}/${total} recuerdos conservados";
-
-  static String m71(ignoreReason) =>
-      "Toca para subir, la subida se está ignorando debido a ${ignoreReason}";
-
-  static String m72(storageAmountInGB) =>
-      "También obtienen ${storageAmountInGB} GB";
-
-  static String m73(email) => "Este es el ID de verificación de ${email}";
-
-  static String m74(count) =>
-      "${Intl.plural(count, zero: 'Pronto', one: '1 día', other: '${count} días')}";
-
-  static String m75(galleryType) =>
-      "El tipo de galería ${galleryType} no es compatible con el renombrado";
-
-  static String m76(ignoreReason) =>
-      "La subida se ignoró debido a ${ignoreReason}";
-
-  static String m77(count) => "Preservando ${count} memorias...";
-
-  static String m78(endDate) => "Válido hasta ${endDate}";
-
-  static String m79(email) => "Verificar ${email}";
-
-  static String m80(count) =>
-=======
   static String m60(referralCode, referralStorageInGB) =>
       "Código de referido de Ente: ${referralCode} \n\nAñádelo en Ajustes → General → Referidos para obtener ${referralStorageInGB} GB gratis tras comprar un plan de pago.\n\nhttps://ente.io";
 
@@ -355,23 +240,15 @@
   static String m78(email) => "Verificar ${email}";
 
   static String m79(count) =>
->>>>>>> 8692421b
       "${Intl.plural(count, zero: '0 espectadores añadidos', one: '1 espectador añadido', other: '${count} espectadores añadidos')}";
 
   static String m2(email) =>
       "Hemos enviado un correo a <green>${email}</green>";
 
-<<<<<<< HEAD
-  static String m81(count) =>
-      "${Intl.plural(count, one: 'Hace ${count} año', other: 'Hace ${count} años')}";
-
-  static String m82(storageSaved) => "¡Has liberado ${storageSaved} con éxito!";
-=======
   static String m80(count) =>
       "${Intl.plural(count, one: 'Hace ${count} año', other: 'Hace ${count} años')}";
 
   static String m81(storageSaved) => "¡Has liberado ${storageSaved} con éxito!";
->>>>>>> 8692421b
 
   final messages = _notInlinedMessages(_notInlinedMessages);
   static Map<String, Function> _notInlinedMessages(_) => <String, Function>{
@@ -684,11 +561,7 @@
         "collaboratorsCanAddPhotosAndVideosToTheSharedAlbum":
             MessageLookupByLibrary.simpleMessage(
                 "Colaboradores pueden añadir fotos y videos al álbum compartido."),
-<<<<<<< HEAD
-        "collaboratorsSuccessfullyAdded": m19,
-=======
         "collaboratorsSuccessfullyAdded": m82,
->>>>>>> 8692421b
         "collageLayout": MessageLookupByLibrary.simpleMessage("Disposición"),
         "collageSaved": MessageLookupByLibrary.simpleMessage(
             "Collage guardado en la galería"),
@@ -718,10 +591,10 @@
             "Confirma tu clave de recuperación"),
         "connectToDevice":
             MessageLookupByLibrary.simpleMessage("Conectar a dispositivo"),
-        "contactFamilyAdmin": m20,
+        "contactFamilyAdmin": m19,
         "contactSupport":
             MessageLookupByLibrary.simpleMessage("Contactar con soporte"),
-        "contactToManageSubscription": m21,
+        "contactToManageSubscription": m20,
         "contacts": MessageLookupByLibrary.simpleMessage("Contactos"),
         "contents": MessageLookupByLibrary.simpleMessage("Contenidos"),
         "continueLabel": MessageLookupByLibrary.simpleMessage("Continuar"),
@@ -767,7 +640,7 @@
             MessageLookupByLibrary.simpleMessage("El uso actual es de "),
         "currentlyRunning": MessageLookupByLibrary.simpleMessage("ejecutando"),
         "custom": MessageLookupByLibrary.simpleMessage("Personalizado"),
-        "customEndpoint": m22,
+        "customEndpoint": m21,
         "darkTheme": MessageLookupByLibrary.simpleMessage("Oscuro"),
         "dayToday": MessageLookupByLibrary.simpleMessage("Hoy"),
         "dayYesterday": MessageLookupByLibrary.simpleMessage("Ayer"),
@@ -803,12 +676,12 @@
             MessageLookupByLibrary.simpleMessage("Eliminar del dispositivo"),
         "deleteFromEnte":
             MessageLookupByLibrary.simpleMessage("Eliminar de Ente"),
-        "deleteItemCount": m23,
+        "deleteItemCount": m22,
         "deleteLocation":
             MessageLookupByLibrary.simpleMessage("Borrar la ubicación"),
         "deletePhotos":
             MessageLookupByLibrary.simpleMessage("Borrar las fotos"),
-        "deleteProgress": m24,
+        "deleteProgress": m23,
         "deleteReason1": MessageLookupByLibrary.simpleMessage(
             "Falta una característica clave que necesito"),
         "deleteReason2": MessageLookupByLibrary.simpleMessage(
@@ -849,7 +722,7 @@
             "Los espectadores todavía pueden tomar capturas de pantalla o guardar una copia de tus fotos usando herramientas externas"),
         "disableDownloadWarningTitle":
             MessageLookupByLibrary.simpleMessage("Por favor, ten en cuenta"),
-        "disableLinkMessage": m25,
+        "disableLinkMessage": m24,
         "disableTwofactor":
             MessageLookupByLibrary.simpleMessage("Deshabilitar dos factores"),
         "disablingTwofactorAuthentication":
@@ -892,9 +765,9 @@
         "downloadFailed":
             MessageLookupByLibrary.simpleMessage("Descarga fallida"),
         "downloading": MessageLookupByLibrary.simpleMessage("Descargando..."),
-        "dropSupportEmail": m26,
-        "duplicateFileCountWithStorageSaved": m27,
-        "duplicateItemsGroup": m28,
+        "dropSupportEmail": m25,
+        "duplicateFileCountWithStorageSaved": m26,
+        "duplicateItemsGroup": m27,
         "edit": MessageLookupByLibrary.simpleMessage("Editar"),
         "editLocation":
             MessageLookupByLibrary.simpleMessage("Editar la ubicación"),
@@ -908,8 +781,8 @@
                 "Las ediciones a la ubicación sólo se verán dentro de Ente"),
         "eligible": MessageLookupByLibrary.simpleMessage("elegible"),
         "email": MessageLookupByLibrary.simpleMessage("Correo electrónico"),
-        "emailChangedTo": m29,
-        "emailNoEnteAccount": m30,
+        "emailChangedTo": m28,
+        "emailNoEnteAccount": m29,
         "emailVerificationToggle": MessageLookupByLibrary.simpleMessage(
             "Verificación por correo electrónico"),
         "emailYourLogs": MessageLookupByLibrary.simpleMessage(
@@ -993,11 +866,7 @@
             MessageLookupByLibrary.simpleMessage("Exportar tus datos"),
         "extraPhotosFound": MessageLookupByLibrary.simpleMessage(
             "Fotos adicionales encontradas"),
-<<<<<<< HEAD
-        "extraPhotosFoundFor": m31,
-=======
         "extraPhotosFoundFor": m30,
->>>>>>> 8692421b
         "faceNotClusteredYet": MessageLookupByLibrary.simpleMessage(
             "Cara no agrupada todavía, por favor vuelve más tarde"),
         "faceRecognition":
@@ -1048,8 +917,8 @@
         "fileTypes": MessageLookupByLibrary.simpleMessage("Tipos de archivos"),
         "fileTypesAndNames":
             MessageLookupByLibrary.simpleMessage("Tipos de archivo y nombres"),
-        "filesBackedUpFromDevice": m32,
-        "filesBackedUpInAlbum": m33,
+        "filesBackedUpFromDevice": m31,
+        "filesBackedUpInAlbum": m32,
         "filesDeleted":
             MessageLookupByLibrary.simpleMessage("Archivos eliminados"),
         "filesSavedToGallery": MessageLookupByLibrary.simpleMessage(
@@ -1066,33 +935,25 @@
         "foundFaces": MessageLookupByLibrary.simpleMessage("Caras encontradas"),
         "freeStorageClaimed": MessageLookupByLibrary.simpleMessage(
             "Almacenamiento gratuito obtenido"),
-<<<<<<< HEAD
-        "freeStorageOnReferralSuccess": m34,
-=======
         "freeStorageOnReferralSuccess": m33,
->>>>>>> 8692421b
         "freeStorageUsable": MessageLookupByLibrary.simpleMessage(
             "Almacenamiento libre disponible"),
         "freeTrial": MessageLookupByLibrary.simpleMessage("Prueba gratuita"),
-        "freeTrialValidTill": m35,
-        "freeUpAccessPostDelete": m36,
-        "freeUpAmount": m37,
+        "freeTrialValidTill": m34,
+        "freeUpAccessPostDelete": m35,
+        "freeUpAmount": m36,
         "freeUpDeviceSpace": MessageLookupByLibrary.simpleMessage(
             "Liberar espacio del dispositivo"),
         "freeUpDeviceSpaceDesc": MessageLookupByLibrary.simpleMessage(
             "Ahorra espacio en tu dispositivo limpiando archivos que tienen copia de seguridad."),
         "freeUpSpace": MessageLookupByLibrary.simpleMessage("Liberar espacio"),
-        "freeUpSpaceSaving": m38,
+        "freeUpSpaceSaving": m37,
         "galleryMemoryLimitInfo": MessageLookupByLibrary.simpleMessage(
             "Hasta 1000 memorias mostradas en la galería"),
         "general": MessageLookupByLibrary.simpleMessage("General"),
         "generatingEncryptionKeys": MessageLookupByLibrary.simpleMessage(
             "Generando claves de cifrado..."),
-<<<<<<< HEAD
-        "genericProgress": m39,
-=======
         "genericProgress": m38,
->>>>>>> 8692421b
         "goToSettings": MessageLookupByLibrary.simpleMessage("Ir a Ajustes"),
         "googlePlayId":
             MessageLookupByLibrary.simpleMessage("ID de Google Play"),
@@ -1174,7 +1035,7 @@
         "itLooksLikeSomethingWentWrongPleaseRetryAfterSome":
             MessageLookupByLibrary.simpleMessage(
                 "Parece que algo salió mal. Por favor, vuelve a intentarlo después de algún tiempo. Si el error persiste, ponte en contacto con nuestro equipo de soporte."),
-        "itemCount": m40,
+        "itemCount": m39,
         "itemsShowTheNumberOfDaysRemainingBeforePermanentDeletion":
             MessageLookupByLibrary.simpleMessage(
                 "Los artículos muestran el número de días restantes antes de ser borrados permanente"),
@@ -1204,7 +1065,7 @@
             MessageLookupByLibrary.simpleMessage("Límite del dispositivo"),
         "linkEnabled": MessageLookupByLibrary.simpleMessage("Habilitado"),
         "linkExpired": MessageLookupByLibrary.simpleMessage("Vencido"),
-        "linkExpiresOn": m41,
+        "linkExpiresOn": m40,
         "linkExpiry": MessageLookupByLibrary.simpleMessage("Enlace vence"),
         "linkHasExpired":
             MessageLookupByLibrary.simpleMessage("El enlace ha caducado"),
@@ -1331,11 +1192,11 @@
         "moreDetails": MessageLookupByLibrary.simpleMessage("Más detalles"),
         "mostRecent": MessageLookupByLibrary.simpleMessage("Más reciente"),
         "mostRelevant": MessageLookupByLibrary.simpleMessage("Más relevante"),
-        "moveItem": m42,
+        "moveItem": m41,
         "moveToAlbum": MessageLookupByLibrary.simpleMessage("Mover al álbum"),
         "moveToHiddenAlbum":
             MessageLookupByLibrary.simpleMessage("Mover al álbum oculto"),
-        "movedSuccessfullyTo": m43,
+        "movedSuccessfullyTo": m42,
         "movedToTrash":
             MessageLookupByLibrary.simpleMessage("Movido a la papelera"),
         "movingFilesToAlbum": MessageLookupByLibrary.simpleMessage(
@@ -1386,14 +1247,10 @@
         "noResults": MessageLookupByLibrary.simpleMessage("Sin resultados"),
         "noResultsFound": MessageLookupByLibrary.simpleMessage(
             "No se han encontrado resultados"),
-<<<<<<< HEAD
-        "noSuggestionsForPerson": m44,
-=======
         "noSuggestionsForPerson": m43,
->>>>>>> 8692421b
         "noSystemLockFound": MessageLookupByLibrary.simpleMessage(
             "Bloqueo de sistema no encontrado"),
-        "notPersonLabel": m45,
+        "notPersonLabel": m44,
         "nothingSharedWithYouYet": MessageLookupByLibrary.simpleMessage(
             "Aún no hay nada compartido contigo"),
         "nothingToSeeHere": MessageLookupByLibrary.simpleMessage(
@@ -1403,11 +1260,7 @@
         "onDevice": MessageLookupByLibrary.simpleMessage("En el dispositivo"),
         "onEnte": MessageLookupByLibrary.simpleMessage(
             "En <branding>ente</branding>"),
-<<<<<<< HEAD
-        "onlyFamilyAdminCanChangeCode": m46,
-=======
         "onlyFamilyAdminCanChangeCode": m45,
->>>>>>> 8692421b
         "onlyThem": MessageLookupByLibrary.simpleMessage("Solo ellos"),
         "oops": MessageLookupByLibrary.simpleMessage("Ups"),
         "oopsCouldNotSaveEdits": MessageLookupByLibrary.simpleMessage(
@@ -1456,7 +1309,7 @@
         "paymentFailed": MessageLookupByLibrary.simpleMessage("Pago fallido"),
         "paymentFailedMessage": MessageLookupByLibrary.simpleMessage(
             "Lamentablemente tu pago falló. Por favor, ¡contacta con el soporte técnico y te ayudaremos!"),
-        "paymentFailedTalkToProvider": m47,
+        "paymentFailedTalkToProvider": m46,
         "pendingItems":
             MessageLookupByLibrary.simpleMessage("Elementos pendientes"),
         "pendingSync":
@@ -1481,22 +1334,14 @@
         "photosAddedByYouWillBeRemovedFromTheAlbum":
             MessageLookupByLibrary.simpleMessage(
                 "Las fotos añadidas por ti serán removidas del álbum"),
-<<<<<<< HEAD
-        "photosCount": m48,
-=======
         "photosCount": m47,
->>>>>>> 8692421b
         "pickCenterPoint":
             MessageLookupByLibrary.simpleMessage("Elegir punto central"),
         "pinAlbum": MessageLookupByLibrary.simpleMessage("Fijar álbum"),
         "pinLock": MessageLookupByLibrary.simpleMessage("PIN Bloqueado"),
         "playOnTv":
             MessageLookupByLibrary.simpleMessage("Reproducir álbum en TV"),
-<<<<<<< HEAD
-        "playStoreFreeTrialValidTill": m49,
-=======
         "playStoreFreeTrialValidTill": m48,
->>>>>>> 8692421b
         "playstoreSubscription":
             MessageLookupByLibrary.simpleMessage("Suscripción en la PlayStore"),
         "pleaseCheckYourInternetConnectionAndTryAgain":
@@ -1508,22 +1353,14 @@
         "pleaseContactSupportIfTheProblemPersists":
             MessageLookupByLibrary.simpleMessage(
                 "Por favor, contacta a soporte técnico si el problema persiste"),
-<<<<<<< HEAD
-        "pleaseEmailUsAt": m50,
-=======
         "pleaseEmailUsAt": m49,
->>>>>>> 8692421b
         "pleaseGrantPermissions":
             MessageLookupByLibrary.simpleMessage("Por favor, concede permiso"),
         "pleaseLoginAgain": MessageLookupByLibrary.simpleMessage(
             "Por favor, vuelve a iniciar sesión"),
         "pleaseSelectQuickLinksToRemove": MessageLookupByLibrary.simpleMessage(
             "Por favor, selecciona enlaces rápidos para eliminar"),
-<<<<<<< HEAD
-        "pleaseSendTheLogsTo": m51,
-=======
         "pleaseSendTheLogsTo": m50,
->>>>>>> 8692421b
         "pleaseTryAgain": MessageLookupByLibrary.simpleMessage(
             "Por favor, inténtalo nuevamente"),
         "pleaseVerifyTheCodeYouHaveEntered":
@@ -1550,11 +1387,7 @@
             "Copias de seguridad privadas"),
         "privateSharing":
             MessageLookupByLibrary.simpleMessage("Compartir en privado"),
-<<<<<<< HEAD
-        "processingImport": m52,
-=======
         "processingImport": m51,
->>>>>>> 8692421b
         "publicLinkCreated":
             MessageLookupByLibrary.simpleMessage("Enlace público creado"),
         "publicLinkEnabled":
@@ -1565,11 +1398,7 @@
         "rateTheApp":
             MessageLookupByLibrary.simpleMessage("Evalúa la aplicación"),
         "rateUs": MessageLookupByLibrary.simpleMessage("Califícanos"),
-<<<<<<< HEAD
-        "rateUsOnStore": m53,
-=======
         "rateUsOnStore": m52,
->>>>>>> 8692421b
         "recover": MessageLookupByLibrary.simpleMessage("Recuperar"),
         "recoverAccount":
             MessageLookupByLibrary.simpleMessage("Recuperar cuenta"),
@@ -1604,11 +1433,7 @@
             "1. Dale este código a tus amigos"),
         "referralStep2": MessageLookupByLibrary.simpleMessage(
             "2. Se suscriben a un plan de pago"),
-<<<<<<< HEAD
-        "referralStep3": m54,
-=======
         "referralStep3": m53,
->>>>>>> 8692421b
         "referrals": MessageLookupByLibrary.simpleMessage("Referidos"),
         "referralsAreCurrentlyPaused": MessageLookupByLibrary.simpleMessage(
             "Las referencias están actualmente en pausa"),
@@ -1635,11 +1460,7 @@
         "removeLink": MessageLookupByLibrary.simpleMessage("Eliminar enlace"),
         "removeParticipant":
             MessageLookupByLibrary.simpleMessage("Quitar participante"),
-<<<<<<< HEAD
-        "removeParticipantBody": m55,
-=======
         "removeParticipantBody": m54,
->>>>>>> 8692421b
         "removePersonLabel": MessageLookupByLibrary.simpleMessage(
             "Eliminar etiqueta de persona"),
         "removePublicLink":
@@ -1657,11 +1478,7 @@
         "renameFile": MessageLookupByLibrary.simpleMessage("Renombrar archivo"),
         "renewSubscription":
             MessageLookupByLibrary.simpleMessage("Renovar suscripción"),
-<<<<<<< HEAD
-        "renewsOn": m56,
-=======
         "renewsOn": m55,
->>>>>>> 8692421b
         "reportABug": MessageLookupByLibrary.simpleMessage("Reportar un error"),
         "reportBug": MessageLookupByLibrary.simpleMessage("Reportar error"),
         "resendEmail":
@@ -1741,13 +1558,8 @@
             "Invita a gente y verás todas las fotos compartidas aquí"),
         "searchPersonsEmptySection": MessageLookupByLibrary.simpleMessage(
             "Las personas se mostrarán aquí cuando se complete el procesamiento"),
-<<<<<<< HEAD
-        "searchResultCount": m57,
-        "searchSectionsLengthMismatch": m58,
-=======
         "searchResultCount": m56,
         "searchSectionsLengthMismatch": m57,
->>>>>>> 8692421b
         "security": MessageLookupByLibrary.simpleMessage("Seguridad"),
         "seePublicAlbumLinksInApp": MessageLookupByLibrary.simpleMessage(
             "Ver enlaces del álbum público en la aplicación"),
@@ -1784,11 +1596,7 @@
             MessageLookupByLibrary.simpleMessage(
                 "Los archivos seleccionados serán eliminados de todos los álbumes y movidos a la papelera."),
         "selectedPhotos": m4,
-<<<<<<< HEAD
-        "selectedPhotosWithYours": m59,
-=======
         "selectedPhotosWithYours": m58,
->>>>>>> 8692421b
         "send": MessageLookupByLibrary.simpleMessage("Enviar"),
         "sendEmail":
             MessageLookupByLibrary.simpleMessage("Enviar correo electrónico"),
@@ -1822,27 +1630,16 @@
         "shareAnAlbumNow":
             MessageLookupByLibrary.simpleMessage("Compartir un álbum ahora"),
         "shareLink": MessageLookupByLibrary.simpleMessage("Compartir enlace"),
-<<<<<<< HEAD
-        "shareMyVerificationID": m60,
-=======
         "shareMyVerificationID": m59,
->>>>>>> 8692421b
         "shareOnlyWithThePeopleYouWant": MessageLookupByLibrary.simpleMessage(
             "Comparte sólo con la gente que quieres"),
         "shareTextConfirmOthersVerificationID": m5,
         "shareTextRecommendUsingEnte": MessageLookupByLibrary.simpleMessage(
             "Descarga Ente para que podamos compartir fácilmente fotos y videos en calidad original.\n\nhttps://ente.io"),
-<<<<<<< HEAD
-        "shareTextReferralCode": m61,
-        "shareWithNonenteUsers": MessageLookupByLibrary.simpleMessage(
-            "Compartir con usuarios fuera de Ente"),
-        "shareWithPeopleSectionTitle": m62,
-=======
         "shareTextReferralCode": m60,
         "shareWithNonenteUsers": MessageLookupByLibrary.simpleMessage(
             "Compartir con usuarios fuera de Ente"),
         "shareWithPeopleSectionTitle": m61,
->>>>>>> 8692421b
         "shareYourFirstAlbum":
             MessageLookupByLibrary.simpleMessage("Comparte tu primer álbum"),
         "sharedAlbumSectionDescription": MessageLookupByLibrary.simpleMessage(
@@ -1854,11 +1651,7 @@
             MessageLookupByLibrary.simpleMessage("Nuevas fotos compartidas"),
         "sharedPhotoNotificationsExplanation": MessageLookupByLibrary.simpleMessage(
             "Recibir notificaciones cuando alguien agrega una foto a un álbum compartido contigo"),
-<<<<<<< HEAD
-        "sharedWith": m63,
-=======
         "sharedWith": m62,
->>>>>>> 8692421b
         "sharedWithMe":
             MessageLookupByLibrary.simpleMessage("Compartido conmigo"),
         "sharedWithYou":
@@ -1875,19 +1668,11 @@
             "Cerrar la sesión de otros dispositivos"),
         "signUpTerms": MessageLookupByLibrary.simpleMessage(
             "Estoy de acuerdo con los <u-terms>términos del servicio</u-terms> y <u-policy> la política de privacidad</u-policy>"),
-<<<<<<< HEAD
-        "singleFileDeleteFromDevice": m64,
-        "singleFileDeleteHighlight": MessageLookupByLibrary.simpleMessage(
-            "Se borrará de todos los álbumes."),
-        "singleFileInBothLocalAndRemote": m65,
-        "singleFileInRemoteOnly": m66,
-=======
         "singleFileDeleteFromDevice": m63,
         "singleFileDeleteHighlight": MessageLookupByLibrary.simpleMessage(
             "Se borrará de todos los álbumes."),
         "singleFileInBothLocalAndRemote": m64,
         "singleFileInRemoteOnly": m65,
->>>>>>> 8692421b
         "skip": MessageLookupByLibrary.simpleMessage("Omitir"),
         "social": MessageLookupByLibrary.simpleMessage("Social"),
         "someItemsAreInBothEnteAndYourDevice":
@@ -1936,17 +1721,10 @@
         "storageInGB": m1,
         "storageLimitExceeded":
             MessageLookupByLibrary.simpleMessage("Límite de datos excedido"),
-<<<<<<< HEAD
-        "storageUsageInfo": m67,
-        "strongStrength": MessageLookupByLibrary.simpleMessage("Segura"),
-        "subAlreadyLinkedErrMessage": m68,
-        "subWillBeCancelledOn": m69,
-=======
         "storageUsageInfo": m66,
         "strongStrength": MessageLookupByLibrary.simpleMessage("Segura"),
         "subAlreadyLinkedErrMessage": m67,
         "subWillBeCancelledOn": m68,
->>>>>>> 8692421b
         "subscribe": MessageLookupByLibrary.simpleMessage("Suscribirse"),
         "subscribeToEnableSharing": MessageLookupByLibrary.simpleMessage(
             "Necesitas una suscripción activa de pago para habilitar el compartir."),
@@ -1963,11 +1741,7 @@
         "suggestFeatures":
             MessageLookupByLibrary.simpleMessage("Sugerir una característica"),
         "support": MessageLookupByLibrary.simpleMessage("Soporte"),
-<<<<<<< HEAD
-        "syncProgress": m70,
-=======
         "syncProgress": m69,
->>>>>>> 8692421b
         "syncStopped":
             MessageLookupByLibrary.simpleMessage("Sincronización detenida"),
         "syncing": MessageLookupByLibrary.simpleMessage("Sincronizando..."),
@@ -1978,11 +1752,7 @@
         "tapToUnlock":
             MessageLookupByLibrary.simpleMessage("Toca para desbloquear"),
         "tapToUpload": MessageLookupByLibrary.simpleMessage("Toca para subir"),
-<<<<<<< HEAD
-        "tapToUploadIsIgnoredDue": m71,
-=======
         "tapToUploadIsIgnoredDue": m70,
->>>>>>> 8692421b
         "tempErrorContactSupportIfPersists": MessageLookupByLibrary.simpleMessage(
             "Parece que algo salió mal. Por favor, vuelve a intentarlo después de algún tiempo. Si el error persiste, ponte en contacto con nuestro equipo de soporte."),
         "terminate": MessageLookupByLibrary.simpleMessage("Terminar"),
@@ -2006,11 +1776,7 @@
         "theseItemsWillBeDeletedFromYourDevice":
             MessageLookupByLibrary.simpleMessage(
                 "Estos elementos se eliminarán de tu dispositivo."),
-<<<<<<< HEAD
-        "theyAlsoGetXGb": m72,
-=======
         "theyAlsoGetXGb": m71,
->>>>>>> 8692421b
         "theyWillBeDeletedFromAllAlbums": MessageLookupByLibrary.simpleMessage(
             "Se borrarán de todos los álbumes."),
         "thisActionCannotBeUndone": MessageLookupByLibrary.simpleMessage(
@@ -2026,11 +1792,7 @@
             "Este correo electrónico ya está en uso"),
         "thisImageHasNoExifData": MessageLookupByLibrary.simpleMessage(
             "Esta imagen no tiene datos exif"),
-<<<<<<< HEAD
-        "thisIsPersonVerificationId": m73,
-=======
         "thisIsPersonVerificationId": m72,
->>>>>>> 8692421b
         "thisIsYourVerificationId": MessageLookupByLibrary.simpleMessage(
             "Esta es tu ID de verificación"),
         "thisWillLogYouOutOfTheFollowingDevice":
@@ -2054,11 +1816,7 @@
         "total": MessageLookupByLibrary.simpleMessage("total"),
         "totalSize": MessageLookupByLibrary.simpleMessage("Tamaño total"),
         "trash": MessageLookupByLibrary.simpleMessage("Papelera"),
-<<<<<<< HEAD
-        "trashDaysLeft": m74,
-=======
         "trashDaysLeft": m73,
->>>>>>> 8692421b
         "trim": MessageLookupByLibrary.simpleMessage("Ajustar duración"),
         "tryAgain": MessageLookupByLibrary.simpleMessage("Inténtalo de nuevo"),
         "turnOnBackupForAutoUpload": MessageLookupByLibrary.simpleMessage(
@@ -2077,11 +1835,7 @@
                 "Autenticación de doble factor restablecida con éxito"),
         "twofactorSetup":
             MessageLookupByLibrary.simpleMessage("Configuración de dos pasos"),
-<<<<<<< HEAD
-        "typeOfGallerGallerytypeIsNotSupportedForRename": m75,
-=======
         "typeOfGallerGallerytypeIsNotSupportedForRename": m74,
->>>>>>> 8692421b
         "unarchive": MessageLookupByLibrary.simpleMessage("Desarchivar"),
         "unarchiveAlbum":
             MessageLookupByLibrary.simpleMessage("Desarchivar álbum"),
@@ -2106,17 +1860,10 @@
         "updatingFolderSelection": MessageLookupByLibrary.simpleMessage(
             "Actualizando la selección de carpeta..."),
         "upgrade": MessageLookupByLibrary.simpleMessage("Mejorar"),
-<<<<<<< HEAD
-        "uploadIsIgnoredDueToIgnorereason": m76,
-        "uploadingFilesToAlbum": MessageLookupByLibrary.simpleMessage(
-            "Subiendo archivos al álbum..."),
-        "uploadingMultipleMemories": m77,
-=======
         "uploadIsIgnoredDueToIgnorereason": m75,
         "uploadingFilesToAlbum": MessageLookupByLibrary.simpleMessage(
             "Subiendo archivos al álbum..."),
         "uploadingMultipleMemories": m76,
->>>>>>> 8692421b
         "uploadingSingleMemory":
             MessageLookupByLibrary.simpleMessage("Preservando 1 memoria..."),
         "upto50OffUntil4thDec": MessageLookupByLibrary.simpleMessage(
@@ -2133,11 +1880,7 @@
         "useSelectedPhoto":
             MessageLookupByLibrary.simpleMessage("Usar foto seleccionada"),
         "usedSpace": MessageLookupByLibrary.simpleMessage("Espacio usado"),
-<<<<<<< HEAD
-        "validTill": m78,
-=======
         "validTill": m77,
->>>>>>> 8692421b
         "verificationFailedPleaseTryAgain":
             MessageLookupByLibrary.simpleMessage(
                 "Verificación fallida, por favor inténtalo de nuevo"),
@@ -2146,11 +1889,7 @@
         "verify": MessageLookupByLibrary.simpleMessage("Verificar"),
         "verifyEmail": MessageLookupByLibrary.simpleMessage(
             "Verificar correo electrónico"),
-<<<<<<< HEAD
-        "verifyEmailID": m79,
-=======
         "verifyEmailID": m78,
->>>>>>> 8692421b
         "verifyIDLabel": MessageLookupByLibrary.simpleMessage("Verificar"),
         "verifyPasskey":
             MessageLookupByLibrary.simpleMessage("Verificar clave de acceso"),
@@ -2178,11 +1917,7 @@
         "viewRecoveryKey":
             MessageLookupByLibrary.simpleMessage("Ver código de recuperación"),
         "viewer": MessageLookupByLibrary.simpleMessage("Espectador"),
-<<<<<<< HEAD
-        "viewersSuccessfullyAdded": m80,
-=======
         "viewersSuccessfullyAdded": m79,
->>>>>>> 8692421b
         "visitWebToManage": MessageLookupByLibrary.simpleMessage(
             "Por favor, visita web.ente.io para administrar tu suscripción"),
         "waitingForVerification":
@@ -2201,11 +1936,7 @@
         "whatsNew": MessageLookupByLibrary.simpleMessage("Qué hay de nuevo"),
         "yearShort": MessageLookupByLibrary.simpleMessage("año"),
         "yearly": MessageLookupByLibrary.simpleMessage("Anualmente"),
-<<<<<<< HEAD
-        "yearsAgo": m81,
-=======
         "yearsAgo": m80,
->>>>>>> 8692421b
         "yes": MessageLookupByLibrary.simpleMessage("Sí"),
         "yesCancel": MessageLookupByLibrary.simpleMessage("Sí, cancelar"),
         "yesConvertToViewer":
@@ -2237,11 +1968,7 @@
             "No puedes compartir contigo mismo"),
         "youDontHaveAnyArchivedItems": MessageLookupByLibrary.simpleMessage(
             "No tienes ningún elemento archivado."),
-<<<<<<< HEAD
-        "youHaveSuccessfullyFreedUp": m82,
-=======
         "youHaveSuccessfullyFreedUp": m81,
->>>>>>> 8692421b
         "yourAccountHasBeenDeleted":
             MessageLookupByLibrary.simpleMessage("Tu cuenta ha sido eliminada"),
         "yourMap": MessageLookupByLibrary.simpleMessage("Tu mapa"),
