--- conflicted
+++ resolved
@@ -34,36 +34,6 @@
   static String m16(user) =>
       "${user} negalės pridėti daugiau nuotraukų į šį albumą\n\nJie vis tiek galės pašalinti esamas pridėtas nuotraukas";
 
-<<<<<<< HEAD
-  static String m19(count) =>
-      "${Intl.plural(count, zero: 'Pridėta 0 bendradarbių', one: 'Pridėtas 1 bendradarbis', few: 'Pridėti ${count} bendradarbiai', many: 'Pridėta ${count} bendradarbio', other: 'Pridėta ${count} bendradarbių')}";
-
-  static String m22(endpoint) => "Prijungta prie ${endpoint}";
-
-  static String m26(supportEmail) =>
-      "Iš savo registruoto el. pašto adreso atsiųskite el. laišką adresu ${supportEmail}";
-
-  static String m28(count, formattedSize) =>
-      "${count} failai (-ų), kiekvienas ${formattedSize}";
-
-  static String m30(email) =>
-      "${email} neturi „Ente“ paskyros.\n\nSiųskite jiems kvietimą bendrinti nuotraukas.";
-
-  static String m31(text) => "Rastos papildomos nuotraukos, skirtos ${text}";
-
-  static String m35(endDate) =>
-      "Nemokamas bandomasis laikotarpis galioja iki ${endDate}";
-
-  static String m37(sizeInMBorGB) => "Atlaisvinti ${sizeInMBorGB}";
-
-  static String m39(currentlyProcessing, totalCount) =>
-      "Apdorojama ${currentlyProcessing} / ${totalCount}";
-
-  static String m42(count) =>
-      "${Intl.plural(count, one: 'Perkelti elementą', few: 'Perkelti elementus', many: 'Perkelti elemento', other: 'Perkelti elementų')}";
-
-  static String m45(name) => "Ne ${name}?";
-=======
   static String m21(endpoint) => "Prijungta prie ${endpoint}";
 
   static String m25(supportEmail) =>
@@ -89,24 +59,10 @@
       "${Intl.plural(count, one: 'Perkelti elementą', few: 'Perkelti elementus', many: 'Perkelti elemento', other: 'Perkelti elementų')}";
 
   static String m44(name) => "Ne ${name}?";
->>>>>>> afad2c78
 
   static String m0(passwordStrengthValue) =>
       "Slaptažodžio stiprumas: ${passwordStrengthValue}";
 
-<<<<<<< HEAD
-  static String m47(providerName) =>
-      "Kreipkitės į ${providerName} palaikymo komandą, jei jums buvo nuskaičiuota.";
-
-  static String m52(folderName) => "Apdorojama ${folderName}...";
-
-  static String m53(storeName) => "Vertinti mus parduotuvėje „${storeName}“";
-
-  static String m55(userEmail) =>
-      "${userEmail} bus pašalintas iš šio bendrinamo albumo\n\nVisos jų pridėtos nuotraukos taip pat bus pašalintos iš albumo";
-
-  static String m57(count) =>
-=======
   static String m46(providerName) =>
       "Kreipkitės į ${providerName} palaikymo komandą, jei jums buvo nuskaičiuota.";
 
@@ -118,66 +74,19 @@
       "${userEmail} bus pašalintas iš šio bendrinamo albumo\n\nVisos jų pridėtos nuotraukos taip pat bus pašalintos iš albumo";
 
   static String m55(count) =>
->>>>>>> afad2c78
       "${Intl.plural(count, one: 'Rastas ${count} rezultatas', few: 'Rasti ${count} rezultatai', many: 'Rasta ${count} rezultato', other: 'Rasta ${count} rezultatų')}";
 
   static String m4(count) => "${count} pasirinkta";
 
-<<<<<<< HEAD
-  static String m59(count, yourCount) =>
-      "${count} pasirinkta (${yourCount} jūsų)";
-
-  static String m60(verificationID) =>
-=======
   static String m57(count, yourCount) =>
       "${count} pasirinkta (${yourCount} jūsų)";
 
   static String m58(verificationID) =>
->>>>>>> afad2c78
       "Štai mano patvirtinimo ID: ${verificationID}, skirta ente.io.";
 
   static String m5(verificationID) =>
       "Ei, ar galite patvirtinti, kad tai yra jūsų ente.io patvirtinimo ID: ${verificationID}";
 
-<<<<<<< HEAD
-  static String m65(fileType) =>
-      "Šis ${fileType} yra ir saugykloje „Ente“ bei įrenginyje.";
-
-  static String m66(fileType) => "Šis ${fileType} bus ištrintas iš „Ente“.";
-
-  static String m1(storageAmountInGB) => "${storageAmountInGB} GB";
-
-  static String m68(id) =>
-      "Jūsų ${id} jau susietas su kita „Ente“ paskyra.\nJei norite naudoti savo ${id} su šia paskyra, susisiekite su mūsų palaikymo komanda.";
-
-  static String m70(completed, total) =>
-      "${completed} / ${total} išsaugomi prisiminimai";
-
-  static String m71(ignoreReason) =>
-      "Palieskite, kad įkeltumėte. Įkėlimas šiuo metu ignoruojamas dėl ${ignoreReason}.";
-
-  static String m73(email) => "Tai – ${email} patvirtinimo ID";
-
-  static String m74(count) =>
-      "${Intl.plural(count, zero: '0 dienų', one: '1 diena', few: '${count} dienos', many: '${count} dienos', other: '${count} dienų')}";
-
-  static String m75(galleryType) =>
-      "Galerijos tipas ${galleryType} nepalaikomas pervadinimui.";
-
-  static String m76(ignoreReason) =>
-      "Įkėlimas ignoruojamas dėl ${ignoreReason}.";
-
-  static String m78(endDate) => "Galioja iki ${endDate}";
-
-  static String m79(email) => "Patvirtinti ${email}";
-
-  static String m80(count) =>
-      "${Intl.plural(count, zero: 'Pridėta 0 žiūrėtojų', one: 'Pridėtas 1 žiūrėtojas', few: 'Pridėti ${count} žiūrėtojai', many: 'Pridėta ${count} žiūrėtojo', other: 'Pridėta ${count} žiūrėtojų')}";
-
-  static String m2(email) => "Išsiuntėme laišką adresu <green>${email}</green>";
-
-  static String m81(count) =>
-=======
   static String m63(fileType) =>
       "Šis ${fileType} yra ir saugykloje „Ente“ bei įrenginyje.";
 
@@ -209,7 +118,6 @@
   static String m2(email) => "Išsiuntėme laišką adresu <green>${email}</green>";
 
   static String m79(count) =>
->>>>>>> afad2c78
       "${Intl.plural(count, one: 'prieš ${count} metus', few: 'prieš ${count} metus', many: 'prieš ${count} metų', other: 'prieš ${count} metų')}";
 
   final messages = _notInlinedMessages(_notInlinedMessages);
@@ -435,11 +343,7 @@
         "currentUsageIs":
             MessageLookupByLibrary.simpleMessage("Dabartinis naudojimas – "),
         "custom": MessageLookupByLibrary.simpleMessage("Pasirinktinis"),
-<<<<<<< HEAD
-        "customEndpoint": m22,
-=======
         "customEndpoint": m21,
->>>>>>> afad2c78
         "darkTheme": MessageLookupByLibrary.simpleMessage("Tamsi"),
         "dayToday": MessageLookupByLibrary.simpleMessage("Šiandien"),
         "dayYesterday": MessageLookupByLibrary.simpleMessage("Vakar"),
@@ -526,13 +430,8 @@
         "download": MessageLookupByLibrary.simpleMessage("Atsisiųsti"),
         "downloadFailed":
             MessageLookupByLibrary.simpleMessage("Atsisiuntimas nepavyko."),
-<<<<<<< HEAD
-        "dropSupportEmail": m26,
-        "duplicateItemsGroup": m28,
-=======
         "dropSupportEmail": m25,
         "duplicateItemsGroup": m27,
->>>>>>> afad2c78
         "edit": MessageLookupByLibrary.simpleMessage("Redaguoti"),
         "editLocation":
             MessageLookupByLibrary.simpleMessage("Redaguoti vietovę"),
@@ -543,11 +442,7 @@
             MessageLookupByLibrary.simpleMessage(
                 "Vietovės pakeitimai bus matomi tik per „Ente“"),
         "email": MessageLookupByLibrary.simpleMessage("El. paštas"),
-<<<<<<< HEAD
-        "emailNoEnteAccount": m30,
-=======
         "emailNoEnteAccount": m29,
->>>>>>> afad2c78
         "emailVerificationToggle":
             MessageLookupByLibrary.simpleMessage("El. pašto patvirtinimas"),
         "empty": MessageLookupByLibrary.simpleMessage("Ištuštinti"),
@@ -613,13 +508,7 @@
             MessageLookupByLibrary.simpleMessage("Eksportuoti duomenis"),
         "extraPhotosFound": MessageLookupByLibrary.simpleMessage(
             "Rastos papildomos nuotraukos"),
-<<<<<<< HEAD
-        "extraPhotosFoundFor": m31,
-        "faceNotClusteredYet": MessageLookupByLibrary.simpleMessage(
-            "Face not clustered yet, please come back later"),
-=======
         "extraPhotosFoundFor": m30,
->>>>>>> afad2c78
         "faceRecognition":
             MessageLookupByLibrary.simpleMessage("Veido atpažinimas"),
         "faces": MessageLookupByLibrary.simpleMessage("Veidai"),
@@ -651,19 +540,11 @@
         "foundFaces": MessageLookupByLibrary.simpleMessage("Rasti veidai"),
         "freeTrial": MessageLookupByLibrary.simpleMessage(
             "Nemokamas bandomasis laikotarpis"),
-<<<<<<< HEAD
-        "freeTrialValidTill": m35,
-        "freeUpAmount": m37,
-        "generatingEncryptionKeys": MessageLookupByLibrary.simpleMessage(
-            "Generuojami šifravimo raktai..."),
-        "genericProgress": m39,
-=======
         "freeTrialValidTill": m34,
         "freeUpAmount": m36,
         "generatingEncryptionKeys": MessageLookupByLibrary.simpleMessage(
             "Generuojami šifravimo raktai..."),
         "genericProgress": m38,
->>>>>>> afad2c78
         "goToSettings":
             MessageLookupByLibrary.simpleMessage("Eiti į nustatymus"),
         "googlePlayId":
@@ -839,11 +720,7 @@
             "Daugiau išsamios informacijos"),
         "mostRecent": MessageLookupByLibrary.simpleMessage("Naujausią"),
         "mostRelevant": MessageLookupByLibrary.simpleMessage("Aktualiausią"),
-<<<<<<< HEAD
-        "moveItem": m42,
-=======
         "moveItem": m41,
->>>>>>> afad2c78
         "movedToTrash":
             MessageLookupByLibrary.simpleMessage("Perkelta į šiukšlinę"),
         "name": MessageLookupByLibrary.simpleMessage("Pavadinimą"),
@@ -881,11 +758,7 @@
             MessageLookupByLibrary.simpleMessage("Rezultatų nerasta."),
         "noSystemLockFound":
             MessageLookupByLibrary.simpleMessage("Nerastas sistemos užraktas"),
-<<<<<<< HEAD
-        "notPersonLabel": m45,
-=======
         "notPersonLabel": m44,
->>>>>>> afad2c78
         "ok": MessageLookupByLibrary.simpleMessage("Gerai"),
         "onDevice": MessageLookupByLibrary.simpleMessage("Įrenginyje"),
         "onEnte": MessageLookupByLibrary.simpleMessage(
@@ -924,11 +797,7 @@
             MessageLookupByLibrary.simpleMessage("Mokėjimas nepavyko"),
         "paymentFailedMessage": MessageLookupByLibrary.simpleMessage(
             "Deja, jūsų mokėjimas nepavyko. Susisiekite su palaikymo komanda ir mes jums padėsime!"),
-<<<<<<< HEAD
-        "paymentFailedTalkToProvider": m47,
-=======
         "paymentFailedTalkToProvider": m46,
->>>>>>> afad2c78
         "pendingItems":
             MessageLookupByLibrary.simpleMessage("Laukiami elementai"),
         "pendingSync":
@@ -970,17 +839,10 @@
             "Privačios atsarginės kopijos"),
         "privateSharing":
             MessageLookupByLibrary.simpleMessage("Privatus bendrinimas"),
-<<<<<<< HEAD
-        "processingImport": m52,
-        "raiseTicket": MessageLookupByLibrary.simpleMessage("Sukurti paraišką"),
-        "rateTheApp": MessageLookupByLibrary.simpleMessage("Vertinti programą"),
-        "rateUsOnStore": m53,
-=======
         "processingImport": m50,
         "raiseTicket": MessageLookupByLibrary.simpleMessage("Sukurti paraišką"),
         "rateTheApp": MessageLookupByLibrary.simpleMessage("Vertinti programą"),
         "rateUsOnStore": m51,
->>>>>>> afad2c78
         "recover": MessageLookupByLibrary.simpleMessage("Atkurti"),
         "recoverAccount":
             MessageLookupByLibrary.simpleMessage("Atkurti paskyrą"),
@@ -1027,11 +889,7 @@
         "removeLink": MessageLookupByLibrary.simpleMessage("Šalinti nuorodą"),
         "removeParticipant":
             MessageLookupByLibrary.simpleMessage("Šalinti dalyvį"),
-<<<<<<< HEAD
-        "removeParticipantBody": m55,
-=======
         "removeParticipantBody": m53,
->>>>>>> afad2c78
         "removePersonLabel":
             MessageLookupByLibrary.simpleMessage("Šalinti asmens žymą"),
         "removePublicLink":
@@ -1093,11 +951,7 @@
             "Pakvieskite asmenis ir čia matysite visas jų bendrinamas nuotraukas."),
         "searchPersonsEmptySection": MessageLookupByLibrary.simpleMessage(
             "Asmenys bus rodomi čia, kai bus užbaigtas apdorojimas"),
-<<<<<<< HEAD
-        "searchResultCount": m57,
-=======
         "searchResultCount": m55,
->>>>>>> afad2c78
         "selectALocation":
             MessageLookupByLibrary.simpleMessage("Pasirinkite vietovę"),
         "selectALocationFirst": MessageLookupByLibrary.simpleMessage(
@@ -1111,11 +965,7 @@
         "selectedFilesAreNotOnEnte": MessageLookupByLibrary.simpleMessage(
             "Pasirinkti failai nėra platformoje „Ente“"),
         "selectedPhotos": m4,
-<<<<<<< HEAD
-        "selectedPhotosWithYours": m59,
-=======
         "selectedPhotosWithYours": m57,
->>>>>>> afad2c78
         "send": MessageLookupByLibrary.simpleMessage("Siųsti"),
         "sendEmail": MessageLookupByLibrary.simpleMessage("Siųsti el. laišką"),
         "sendInvite": MessageLookupByLibrary.simpleMessage("Siųsti kvietimą"),
@@ -1141,11 +991,7 @@
             "Atidarykite albumą ir palieskite bendrinimo mygtuką viršuje dešinėje, kad bendrintumėte."),
         "shareAnAlbumNow":
             MessageLookupByLibrary.simpleMessage("Bendrinti albumą dabar"),
-<<<<<<< HEAD
-        "shareMyVerificationID": m60,
-=======
         "shareMyVerificationID": m58,
->>>>>>> afad2c78
         "shareOnlyWithThePeopleYouWant": MessageLookupByLibrary.simpleMessage(
             "Bendrinkite tik su tais asmenimis, su kuriais norite"),
         "shareTextConfirmOthersVerificationID": m5,
@@ -1161,13 +1007,8 @@
             "Jei manote, kad kas nors gali žinoti jūsų slaptažodį, galite priverstinai atsijungti iš visų kitų įrenginių, naudojančių jūsų paskyrą."),
         "signUpTerms": MessageLookupByLibrary.simpleMessage(
             "Sutinku su <u-terms>paslaugų sąlygomis</u-terms> ir <u-policy> privatumo politika</u-policy>"),
-<<<<<<< HEAD
-        "singleFileInBothLocalAndRemote": m65,
-        "singleFileInRemoteOnly": m66,
-=======
         "singleFileInBothLocalAndRemote": m63,
         "singleFileInRemoteOnly": m64,
->>>>>>> afad2c78
         "skip": MessageLookupByLibrary.simpleMessage("Praleisti"),
         "social": MessageLookupByLibrary.simpleMessage("Socialinės"),
         "someoneSharingAlbumsWithYouShouldSeeTheSameId":
@@ -1204,11 +1045,7 @@
         "storageLimitExceeded":
             MessageLookupByLibrary.simpleMessage("Viršyta saugyklos riba."),
         "strongStrength": MessageLookupByLibrary.simpleMessage("Stipri"),
-<<<<<<< HEAD
-        "subAlreadyLinkedErrMessage": m68,
-=======
         "subAlreadyLinkedErrMessage": m66,
->>>>>>> afad2c78
         "subscribe": MessageLookupByLibrary.simpleMessage("Prenumeruoti"),
         "subscribeToEnableSharing": MessageLookupByLibrary.simpleMessage(
             "Kad įjungtumėte bendrinimą, reikia aktyvios mokamos prenumeratos."),
@@ -1216,11 +1053,7 @@
         "suggestFeatures":
             MessageLookupByLibrary.simpleMessage("Siūlyti funkcijas"),
         "support": MessageLookupByLibrary.simpleMessage("Palaikymas"),
-<<<<<<< HEAD
-        "syncProgress": m70,
-=======
         "syncProgress": m68,
->>>>>>> afad2c78
         "syncStopped": MessageLookupByLibrary.simpleMessage(
             "Sinchronizavimas sustabdytas"),
         "syncing": MessageLookupByLibrary.simpleMessage("Sinchronizuojama..."),
@@ -1233,11 +1066,7 @@
             "Palieskite, kad atrakintumėte"),
         "tapToUpload":
             MessageLookupByLibrary.simpleMessage("Palieskite, kad įkeltumėte"),
-<<<<<<< HEAD
-        "tapToUploadIsIgnoredDue": m71,
-=======
         "tapToUploadIsIgnoredDue": m69,
->>>>>>> afad2c78
         "tempErrorContactSupportIfPersists": MessageLookupByLibrary.simpleMessage(
             "Atrodo, kad kažkas nutiko ne taip. Bandykite dar kartą po kurio laiko. Jei klaida tęsiasi, susisiekite su mūsų palaikymo komanda."),
         "terminate": MessageLookupByLibrary.simpleMessage("Baigti"),
@@ -1253,11 +1082,7 @@
         "thisDevice": MessageLookupByLibrary.simpleMessage("Šis įrenginys"),
         "thisImageHasNoExifData": MessageLookupByLibrary.simpleMessage(
             "Šis vaizdas neturi Exif duomenų"),
-<<<<<<< HEAD
-        "thisIsPersonVerificationId": m73,
-=======
         "thisIsPersonVerificationId": m71,
->>>>>>> afad2c78
         "thisIsYourVerificationId":
             MessageLookupByLibrary.simpleMessage("Tai – jūsų patvirtinimo ID"),
         "thisWillLogYouOutOfTheFollowingDevice":
@@ -1279,10 +1104,6 @@
             "Per daug neteisingų bandymų."),
         "total": MessageLookupByLibrary.simpleMessage("iš viso"),
         "trash": MessageLookupByLibrary.simpleMessage("Šiukšlinė"),
-<<<<<<< HEAD
-        "trashDaysLeft": m74,
-=======
->>>>>>> afad2c78
         "trim": MessageLookupByLibrary.simpleMessage("Trumpinti"),
         "tryAgain": MessageLookupByLibrary.simpleMessage("Bandyti dar kartą"),
         "twitter": MessageLookupByLibrary.simpleMessage("„Twitter“"),
@@ -1293,11 +1114,7 @@
                 "Dvigubas tapatybės nustatymas"),
         "twofactorSetup": MessageLookupByLibrary.simpleMessage(
             "Dvigubo tapatybės nustatymo sąranka"),
-<<<<<<< HEAD
-        "typeOfGallerGallerytypeIsNotSupportedForRename": m75,
-=======
         "typeOfGallerGallerytypeIsNotSupportedForRename": m73,
->>>>>>> afad2c78
         "unavailableReferralCode": MessageLookupByLibrary.simpleMessage(
             "Atsiprašome, šis kodas nepasiekiamas."),
         "uncategorized":
@@ -1305,11 +1122,7 @@
         "unlock": MessageLookupByLibrary.simpleMessage("Atrakinti"),
         "unpinAlbum": MessageLookupByLibrary.simpleMessage("Atsegti albumą"),
         "upgrade": MessageLookupByLibrary.simpleMessage("Keisti planą"),
-<<<<<<< HEAD
-        "uploadIsIgnoredDueToIgnorereason": m76,
-=======
         "uploadIsIgnoredDueToIgnorereason": m74,
->>>>>>> afad2c78
         "useAsCover":
             MessageLookupByLibrary.simpleMessage("Naudoti kaip viršelį"),
         "usePublicLinksForPeopleNotOnEnte": MessageLookupByLibrary.simpleMessage(
@@ -1317,11 +1130,7 @@
         "useRecoveryKey":
             MessageLookupByLibrary.simpleMessage("Naudoti atkūrimo raktą"),
         "usedSpace": MessageLookupByLibrary.simpleMessage("Naudojama vieta"),
-<<<<<<< HEAD
-        "validTill": m78,
-=======
         "validTill": m76,
->>>>>>> afad2c78
         "verificationFailedPleaseTryAgain":
             MessageLookupByLibrary.simpleMessage(
                 "Patvirtinimas nepavyko. Bandykite dar kartą."),
@@ -1330,11 +1139,7 @@
         "verify": MessageLookupByLibrary.simpleMessage("Patvirtinti"),
         "verifyEmail":
             MessageLookupByLibrary.simpleMessage("Patvirtinti el. paštą"),
-<<<<<<< HEAD
-        "verifyEmailID": m79,
-=======
         "verifyEmailID": m77,
->>>>>>> afad2c78
         "verifyIDLabel": MessageLookupByLibrary.simpleMessage("Patvirtinti"),
         "verifyPasskey":
             MessageLookupByLibrary.simpleMessage("Patvirtinti slaptaraktą"),
@@ -1365,11 +1170,7 @@
         "welcomeBack": MessageLookupByLibrary.simpleMessage("Sveiki sugrįžę!"),
         "whatsNew": MessageLookupByLibrary.simpleMessage("Kas naujo"),
         "yearly": MessageLookupByLibrary.simpleMessage("Metinis"),
-<<<<<<< HEAD
-        "yearsAgo": m81,
-=======
         "yearsAgo": m79,
->>>>>>> afad2c78
         "yes": MessageLookupByLibrary.simpleMessage("Taip"),
         "yesCancel": MessageLookupByLibrary.simpleMessage("Taip, atsisakyti"),
         "yesConvertToViewer":
