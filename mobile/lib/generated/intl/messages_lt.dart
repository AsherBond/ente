// DO NOT EDIT. This is code generated via package:intl/generate_localized.dart
// This is a library that provides messages for a lt locale. All the
// messages from the main program should be duplicated here with the same
// function name.

// Ignore issues from commonly used lints in this file.
// ignore_for_file:unnecessary_brace_in_string_interps, unnecessary_new
// ignore_for_file:prefer_single_quotes,comment_references, directives_ordering
// ignore_for_file:annotate_overrides,prefer_generic_function_type_aliases
// ignore_for_file:unused_import, file_names, avoid_escaping_inner_quotes
// ignore_for_file:unnecessary_string_interpolations, unnecessary_string_escapes

import 'package:intl/intl.dart';
import 'package:intl/message_lookup_by_library.dart';

final messages = new MessageLookup();

typedef String MessageIfAbsent(String messageStr, List<dynamic> args);

class MessageLookup extends MessageLookupByLibrary {
  String get localeName => 'lt';

  static String m0(title) => "${title} (Aš)";

  static String m1(count) =>
      "${Intl.plural(count, zero: 'Pridėti bendradarbių', one: 'Pridėti bendradarbį', other: 'Pridėti bendradarbių')}";

  static String m2(count) =>
      "${Intl.plural(count, one: 'Pridėti elementą', other: 'Pridėti elementų')}";

  static String m3(storageAmount, endDate) =>
      "Jūsų ${storageAmount} priedas galioja iki ${endDate}";

  static String m4(count) =>
      "${Intl.plural(count, zero: 'Pridėti žiūrėtojų', one: 'Pridėti žiūrėtoją', other: 'Pridėti žiūrėtojų')}";

  static String m5(emailOrName) => "Įtraukė ${emailOrName}";

  static String m6(albumName) => "Sėkmingai įtraukta į „${albumName}“";

  static String m7(name) => "Žavisi ${name}";

  static String m8(count) =>
      "${Intl.plural(count, zero: 'Nėra dalyvių', one: '1 dalyvis', other: '${count} dalyviai')}";

  static String m9(versionValue) => "Versija: ${versionValue}";

  static String m11(name) => "Gražūs vaizdai su ${name}";

  static String m12(paymentProvider) =>
      "Pirmiausia atsisakykite esamos prenumeratos iš ${paymentProvider}";

  static String m13(user) =>
      "${user} negalės pridėti daugiau nuotraukų į šį albumą\n\nJie vis tiek galės pašalinti esamas pridėtas nuotraukas";

  static String m14(isFamilyMember, storageAmountInGb) =>
      "${Intl.select(isFamilyMember, {
            'true': 'Jūsų šeima gavo ${storageAmountInGb} GB iki šiol',
            'false': 'Jūs gavote ${storageAmountInGb} GB iki šiol',
            'other': 'Jūs gavote ${storageAmountInGb} GB iki šiol.',
          })}";

  static String m15(albumName) =>
      "Bendradarbiavimo nuoroda sukurta albumui „${albumName}“";

  static String m16(count) =>
      "${Intl.plural(count, zero: 'Pridėta 0 bendradarbių', one: 'Pridėtas 1 bendradarbis', other: 'Pridėta ${count} bendradarbių')}";

  static String m17(email, numOfDays) =>
      "Ketinate pridėti ${email} kaip patikimą kontaktą. Jie galės atkurti jūsų paskyrą, jei jūsų nebus ${numOfDays} dienų.";

  static String m18(familyAdminEmail) =>
      "Susisiekite su <green>${familyAdminEmail}</green>, kad sutvarkytumėte savo prenumeratą.";

  static String m19(provider) =>
      "Susisiekite su mumis adresu support@ente.io, kad sutvarkytumėte savo ${provider} prenumeratą.";

  static String m20(endpoint) => "Prijungta prie ${endpoint}";

  static String m21(count) =>
      "${Intl.plural(count, one: 'Ištrinti ${count} elementą', other: 'Ištrinti ${count} elementų')}";

  static String m22(currentlyDeleting, totalCount) =>
      "Ištrinama ${currentlyDeleting} / ${totalCount}";

  static String m23(albumName) =>
      "Tai pašalins viešą nuorodą, skirtą pasiekti „${albumName}“.";

  static String m24(supportEmail) =>
      "Iš savo registruoto el. pašto adreso atsiųskite el. laišką adresu ${supportEmail}";

  static String m25(count, storageSaved) =>
      "Išvalėte ${Intl.plural(count, one: '${count} dubliuojantį failą', other: '${count} dubliuojančių failų')}, išsaugodami (${storageSaved})";

  static String m26(count, formattedSize) =>
      "${count} failai (-ų), kiekvienas ${formattedSize}";

  static String m28(newEmail) => "El. paštas pakeistas į ${newEmail}";

  static String m29(email) => "${email} neturi „Ente“ paskyros.";

  static String m30(email) =>
      "${email} neturi „Ente“ paskyros.\n\nSiųskite jiems kvietimą bendrinti nuotraukas.";

  static String m32(text) => "Rastos papildomos nuotraukos, skirtos ${text}";

  static String m35(count, formattedNumber) =>
      "${Intl.plural(count, one: '${formattedNumber} failas šiame albume saugiai sukurta atsarginė kopija', few: '${formattedNumber} failai šiame albume saugiai sukurtos atsarginės kopijos', many: '${formattedNumber} failo šiame albume saugiai sukurtos atsargines kopijos', other: '${formattedNumber} failų šiame albume saugiai sukurta atsarginė kopija')}.";

  static String m36(storageAmountInGB) =>
      "${storageAmountInGB} GB kiekvieną kartą, kai kas nors užsiregistruoja mokamam planui ir pritaiko jūsų kodą.";

  static String m37(endDate) =>
      "Nemokamas bandomasis laikotarpis galioja iki ${endDate}";

  static String m38(count) =>
      "Vis dar galite pasiekti ${Intl.plural(count, one: 'jį', other: 'jų')} platformoje „Ente“, kol turite aktyvų prenumeratą.";

  static String m39(sizeInMBorGB) => "Atlaisvinti ${sizeInMBorGB}";

  static String m40(count, formattedSize) =>
      "${Intl.plural(count, one: 'Jį galima ištrinti iš įrenginio, kad atlaisvintų ${formattedSize}', other: 'Jų galima ištrinti iš įrenginio, kad atlaisvintų ${formattedSize}')}";

  static String m41(currentlyProcessing, totalCount) =>
      "Apdorojama ${currentlyProcessing} / ${totalCount}";

  static String m43(count) =>
      "${Intl.plural(count, one: '${count} elementas', other: '${count} elementų')}";

  static String m45(email) => "${email} pakvietė jus būti patikimu kontaktu";

  static String m46(expiryTime) => "Nuoroda nebegalios ${expiryTime}";

  static String m48(personName, email) =>
      "Tai susies ${personName} su ${email}.";

  static String m49(count, formattedCount) =>
      "${Intl.plural(count, zero: 'nėra prisiminimų', one: '${formattedCount} prisiminimas', other: '${formattedCount} prisiminimų')}";

  static String m50(count) =>
      "${Intl.plural(count, one: 'Perkelti elementą', other: 'Perkelti elementų')}";

  static String m51(albumName) => "Sėkmingai perkelta į „${albumName}“";

  static String m52(personName) => "Nėra pasiūlymų asmeniui ${personName}.";

  static String m53(name) => "Ne ${name}?";

  static String m54(familyAdminEmail) =>
      "Susisiekite su ${familyAdminEmail}, kad pakeistumėte savo kodą.";

  static String m56(passwordStrengthValue) =>
      "Slaptažodžio stiprumas: ${passwordStrengthValue}";

  static String m57(providerName) =>
      "Kreipkitės į ${providerName} palaikymo komandą, jei jums buvo nuskaičiuota.";

  static String m60(count) =>
      "${Intl.plural(count, zero: 'Nėra nuotraukų', one: '1 nuotrauka', other: '${count} nuotraukų')}";

  static String m62(endDate) =>
      "Nemokama bandomoji versija galioja iki ${endDate}.\nVėliau galėsite pasirinkti mokamą planą.";

  static String m64(toEmail) => "Siųskite žurnalus adresu\n${toEmail}";

  static String m66(folderName) => "Apdorojama ${folderName}...";

  static String m67(storeName) => "Vertinti mus parduotuvėje „${storeName}“";

  static String m68(name) => "Perskirstė jus į ${name}";

  static String m69(days, email) =>
      "Paskyrą galėsite pasiekti po ${days} dienų. Pranešimas bus išsiųstas į ${email}.";

  static String m70(email) =>
      "Dabar galite atkurti ${email} paskyrą nustatydami naują slaptažodį.";

  static String m71(email) => "${email} bando atkurti jūsų paskyrą.";

  static String m72(storageInGB) =>
      "3. Abu gaunate ${storageInGB} GB* nemokamai";

  static String m73(userEmail) =>
      "${userEmail} bus pašalintas iš šio bendrinamo albumo.\n\nVisos jų pridėtos nuotraukos taip pat bus pašalintos iš albumo.";

  static String m74(endDate) => "Prenumerata pratęsiama ${endDate}";

  static String m76(count) =>
      "${Intl.plural(count, one: 'Rastas ${count} rezultatas', other: 'Rasta ${count} rezultatų')}";

  static String m77(snapshotLength, searchLength) =>
      "Sekcijų ilgio neatitikimas: ${snapshotLength} != ${searchLength}";

  static String m78(count) => "${count} pasirinkta";

  static String m79(count, yourCount) =>
      "${count} pasirinkta (${yourCount} jūsų)";

  static String m81(verificationID) =>
      "Štai mano patvirtinimo ID: ${verificationID}, skirta ente.io.";

  static String m82(verificationID) =>
      "Ei, ar galite patvirtinti, kad tai yra jūsų ente.io patvirtinimo ID: ${verificationID}";

  static String m83(referralCode, referralStorageInGB) =>
      "„Ente“ rekomendacijos kodas: ${referralCode} \n\nTaikykite jį per Nustatymai → Bendrieji → Rekomendacijos, kad gautumėte ${referralStorageInGB} GB nemokamai po to, kai užsiregistruosite mokamam planui.\n\nhttps://ente.io";

  static String m84(numberOfPeople) =>
      "${Intl.plural(numberOfPeople, zero: 'Bendrinti su konkrečiais asmenimis', one: 'Bendrinta su 1 asmeniu', other: 'Bendrinta su ${numberOfPeople} asmenimis')}";

  static String m85(emailIDs) => "Bendrinta su ${emailIDs}";

  static String m86(fileType) =>
      "Šis ${fileType} bus ištrintas iš jūsų įrenginio.";

  static String m87(fileType) =>
      "Šis ${fileType} yra ir saugykloje „Ente“ bei įrenginyje.";

  static String m88(fileType) => "Šis ${fileType} bus ištrintas iš „Ente“.";

  static String m91(storageAmountInGB) => "${storageAmountInGB} GB";

  static String m93(id) =>
      "Jūsų ${id} jau susietas su kita „Ente“ paskyra.\nJei norite naudoti savo ${id} su šia paskyra, susisiekite su mūsų palaikymo komanda.";

  static String m94(endDate) => "Jūsų prenumerata bus atsisakyta ${endDate}";

  static String m95(completed, total) =>
      "${completed} / ${total} išsaugomi prisiminimai";

  static String m96(ignoreReason) =>
      "Palieskite, kad įkeltumėte. Įkėlimas šiuo metu ignoruojamas dėl ${ignoreReason}.";

  static String m97(storageAmountInGB) =>
      "Jie taip pat gauna ${storageAmountInGB} GB";

  static String m98(email) => "Tai – ${email} patvirtinimo ID";

  static String m99(count) =>
      "${Intl.plural(count, one: 'Šią savaitę, prieš ${count} metus', other: 'Šią savaitę, prieš ${count} metų')}";

  static String m100(dateFormat) => "${dateFormat} per metus";

  static String m101(count) =>
      "${Intl.plural(count, zero: 'Netrukus', one: '1 diena', other: '${count} dienų')}";

  static String m102(year) => "Kelionė per ${year}";

  static String m103(location) => "Kelionė į ${location}";

  static String m104(email) =>
      "Buvote pakviesti tapti ${email} palikimo kontaktu.";

  static String m105(galleryType) =>
      "Galerijos tipas ${galleryType} nepalaikomas pervadinimui.";

  static String m106(ignoreReason) =>
      "Įkėlimas ignoruojamas dėl ${ignoreReason}.";

  static String m107(count) => "Išsaugomi ${count} prisiminimai...";

  static String m108(endDate) => "Galioja iki ${endDate}";

  static String m109(email) => "Patvirtinti ${email}";

  static String m112(email) =>
      "Išsiuntėme laišką adresu <green>${email}</green>";

  static String m113(count) =>
      "${Intl.plural(count, one: 'prieš ${count} metus', other: 'prieš ${count} metų')}";

  static String m114(name) => "Jūs ir ${name}";

  static String m115(storageSaved) => "Sėkmingai atlaisvinote ${storageSaved}!";

  final messages = _notInlinedMessages(_notInlinedMessages);
  static Map<String, Function> _notInlinedMessages(_) => <String, Function>{
        "aNewVersionOfEnteIsAvailable":
            MessageLookupByLibrary.simpleMessage("Yra nauja „Ente“ versija."),
        "about": MessageLookupByLibrary.simpleMessage("Apie"),
        "acceptTrustInvite":
            MessageLookupByLibrary.simpleMessage("Priimti kvietimą"),
        "account": MessageLookupByLibrary.simpleMessage("Paskyra"),
        "accountIsAlreadyConfigured":
            MessageLookupByLibrary.simpleMessage("Paskyra jau sukonfigūruota."),
        "accountOwnerPersonAppbarTitle": m0,
        "accountWelcomeBack":
            MessageLookupByLibrary.simpleMessage("Sveiki sugrįžę!"),
        "ackPasswordLostWarning": MessageLookupByLibrary.simpleMessage(
            "Suprantu, kad jei prarasiu slaptažodį, galiu prarasti savo duomenis, kadangi mano duomenys yra <underline>visapusiškai užšifruoti</underline>"),
        "activeSessions":
            MessageLookupByLibrary.simpleMessage("Aktyvūs seansai"),
        "add": MessageLookupByLibrary.simpleMessage("Pridėti"),
        "addAName": MessageLookupByLibrary.simpleMessage("Pridėti vardą"),
        "addANewEmail":
            MessageLookupByLibrary.simpleMessage("Pridėti naują el. paštą"),
        "addCollaborator":
            MessageLookupByLibrary.simpleMessage("Pridėti bendradarbį"),
        "addCollaborators": m1,
        "addFiles": MessageLookupByLibrary.simpleMessage("Pridėti failus"),
        "addItem": m2,
        "addLocation": MessageLookupByLibrary.simpleMessage("Pridėti vietovę"),
        "addLocationButton": MessageLookupByLibrary.simpleMessage("Pridėti"),
        "addMore": MessageLookupByLibrary.simpleMessage("Pridėti daugiau"),
        "addName": MessageLookupByLibrary.simpleMessage("Pridėti vardą"),
        "addNameOrMerge":
            MessageLookupByLibrary.simpleMessage("Pridėti vardą arba sujungti"),
        "addNew": MessageLookupByLibrary.simpleMessage("Pridėti naują"),
        "addNewPerson":
            MessageLookupByLibrary.simpleMessage("Pridėti naują asmenį"),
        "addOnPageSubtitle": MessageLookupByLibrary.simpleMessage(
            "Išsami informacija apie priedus"),
        "addOnValidTill": m3,
        "addOns": MessageLookupByLibrary.simpleMessage("Priedai"),
        "addToAlbum": MessageLookupByLibrary.simpleMessage("Pridėti į albumą"),
        "addToEnte": MessageLookupByLibrary.simpleMessage("Pridėti į „Ente“"),
        "addTrustedContact":
            MessageLookupByLibrary.simpleMessage("Pridėti patikimą kontaktą"),
        "addViewer": MessageLookupByLibrary.simpleMessage("Pridėti žiūrėtoją"),
        "addViewers": m4,
        "addedAs": MessageLookupByLibrary.simpleMessage("Pridėta kaip"),
        "addedBy": m5,
        "addedSuccessfullyTo": m6,
        "addingToFavorites":
            MessageLookupByLibrary.simpleMessage("Pridedama prie mėgstamų..."),
        "admiringThem": m7,
        "advanced": MessageLookupByLibrary.simpleMessage("Išplėstiniai"),
        "advancedSettings":
            MessageLookupByLibrary.simpleMessage("Išplėstiniai"),
        "after1Day": MessageLookupByLibrary.simpleMessage("Po 1 dienos"),
        "after1Hour": MessageLookupByLibrary.simpleMessage("Po 1 valandos"),
        "after1Month": MessageLookupByLibrary.simpleMessage("Po 1 mėnesio"),
        "after1Week": MessageLookupByLibrary.simpleMessage("Po 1 savaitės"),
        "after1Year": MessageLookupByLibrary.simpleMessage("Po 1 metų"),
        "albumOwner": MessageLookupByLibrary.simpleMessage("Savininkas"),
        "albumParticipantsCount": m8,
        "albumTitle":
            MessageLookupByLibrary.simpleMessage("Albumo pavadinimas"),
        "albumUpdated":
            MessageLookupByLibrary.simpleMessage("Atnaujintas albumas"),
        "albums": MessageLookupByLibrary.simpleMessage("Albumai"),
        "allClear": MessageLookupByLibrary.simpleMessage("✨ Viskas išvalyta"),
        "allMemoriesPreserved":
            MessageLookupByLibrary.simpleMessage("Išsaugoti visi prisiminimai"),
        "allPersonGroupingWillReset": MessageLookupByLibrary.simpleMessage(
            "Visi šio asmens grupavimai bus iš naujo nustatyti, o jūs neteksite visų šiam asmeniui pateiktų pasiūlymų"),
        "allWillShiftRangeBasedOnFirst": MessageLookupByLibrary.simpleMessage(
            "Tai – pirmoji šioje grupėje. Kitos pasirinktos nuotraukos bus automatiškai perkeltos pagal šią naują datą."),
        "allow": MessageLookupByLibrary.simpleMessage("Leisti"),
        "allowAddPhotosDescription": MessageLookupByLibrary.simpleMessage(
            "Leiskite nuorodą turintiems asmenims taip pat pridėti nuotraukų į bendrinamą albumą."),
        "allowAddingPhotos":
            MessageLookupByLibrary.simpleMessage("Leisti pridėti nuotraukų"),
        "allowAppToOpenSharedAlbumLinks": MessageLookupByLibrary.simpleMessage(
            "Leisti programai atverti bendrinamų albumų nuorodas"),
        "allowDownloads":
            MessageLookupByLibrary.simpleMessage("Leisti atsisiuntimus"),
        "allowPeopleToAddPhotos": MessageLookupByLibrary.simpleMessage(
            "Leiskite asmenims pridėti nuotraukų"),
        "allowPermBody": MessageLookupByLibrary.simpleMessage(
            "Iš nustatymų leiskite prieigą prie nuotraukų, kad „Ente“ galėtų rodyti ir kurti atsargines bibliotekos kopijas."),
        "allowPermTitle": MessageLookupByLibrary.simpleMessage(
            "Leisti prieigą prie nuotraukų"),
        "androidBiometricHint":
            MessageLookupByLibrary.simpleMessage("Patvirtinkite tapatybę"),
        "androidBiometricRequiredTitle":
            MessageLookupByLibrary.simpleMessage("Privaloma biometrija"),
        "androidCancelButton": MessageLookupByLibrary.simpleMessage("Atšaukti"),
        "androidDeviceCredentialsRequiredTitle":
            MessageLookupByLibrary.simpleMessage(
                "Privalomi įrenginio kredencialai"),
        "androidDeviceCredentialsSetupDescription":
            MessageLookupByLibrary.simpleMessage(
                "Privalomi įrenginio kredencialai"),
        "androidGoToSettingsDescription": MessageLookupByLibrary.simpleMessage(
            "Biometrinis tapatybės nustatymas jūsų įrenginyje nenustatytas. Eikite į Nustatymai > Saugumas ir pridėkite biometrinį tapatybės nustatymą."),
        "androidIosWebDesktop": MessageLookupByLibrary.simpleMessage(
            "„Android“, „iOS“, internete ir darbalaukyje"),
        "androidSignInTitle": MessageLookupByLibrary.simpleMessage(
            "Privalomas tapatybės nustatymas"),
        "appIcon": MessageLookupByLibrary.simpleMessage("Programos piktograma"),
        "appLock": MessageLookupByLibrary.simpleMessage("Programos užraktas"),
        "appLockDescriptions": MessageLookupByLibrary.simpleMessage(
            "Pasirinkite tarp numatytojo įrenginio užrakinimo ekrano ir pasirinktinio užrakinimo ekrano su PIN kodu arba slaptažodžiu."),
        "appVersion": m9,
        "appleId": MessageLookupByLibrary.simpleMessage("„Apple ID“"),
        "apply": MessageLookupByLibrary.simpleMessage("Taikyti"),
        "applyCodeTitle": MessageLookupByLibrary.simpleMessage("Taikyti kodą"),
        "appstoreSubscription":
            MessageLookupByLibrary.simpleMessage("„App Store“ prenumerata"),
        "archive": MessageLookupByLibrary.simpleMessage("Archyvas"),
        "archiveAlbum":
            MessageLookupByLibrary.simpleMessage("Archyvuoti albumą"),
        "archiving": MessageLookupByLibrary.simpleMessage("Archyvuojama..."),
        "areYouSureThatYouWantToLeaveTheFamily":
            MessageLookupByLibrary.simpleMessage(
                "Ar tikrai norite palikti šeimos planą?"),
        "areYouSureYouWantToCancel":
            MessageLookupByLibrary.simpleMessage("Ar tikrai norite atšaukti?"),
        "areYouSureYouWantToChangeYourPlan":
            MessageLookupByLibrary.simpleMessage(
                "Ar tikrai norite keisti planą?"),
        "areYouSureYouWantToExit":
            MessageLookupByLibrary.simpleMessage("Ar tikrai norite išeiti?"),
        "areYouSureYouWantToLogout": MessageLookupByLibrary.simpleMessage(
            "Ar tikrai norite atsijungti?"),
        "areYouSureYouWantToRenew":
            MessageLookupByLibrary.simpleMessage("Ar tikrai norite pratęsti?"),
        "areYouSureYouWantToResetThisPerson":
            MessageLookupByLibrary.simpleMessage(
                "Ar tikrai norite iš naujo nustatyti šį asmenį?"),
        "askCancelReason": MessageLookupByLibrary.simpleMessage(
            "Jūsų prenumerata buvo atšaukta. Ar norėtumėte pasidalyti priežastimi?"),
        "askDeleteReason": MessageLookupByLibrary.simpleMessage(
            "Kokia yra pagrindinė priežastis, dėl kurios ištrinate savo paskyrą?"),
        "askYourLovedOnesToShare": MessageLookupByLibrary.simpleMessage(
            "Paprašykite savo artimuosius bendrinti"),
        "atAFalloutShelter":
            MessageLookupByLibrary.simpleMessage("priešgaisrinėje slėptuvėje"),
        "authToChangeEmailVerificationSetting":
            MessageLookupByLibrary.simpleMessage(
                "Nustatykite tapatybę, kad pakeistumėte el. pašto patvirtinimą"),
        "authToChangeLockscreenSetting": MessageLookupByLibrary.simpleMessage(
            "Nustatykite tapatybę, kad pakeistumėte užrakinto ekrano nustatymą"),
        "authToChangeYourEmail": MessageLookupByLibrary.simpleMessage(
            "Nustatykite tapatybę, kad pakeistumėte savo el. paštą"),
        "authToChangeYourPassword": MessageLookupByLibrary.simpleMessage(
            "Nustatykite tapatybę, kad pakeistumėte slaptažodį"),
        "authToConfigureTwofactorAuthentication":
            MessageLookupByLibrary.simpleMessage(
                "Nustatykite tapatybę, kad sukonfigūruotumėte dvigubą tapatybės nustatymą"),
        "authToInitiateAccountDeletion": MessageLookupByLibrary.simpleMessage(
            "Nustatykite tapatybę, kad pradėtumėte paskyros ištrynimą"),
        "authToManageLegacy": MessageLookupByLibrary.simpleMessage(
            "Nustatykite tapatybę, kad tvarkytumėte patikimus kontaktus"),
        "authToViewPasskey": MessageLookupByLibrary.simpleMessage(
            "Nustatykite tapatybę, kad peržiūrėtumėte savo slaptaraktį"),
        "authToViewTrashedFiles": MessageLookupByLibrary.simpleMessage(
            "Nustatykite tapatybę, kad peržiūrėtumėte išmestus failus"),
        "authToViewYourActiveSessions": MessageLookupByLibrary.simpleMessage(
            "Nustatykite tapatybę, kad peržiūrėtumėte savo aktyvius seansus"),
        "authToViewYourHiddenFiles": MessageLookupByLibrary.simpleMessage(
            "Nustatykite tapatybę, kad peržiūrėtumėte paslėptus failus"),
        "authToViewYourMemories": MessageLookupByLibrary.simpleMessage(
            "Nustatykite tapatybę, kad peržiūrėtumėte savo prisiminimus"),
        "authToViewYourRecoveryKey": MessageLookupByLibrary.simpleMessage(
            "Nustatykite tapatybę, kad peržiūrėtumėte savo atkūrimo raktą"),
        "authenticating":
            MessageLookupByLibrary.simpleMessage("Nustatoma tapatybė..."),
        "authenticationFailedPleaseTryAgain":
            MessageLookupByLibrary.simpleMessage(
                "Tapatybės nustatymas nepavyko. Bandykite dar kartą."),
        "authenticationSuccessful": MessageLookupByLibrary.simpleMessage(
            "Tapatybės nustatymas sėkmingas."),
        "autoCastDialogBody": MessageLookupByLibrary.simpleMessage(
            "Čia matysite pasiekiamus perdavimo įrenginius."),
        "autoLock":
            MessageLookupByLibrary.simpleMessage("Automatinis užraktas"),
        "autoLockFeatureDescription": MessageLookupByLibrary.simpleMessage(
            "Laikas, po kurio programa užrakinama perkėlus ją į foną"),
        "autoLogoutMessage": MessageLookupByLibrary.simpleMessage(
            "Dėl techninio trikdžio buvote atjungti. Atsiprašome už nepatogumus."),
        "autoPair":
            MessageLookupByLibrary.simpleMessage("Automatiškai susieti"),
        "autoPairDesc": MessageLookupByLibrary.simpleMessage(
            "Automatinis susiejimas veikia tik su įrenginiais, kurie palaiko „Chromecast“."),
        "available": MessageLookupByLibrary.simpleMessage("Prieinama"),
        "backedUpFolders": MessageLookupByLibrary.simpleMessage(
            "Sukurtos atsarginės aplankų kopijos"),
        "backgroundWithThem": m11,
        "backup":
            MessageLookupByLibrary.simpleMessage("Kurti atsarginę kopiją"),
        "backupFailed":
            MessageLookupByLibrary.simpleMessage("Atsarginė kopija nepavyko"),
        "backupFile": MessageLookupByLibrary.simpleMessage(
            "Kurti atsarginę failo kopiją"),
        "backupOverMobileData": MessageLookupByLibrary.simpleMessage(
            "Kurti atsargines kopijas per mobiliuosius duomenis"),
        "backupSettings": MessageLookupByLibrary.simpleMessage(
            "Atsarginės kopijos nustatymai"),
        "backupStatus":
            MessageLookupByLibrary.simpleMessage("Atsarginės kopijos būsena"),
        "backupStatusDescription": MessageLookupByLibrary.simpleMessage(
            "Čia bus rodomi elementai, kurių atsarginės kopijos buvo sukurtos."),
        "backupVideos": MessageLookupByLibrary.simpleMessage(
            "Kurti atsargines vaizdo įrašų kopijas"),
        "beach": MessageLookupByLibrary.simpleMessage("Smėlis ir jūra"),
        "birthday": MessageLookupByLibrary.simpleMessage("Gimtadienis"),
        "blackFridaySale": MessageLookupByLibrary.simpleMessage(
            "Juodojo penktadienio išpardavimas"),
        "blog": MessageLookupByLibrary.simpleMessage("Tinklaraštis"),
        "cachedData":
            MessageLookupByLibrary.simpleMessage("Podėliuoti duomenis"),
        "calculating": MessageLookupByLibrary.simpleMessage("Skaičiuojama..."),
        "canNotOpenBody": MessageLookupByLibrary.simpleMessage(
            "Atsiprašome, šio albumo negalima atverti programoje."),
        "canNotOpenTitle":
            MessageLookupByLibrary.simpleMessage("Negalima atverti šio albumo"),
        "canNotUploadToAlbumsOwnedByOthers":
            MessageLookupByLibrary.simpleMessage(
                "Negalima įkelti į kitiems priklausančius albumus"),
        "canOnlyCreateLinkForFilesOwnedByYou":
            MessageLookupByLibrary.simpleMessage(
                "Galima sukurti nuorodą tik jums priklausantiems failams"),
        "canOnlyRemoveFilesOwnedByYou": MessageLookupByLibrary.simpleMessage(
            "Galima pašalinti tik jums priklausančius failus"),
        "cancel": MessageLookupByLibrary.simpleMessage("Atšaukti"),
        "cancelAccountRecovery":
            MessageLookupByLibrary.simpleMessage("Atšaukti atkūrimą"),
        "cancelAccountRecoveryBody": MessageLookupByLibrary.simpleMessage(
            "Ar tikrai norite atšaukti atkūrimą?"),
        "cancelOtherSubscription": m12,
        "cancelSubscription":
            MessageLookupByLibrary.simpleMessage("Atsisakyti prenumeratos"),
        "cannotAddMorePhotosAfterBecomingViewer": m13,
        "cannotDeleteSharedFiles": MessageLookupByLibrary.simpleMessage(
            "Negalima ištrinti bendrinamų failų."),
        "castAlbum": MessageLookupByLibrary.simpleMessage("Perduoti albumą"),
        "castIPMismatchBody": MessageLookupByLibrary.simpleMessage(
            "Įsitikinkite, kad esate tame pačiame tinkle kaip ir televizorius."),
        "castIPMismatchTitle":
            MessageLookupByLibrary.simpleMessage("Nepavyko perduoti albumo"),
        "castInstruction": MessageLookupByLibrary.simpleMessage(
            "Aplankykite cast.ente.io įrenginyje, kurį norite susieti.\n\nĮveskite toliau esantį kodą, kad paleistumėte albumą televizoriuje."),
        "centerPoint": MessageLookupByLibrary.simpleMessage("Vidurio taškas"),
        "change": MessageLookupByLibrary.simpleMessage("Keisti"),
        "changeEmail": MessageLookupByLibrary.simpleMessage("Keisti el. paštą"),
        "changeLocationOfSelectedItems": MessageLookupByLibrary.simpleMessage(
            "Keisti pasirinktų elementų vietovę?"),
        "changePassword":
            MessageLookupByLibrary.simpleMessage("Keisti slaptažodį"),
        "changePasswordTitle":
            MessageLookupByLibrary.simpleMessage("Keisti slaptažodį"),
        "changePermissions":
            MessageLookupByLibrary.simpleMessage("Keisti leidimus?"),
        "changeYourReferralCode": MessageLookupByLibrary.simpleMessage(
            "Keisti savo rekomendacijos kodą"),
        "checkForUpdates": MessageLookupByLibrary.simpleMessage(
            "Tikrinti, ar yra atnaujinimų"),
        "checkInboxAndSpamFolder": MessageLookupByLibrary.simpleMessage(
            "Patikrinkite savo gautieją (ir šlamštą), kad užbaigtumėte patvirtinimą"),
        "checkStatus": MessageLookupByLibrary.simpleMessage("Tikrinti būseną"),
        "checking": MessageLookupByLibrary.simpleMessage("Tikrinama..."),
        "checkingModels":
            MessageLookupByLibrary.simpleMessage("Tikrinami modeliai..."),
        "city": MessageLookupByLibrary.simpleMessage("Mieste"),
        "claimFreeStorage":
            MessageLookupByLibrary.simpleMessage("Gaukite nemokamos saugyklos"),
        "claimMore": MessageLookupByLibrary.simpleMessage("Gaukite daugiau!"),
        "claimed": MessageLookupByLibrary.simpleMessage("Gauta"),
        "claimedStorageSoFar": m14,
        "cleanUncategorized":
            MessageLookupByLibrary.simpleMessage("Valyti nekategorizuotus"),
        "cleanUncategorizedDescription": MessageLookupByLibrary.simpleMessage(
            "Pašalinkite iš nekategorizuotus visus failus, esančius kituose albumuose"),
        "clearCaches": MessageLookupByLibrary.simpleMessage("Valyti podėlius"),
        "clearIndexes":
            MessageLookupByLibrary.simpleMessage("Valyti indeksavimus"),
        "clickOnTheOverflowMenu": MessageLookupByLibrary.simpleMessage(
            "• Spustelėkite ant perpildymo meniu"),
        "clickToInstallOurBestVersionYet": MessageLookupByLibrary.simpleMessage(
            "Click to install our best version yet"),
        "close": MessageLookupByLibrary.simpleMessage("Uždaryti"),
        "clubByCaptureTime": MessageLookupByLibrary.simpleMessage(
            "Grupuoti pagal užfiksavimo laiką"),
        "clubByFileName": MessageLookupByLibrary.simpleMessage(
            "Grupuoti pagal failo pavadinimą"),
        "clusteringProgress":
            MessageLookupByLibrary.simpleMessage("Sankaupos vykdymas"),
        "codeAppliedPageTitle":
            MessageLookupByLibrary.simpleMessage("Pritaikytas kodas"),
        "codeChangeLimitReached": MessageLookupByLibrary.simpleMessage(
            "Atsiprašome, pasiekėte kodo pakeitimų ribą."),
        "codeCopiedToClipboard": MessageLookupByLibrary.simpleMessage(
            "Nukopijuotas kodas į iškarpinę"),
        "codeUsedByYou":
            MessageLookupByLibrary.simpleMessage("Jūsų naudojamas kodas"),
        "collabLinkSectionDescription": MessageLookupByLibrary.simpleMessage(
            "Sukurkite nuorodą, kad asmenys galėtų pridėti ir peržiūrėti nuotraukas bendrinamame albume, nereikalaujant „Ente“ programos ar paskyros. Puikiai tinka įvykių nuotraukoms rinkti."),
        "collaborativeLink":
            MessageLookupByLibrary.simpleMessage("Bendradarbiavimo nuoroda"),
        "collaborativeLinkCreatedFor": m15,
        "collaborator": MessageLookupByLibrary.simpleMessage("Bendradarbis"),
        "collaboratorsCanAddPhotosAndVideosToTheSharedAlbum":
            MessageLookupByLibrary.simpleMessage(
                "Bendradarbiai gali pridėti nuotraukų ir vaizdo įrašų į bendrintą albumą."),
        "collaboratorsSuccessfullyAdded": m16,
        "collageLayout": MessageLookupByLibrary.simpleMessage("Išdėstymas"),
        "collageSaved": MessageLookupByLibrary.simpleMessage(
            "Koliažas išsaugotas į galeriją"),
        "collect": MessageLookupByLibrary.simpleMessage("Rinkti"),
        "collectEventPhotos":
            MessageLookupByLibrary.simpleMessage("Rinkti įvykių nuotraukas"),
        "collectPhotos":
            MessageLookupByLibrary.simpleMessage("Rinkti nuotraukas"),
        "collectPhotosDescription": MessageLookupByLibrary.simpleMessage(
            "Sukurkite nuorodą, į kurią draugai gali įkelti originalios kokybės nuotraukas."),
        "color": MessageLookupByLibrary.simpleMessage("Spalva"),
        "configuration": MessageLookupByLibrary.simpleMessage("Konfiguracija"),
        "confirm": MessageLookupByLibrary.simpleMessage("Patvirtinti"),
        "confirm2FADisable": MessageLookupByLibrary.simpleMessage(
            "Ar tikrai norite išjungti dvigubą tapatybės nustatymą?"),
        "confirmAccountDeletion": MessageLookupByLibrary.simpleMessage(
            "Patvirtinti paskyros ištrynimą"),
        "confirmAddingTrustedContact": m17,
        "confirmDeletePrompt": MessageLookupByLibrary.simpleMessage(
            "Taip, noriu negrįžtamai ištrinti šią paskyrą ir jos duomenis per visas programas"),
        "confirmPassword":
            MessageLookupByLibrary.simpleMessage("Patvirtinkite slaptažodį"),
        "confirmPlanChange": MessageLookupByLibrary.simpleMessage(
            "Patvirtinkite plano pakeitimą"),
        "confirmRecoveryKey": MessageLookupByLibrary.simpleMessage(
            "Patvirtinkite atkūrimo raktą"),
        "confirmYourRecoveryKey": MessageLookupByLibrary.simpleMessage(
            "Patvirtinkite savo atkūrimo raktą"),
        "connectToDevice":
            MessageLookupByLibrary.simpleMessage("Prijungti prie įrenginio"),
        "contactFamilyAdmin": m18,
        "contactSupport": MessageLookupByLibrary.simpleMessage(
            "Susisiekti su palaikymo komanda"),
        "contactToManageSubscription": m19,
        "contacts": MessageLookupByLibrary.simpleMessage("Kontaktai"),
        "continueLabel": MessageLookupByLibrary.simpleMessage("Tęsti"),
        "continueOnFreeTrial": MessageLookupByLibrary.simpleMessage(
            "Tęsti nemokame bandomajame laikotarpyje"),
        "convertToAlbum":
            MessageLookupByLibrary.simpleMessage("Konvertuoti į albumą"),
        "copyEmailAddress":
            MessageLookupByLibrary.simpleMessage("Kopijuoti el. pašto adresą"),
        "copyLink": MessageLookupByLibrary.simpleMessage("Kopijuoti nuorodą"),
        "copypasteThisCodentoYourAuthenticatorApp":
            MessageLookupByLibrary.simpleMessage(
                "Nukopijuokite ir įklijuokite šį kodą\nį autentifikatoriaus programą"),
        "couldNotBackUpTryLater": MessageLookupByLibrary.simpleMessage(
            "Nepavyko sukurti atsarginės duomenų kopijos.\nBandysime pakartotinai vėliau."),
        "couldNotFreeUpSpace": MessageLookupByLibrary.simpleMessage(
            "Nepavyko atlaisvinti vietos."),
        "couldNotUpdateSubscription": MessageLookupByLibrary.simpleMessage(
            "Nepavyko atnaujinti prenumeratos"),
        "count": MessageLookupByLibrary.simpleMessage("Skaičių"),
        "create": MessageLookupByLibrary.simpleMessage("Kurti"),
        "createAccount": MessageLookupByLibrary.simpleMessage("Kurti paskyrą"),
        "createAlbumActionHint": MessageLookupByLibrary.simpleMessage(
            "Ilgai paspauskite, kad pasirinktumėte nuotraukas, ir spustelėkite +, kad sukurtumėte albumą"),
        "createCollaborativeLink": MessageLookupByLibrary.simpleMessage(
            "Kurti bendradarbiavimo nuorodą"),
        "createCollage": MessageLookupByLibrary.simpleMessage("Kurti koliažą"),
        "createNewAccount":
            MessageLookupByLibrary.simpleMessage("Kurti naują paskyrą"),
        "createOrSelectAlbum": MessageLookupByLibrary.simpleMessage(
            "Kurkite arba pasirinkite albumą"),
        "createPublicLink":
            MessageLookupByLibrary.simpleMessage("Kurti viešą nuorodą"),
        "creatingLink":
            MessageLookupByLibrary.simpleMessage("Kuriama nuoroda..."),
        "criticalUpdateAvailable":
            MessageLookupByLibrary.simpleMessage("Yra kritinis naujinimas"),
        "crop": MessageLookupByLibrary.simpleMessage("Apkirpti"),
        "curatedMemories":
            MessageLookupByLibrary.simpleMessage("Kuruoti prisiminimai"),
        "currentUsageIs":
            MessageLookupByLibrary.simpleMessage("Dabartinis naudojimas – "),
        "currentlyRunning":
            MessageLookupByLibrary.simpleMessage("šiuo metu vykdoma"),
        "custom": MessageLookupByLibrary.simpleMessage("Pasirinktinis"),
        "customEndpoint": m20,
        "darkTheme": MessageLookupByLibrary.simpleMessage("Tamsi"),
        "dayToday": MessageLookupByLibrary.simpleMessage("Šiandien"),
        "dayYesterday": MessageLookupByLibrary.simpleMessage("Vakar"),
        "declineTrustInvite":
            MessageLookupByLibrary.simpleMessage("Atmesti kvietimą"),
        "decrypting": MessageLookupByLibrary.simpleMessage("Iššifruojama..."),
        "decryptingVideo": MessageLookupByLibrary.simpleMessage(
            "Iššifruojamas vaizdo įrašas..."),
        "deduplicateFiles":
            MessageLookupByLibrary.simpleMessage("Atdubliuoti failus"),
        "delete": MessageLookupByLibrary.simpleMessage("Ištrinti"),
        "deleteAccount":
            MessageLookupByLibrary.simpleMessage("Ištrinti paskyrą"),
        "deleteAccountFeedbackPrompt": MessageLookupByLibrary.simpleMessage(
            "Apgailestaujame, kad išeinate. Pasidalykite savo atsiliepimais, kad padėtumėte mums tobulėti."),
        "deleteAccountPermanentlyButton": MessageLookupByLibrary.simpleMessage(
            "Ištrinti paskyrą negrįžtamai"),
        "deleteAlbum": MessageLookupByLibrary.simpleMessage("Ištrinti albumą"),
        "deleteAlbumDialog": MessageLookupByLibrary.simpleMessage(
            "Taip pat ištrinti šiame albume esančias nuotraukas (ir vaizdo įrašus) iš <bold>visų</bold> kitų albumų, kuriuose jos yra dalis?"),
        "deleteAlbumsDialogBody": MessageLookupByLibrary.simpleMessage(
            "Tai ištrins visus tuščius albumus. Tai naudinga, kai norite sumažinti netvarką savo albumų sąraše."),
        "deleteAll": MessageLookupByLibrary.simpleMessage("Ištrinti viską"),
        "deleteConfirmDialogBody": MessageLookupByLibrary.simpleMessage(
            "Ši paskyra susieta su kitomis „Ente“ programomis, jei jas naudojate. Jūsų įkelti duomenys per visas „Ente“ programas bus planuojama ištrinti, o jūsų paskyra bus ištrinta negrįžtamai."),
        "deleteEmailRequest": MessageLookupByLibrary.simpleMessage(
            "Iš savo registruoto el. pašto adreso siųskite el. laišką adresu <warning>account-deletion@ente.io</warning>."),
        "deleteEmptyAlbums":
            MessageLookupByLibrary.simpleMessage("Ištrinti tuščius albumus"),
        "deleteEmptyAlbumsWithQuestionMark":
            MessageLookupByLibrary.simpleMessage("Ištrinti tuščius albumus?"),
        "deleteFromBoth":
            MessageLookupByLibrary.simpleMessage("Ištrinti iš abiejų"),
        "deleteFromDevice":
            MessageLookupByLibrary.simpleMessage("Ištrinti iš įrenginio"),
        "deleteFromEnte":
            MessageLookupByLibrary.simpleMessage("Ištrinti iš „Ente“"),
        "deleteItemCount": m21,
        "deleteLocation":
            MessageLookupByLibrary.simpleMessage("Ištrinti vietovę"),
        "deletePhotos":
            MessageLookupByLibrary.simpleMessage("Ištrinti nuotraukas"),
        "deleteProgress": m22,
        "deleteReason1": MessageLookupByLibrary.simpleMessage(
            "Trūksta pagrindinės funkcijos, kurios man reikia"),
        "deleteReason2": MessageLookupByLibrary.simpleMessage(
            "Programa arba tam tikra funkcija nesielgia taip, kaip, mano manymu, turėtų elgtis"),
        "deleteReason3": MessageLookupByLibrary.simpleMessage(
            "Radau kitą paslaugą, kuri man patinka labiau"),
        "deleteReason4":
            MessageLookupByLibrary.simpleMessage("Mano priežastis nenurodyta"),
        "deleteRequestSLAText": MessageLookupByLibrary.simpleMessage(
            "Jūsų prašymas bus apdorotas per 72 valandas."),
        "deleteSharedAlbum":
            MessageLookupByLibrary.simpleMessage("Ištrinti bendrinamą albumą?"),
        "deleteSharedAlbumDialogBody": MessageLookupByLibrary.simpleMessage(
            "Albumas bus ištrintas visiems.\n\nPrarasite prieigą prie bendrinamų nuotraukų, esančių šiame albume ir priklausančių kitiems."),
        "deselectAll":
            MessageLookupByLibrary.simpleMessage("Naikinti visų pasirinkimą"),
        "designedToOutlive":
            MessageLookupByLibrary.simpleMessage("Sukurta išgyventi"),
        "details": MessageLookupByLibrary.simpleMessage("Išsami informacija"),
        "developerSettings":
            MessageLookupByLibrary.simpleMessage("Kūrėjo nustatymai"),
        "developerSettingsWarning": MessageLookupByLibrary.simpleMessage(
            "Ar tikrai norite modifikuoti kūrėjo nustatymus?"),
        "deviceCodeHint": MessageLookupByLibrary.simpleMessage("Įveskite kodą"),
        "deviceFilesAutoUploading": MessageLookupByLibrary.simpleMessage(
            "Į šį įrenginio albumą įtraukti failai bus automatiškai įkelti į „Ente“."),
        "deviceLock":
            MessageLookupByLibrary.simpleMessage("Įrenginio užraktas"),
        "deviceLockExplanation": MessageLookupByLibrary.simpleMessage(
            "Išjunkite įrenginio ekrano užraktą, kai „Ente“ yra priekiniame fone ir kuriama atsarginės kopijos. Paprastai to nereikia, bet tai gali padėti greičiau užbaigti didelius įkėlimus ir pradinį didelių bibliotekų importą."),
        "deviceNotFound":
            MessageLookupByLibrary.simpleMessage("Įrenginys nerastas"),
        "didYouKnow": MessageLookupByLibrary.simpleMessage("Ar žinojote?"),
        "disableAutoLock":
            MessageLookupByLibrary.simpleMessage("Išjungti automatinį užraktą"),
        "disableDownloadWarningBody": MessageLookupByLibrary.simpleMessage(
            "Žiūrėtojai vis tiek gali daryti ekrano kopijas arba išsaugoti nuotraukų kopijas naudojant išorinius įrankius"),
        "disableDownloadWarningTitle":
            MessageLookupByLibrary.simpleMessage("Atkreipkite dėmesį"),
        "disableLinkMessage": m23,
        "disableTwofactor": MessageLookupByLibrary.simpleMessage(
            "Išjungti dvigubą tapatybės nustatymą"),
        "disablingTwofactorAuthentication":
            MessageLookupByLibrary.simpleMessage(
                "Išjungiamas dvigubas tapatybės nustatymas..."),
        "discord": MessageLookupByLibrary.simpleMessage("„Discord“"),
        "discover": MessageLookupByLibrary.simpleMessage("Atraskite"),
        "discover_babies": MessageLookupByLibrary.simpleMessage("Kūdikiai"),
        "discover_celebrations":
            MessageLookupByLibrary.simpleMessage("Šventės"),
        "discover_food": MessageLookupByLibrary.simpleMessage("Maistas"),
        "discover_greenery": MessageLookupByLibrary.simpleMessage("Žaluma"),
        "discover_hills": MessageLookupByLibrary.simpleMessage("Kalvos"),
        "discover_identity": MessageLookupByLibrary.simpleMessage("Tapatybė"),
        "discover_memes": MessageLookupByLibrary.simpleMessage("Mėmai"),
        "discover_notes": MessageLookupByLibrary.simpleMessage("Užrašai"),
        "discover_pets": MessageLookupByLibrary.simpleMessage("Gyvūnai"),
        "discover_receipts": MessageLookupByLibrary.simpleMessage("Kvitai"),
        "discover_screenshots":
            MessageLookupByLibrary.simpleMessage("Ekrano kopijos"),
        "discover_selfies": MessageLookupByLibrary.simpleMessage("Asmenukės"),
        "discover_sunset": MessageLookupByLibrary.simpleMessage("Saulėlydis"),
        "discover_visiting_cards":
            MessageLookupByLibrary.simpleMessage("Lankymo kortelės"),
        "discover_wallpapers":
            MessageLookupByLibrary.simpleMessage("Ekrano fonai"),
        "distanceInKMUnit": MessageLookupByLibrary.simpleMessage("km"),
        "doNotSignOut": MessageLookupByLibrary.simpleMessage("Neatsijungti"),
        "doThisLater":
            MessageLookupByLibrary.simpleMessage("Daryti tai vėliau"),
        "done": MessageLookupByLibrary.simpleMessage("Atlikta"),
        "dontSave": MessageLookupByLibrary.simpleMessage("Neišsaugoti"),
        "doubleYourStorage":
            MessageLookupByLibrary.simpleMessage("Padvigubinkite saugyklą"),
        "download": MessageLookupByLibrary.simpleMessage("Atsisiųsti"),
        "downloadFailed":
            MessageLookupByLibrary.simpleMessage("Atsisiuntimas nepavyko."),
        "downloading": MessageLookupByLibrary.simpleMessage("Atsisiunčiama..."),
        "dropSupportEmail": m24,
        "duplicateFileCountWithStorageSaved": m25,
        "duplicateItemsGroup": m26,
        "edit": MessageLookupByLibrary.simpleMessage("Redaguoti"),
        "editLocation":
            MessageLookupByLibrary.simpleMessage("Redaguoti vietovę"),
        "editLocationTagTitle":
            MessageLookupByLibrary.simpleMessage("Redaguoti vietovę"),
        "editPerson": MessageLookupByLibrary.simpleMessage("Redaguoti asmenį"),
        "editTime": MessageLookupByLibrary.simpleMessage("Redaguoti laiką"),
        "editsToLocationWillOnlyBeSeenWithinEnte":
            MessageLookupByLibrary.simpleMessage(
                "Vietovės pakeitimai bus matomi tik per „Ente“"),
        "eligible": MessageLookupByLibrary.simpleMessage("tinkamas"),
        "email": MessageLookupByLibrary.simpleMessage("El. paštas"),
        "emailAlreadyRegistered": MessageLookupByLibrary.simpleMessage(
            "El. paštas jau užregistruotas."),
        "emailChangedTo": m28,
        "emailDoesNotHaveEnteAccount": m29,
        "emailNoEnteAccount": m30,
        "emailNotRegistered":
            MessageLookupByLibrary.simpleMessage("El. paštas neregistruotas."),
        "emailVerificationToggle":
            MessageLookupByLibrary.simpleMessage("El. pašto patvirtinimas"),
        "emailYourLogs": MessageLookupByLibrary.simpleMessage(
            "Atsiųskite žurnalus el. laišku"),
        "emergencyContacts":
            MessageLookupByLibrary.simpleMessage("Skubios pagalbos kontaktai"),
        "empty": MessageLookupByLibrary.simpleMessage("Ištuštinti"),
        "emptyTrash":
            MessageLookupByLibrary.simpleMessage("Ištuštinti šiukšlinę?"),
        "enable": MessageLookupByLibrary.simpleMessage("Įjungti"),
        "enableMLIndexingDesc": MessageLookupByLibrary.simpleMessage(
            "„Ente“ palaiko įrenginyje mašininį mokymąsi, skirtą veidų atpažinimui, magiškai paieškai ir kitoms išplėstinėms paieškos funkcijoms"),
        "enableMachineLearningBanner": MessageLookupByLibrary.simpleMessage(
            "Įjunkite mašininį mokymąsi magiškai paieškai ir veidų atpažinimui"),
        "enableMaps":
            MessageLookupByLibrary.simpleMessage("Įjungti žemėlapius"),
        "enableMapsDesc": MessageLookupByLibrary.simpleMessage(
            "Tai parodys jūsų nuotraukas pasaulio žemėlapyje.\n\nŠį žemėlapį talpina „OpenStreetMap“, o tiksliomis nuotraukų vietovėmis niekada nebendrinama.\n\nŠią funkciją bet kada galite išjungti iš nustatymų."),
        "enabled": MessageLookupByLibrary.simpleMessage("Įjungta"),
        "encryptingBackup": MessageLookupByLibrary.simpleMessage(
            "Šifruojama atsarginė kopija..."),
        "encryption": MessageLookupByLibrary.simpleMessage("Šifravimas"),
        "encryptionKeys":
            MessageLookupByLibrary.simpleMessage("Šifravimo raktai"),
        "endpointUpdatedMessage": MessageLookupByLibrary.simpleMessage(
            "Galutinis taškas sėkmingai atnaujintas"),
        "endtoendEncryptedByDefault": MessageLookupByLibrary.simpleMessage(
            "Pagal numatytąjį užšifruota visapusiškai"),
        "enteCanEncryptAndPreserveFilesOnlyIfYouGrant":
            MessageLookupByLibrary.simpleMessage(
                "„Ente“ gali užšifruoti ir išsaugoti failus tik tada, jei suteikiate prieigą prie jų."),
        "entePhotosPerm": MessageLookupByLibrary.simpleMessage(
            "„Ente“ <i>reikia leidimo</i> išsaugoti jūsų nuotraukas"),
        "enteSubscriptionPitch": MessageLookupByLibrary.simpleMessage(
            "„Ente“ išsaugo jūsų prisiminimus, todėl jie visada bus pasiekiami, net jei prarasite įrenginį."),
        "enteSubscriptionShareWithFamily": MessageLookupByLibrary.simpleMessage(
            "Į planą galima pridėti ir savo šeimą."),
        "enterAlbumName":
            MessageLookupByLibrary.simpleMessage("Įveskite albumo pavadinimą"),
        "enterCode": MessageLookupByLibrary.simpleMessage("Įvesti kodą"),
        "enterCodeDescription": MessageLookupByLibrary.simpleMessage(
            "Įveskite draugo pateiktą kodą, kad gautumėte nemokamą saugyklą abiem."),
        "enterDateOfBirth":
            MessageLookupByLibrary.simpleMessage("Gimtadienis (neprivaloma)"),
        "enterEmail":
            MessageLookupByLibrary.simpleMessage("Įveskite el. paštą"),
        "enterName": MessageLookupByLibrary.simpleMessage("Įveskite vardą"),
        "enterNewPasswordToEncrypt": MessageLookupByLibrary.simpleMessage(
            "Įveskite naują slaptažodį, kurį galime naudoti jūsų duomenims šifruoti"),
        "enterPassword":
            MessageLookupByLibrary.simpleMessage("Įveskite slaptažodį"),
        "enterPasswordToEncrypt": MessageLookupByLibrary.simpleMessage(
            "Įveskite slaptažodį, kurį galime naudoti jūsų duomenims šifruoti"),
        "enterPersonName":
            MessageLookupByLibrary.simpleMessage("Įveskite asmens vardą"),
        "enterPin": MessageLookupByLibrary.simpleMessage("Įveskite PIN"),
        "enterReferralCode": MessageLookupByLibrary.simpleMessage(
            "Įveskite rekomendacijos kodą"),
        "enterThe6digitCodeFromnyourAuthenticatorApp":
            MessageLookupByLibrary.simpleMessage(
                "Įveskite 6 skaitmenų kodą\niš autentifikatoriaus programos"),
        "enterValidEmail": MessageLookupByLibrary.simpleMessage(
            "Įveskite tinkamą el. pašto adresą."),
        "enterYourEmailAddress": MessageLookupByLibrary.simpleMessage(
            "Įveskite savo el. pašto adresą"),
        "enterYourPassword":
            MessageLookupByLibrary.simpleMessage("Įveskite savo slaptažodį"),
        "enterYourRecoveryKey":
            MessageLookupByLibrary.simpleMessage("Įveskite atkūrimo raktą"),
        "error": MessageLookupByLibrary.simpleMessage("Klaida"),
        "everywhere": MessageLookupByLibrary.simpleMessage("visur"),
        "exif": MessageLookupByLibrary.simpleMessage("EXIF"),
        "existingUser":
            MessageLookupByLibrary.simpleMessage("Esamas naudotojas"),
        "expiredLinkInfo": MessageLookupByLibrary.simpleMessage(
            "Ši nuoroda nebegalioja. Pasirinkite naują galiojimo laiką arba išjunkite nuorodos galiojimo laiką."),
        "exportLogs":
            MessageLookupByLibrary.simpleMessage("Eksportuoti žurnalus"),
        "exportYourData":
            MessageLookupByLibrary.simpleMessage("Eksportuoti duomenis"),
        "extraPhotosFound": MessageLookupByLibrary.simpleMessage(
            "Rastos papildomos nuotraukos"),
        "extraPhotosFoundFor": m32,
        "faceNotClusteredYet": MessageLookupByLibrary.simpleMessage(
            "Veidas dar nesugrupuotas. Grįžkite vėliau."),
        "faceRecognition":
            MessageLookupByLibrary.simpleMessage("Veido atpažinimas"),
        "faces": MessageLookupByLibrary.simpleMessage("Veidai"),
        "failed": MessageLookupByLibrary.simpleMessage("Nepavyko"),
        "failedToApplyCode":
            MessageLookupByLibrary.simpleMessage("Nepavyko pritaikyti kodo."),
        "failedToCancel":
            MessageLookupByLibrary.simpleMessage("Nepavyko atsisakyti"),
        "failedToFetchActiveSessions": MessageLookupByLibrary.simpleMessage(
            "Nepavyko gauti aktyvių seansų."),
        "failedToFetchOriginalForEdit": MessageLookupByLibrary.simpleMessage(
            "Nepavyko gauti originalo redagavimui."),
        "failedToFetchReferralDetails": MessageLookupByLibrary.simpleMessage(
            "Nepavyksta gauti rekomendacijos išsamios informacijos. Bandykite dar kartą vėliau."),
        "failedToLoadAlbums":
            MessageLookupByLibrary.simpleMessage("Nepavyko įkelti albumų."),
        "failedToPlayVideo": MessageLookupByLibrary.simpleMessage(
            "Nepavyko paleisti vaizdo įrašą. "),
        "failedToRefreshStripeSubscription":
            MessageLookupByLibrary.simpleMessage(
                "Nepavyko atnaujinti prenumeratos."),
        "failedToRenew":
            MessageLookupByLibrary.simpleMessage("Nepavyko pratęsti."),
        "failedToVerifyPaymentStatus": MessageLookupByLibrary.simpleMessage(
            "Nepavyko patvirtinti mokėjimo būsenos"),
        "familyPlanOverview": MessageLookupByLibrary.simpleMessage(
            "Įtraukite 5 šeimos narius į jūsų esamą planą nemokėdami papildomai.\n\nKiekvienas narys gauna savo asmeninę vietą ir negali matyti vienas kito failų, nebent jie bendrinami.\n\nŠeimos planai pasiekiami klientams, kurie turi mokamą „Ente“ prenumeratą.\n\nPrenumeruokite dabar, kad pradėtumėte!"),
        "familyPlanPortalTitle": MessageLookupByLibrary.simpleMessage("Šeima"),
        "familyPlans": MessageLookupByLibrary.simpleMessage("Šeimos planai"),
        "faq": MessageLookupByLibrary.simpleMessage("DUK"),
        "faqs": MessageLookupByLibrary.simpleMessage("DUK"),
        "favorite": MessageLookupByLibrary.simpleMessage("Pamėgti"),
        "feedback": MessageLookupByLibrary.simpleMessage("Atsiliepimai"),
        "file": MessageLookupByLibrary.simpleMessage("Failas"),
        "fileFailedToSaveToGallery": MessageLookupByLibrary.simpleMessage(
            "Nepavyko išsaugoti failo į galeriją"),
        "fileInfoAddDescHint":
            MessageLookupByLibrary.simpleMessage("Pridėti aprašymą..."),
        "fileNotUploadedYet":
            MessageLookupByLibrary.simpleMessage("Failas dar neįkeltas."),
        "fileSavedToGallery": MessageLookupByLibrary.simpleMessage(
            "Failas išsaugotas į galeriją"),
        "fileTypes": MessageLookupByLibrary.simpleMessage("Failų tipai"),
        "filesBackedUpInAlbum": m35,
        "filesSavedToGallery":
            MessageLookupByLibrary.simpleMessage("Failai išsaugoti į galeriją"),
        "findPeopleByName": MessageLookupByLibrary.simpleMessage(
            "Greitai suraskite žmones pagal vardą"),
        "findThemQuickly":
            MessageLookupByLibrary.simpleMessage("Raskite juos greitai"),
        "food": MessageLookupByLibrary.simpleMessage("Kulinarinis malonumas"),
        "forYourMemories":
            MessageLookupByLibrary.simpleMessage("jūsų prisiminimams"),
        "forgotPassword":
            MessageLookupByLibrary.simpleMessage("Pamiršau slaptažodį"),
        "foundFaces": MessageLookupByLibrary.simpleMessage("Rasti veidai"),
        "freeStorageClaimed":
            MessageLookupByLibrary.simpleMessage("Gauta nemokama saugykla"),
        "freeStorageOnReferralSuccess": m36,
        "freeStorageUsable":
            MessageLookupByLibrary.simpleMessage("Naudojama nemokama saugykla"),
        "freeTrial": MessageLookupByLibrary.simpleMessage(
            "Nemokamas bandomasis laikotarpis"),
        "freeTrialValidTill": m37,
        "freeUpAccessPostDelete": m38,
        "freeUpAmount": m39,
        "freeUpDeviceSpace":
            MessageLookupByLibrary.simpleMessage("Atlaisvinti įrenginio vietą"),
        "freeUpDeviceSpaceDesc": MessageLookupByLibrary.simpleMessage(
            "Sutaupykite vietos savo įrenginyje išvalydami failus, kurių atsarginės kopijos jau buvo sukurtos."),
        "freeUpSpace":
            MessageLookupByLibrary.simpleMessage("Atlaisvinti vietos"),
        "freeUpSpaceSaving": m40,
        "gallery": MessageLookupByLibrary.simpleMessage("Galerija"),
        "galleryMemoryLimitInfo": MessageLookupByLibrary.simpleMessage(
            "Galerijoje rodoma iki 1000 prisiminimų"),
        "general": MessageLookupByLibrary.simpleMessage("Bendrieji"),
        "generatingEncryptionKeys": MessageLookupByLibrary.simpleMessage(
            "Generuojami šifravimo raktai..."),
        "genericProgress": m41,
        "goToSettings":
            MessageLookupByLibrary.simpleMessage("Eiti į nustatymus"),
        "googlePlayId":
            MessageLookupByLibrary.simpleMessage("„Google Play“ ID"),
        "grantFullAccessPrompt": MessageLookupByLibrary.simpleMessage(
            "Leiskite prieigą prie visų nuotraukų nustatymų programoje."),
        "grantPermission":
            MessageLookupByLibrary.simpleMessage("Suteikti leidimą"),
        "greenery": MessageLookupByLibrary.simpleMessage("Žaliasis gyvenimas"),
        "guestView": MessageLookupByLibrary.simpleMessage("Svečio peržiūra"),
        "guestViewEnablePreSteps": MessageLookupByLibrary.simpleMessage(
            "Kad įjungtumėte svečio peržiūrą, sistemos nustatymuose nustatykite įrenginio prieigos kodą arba ekrano užraktą."),
        "hearUsExplanation": MessageLookupByLibrary.simpleMessage(
            "Mes nesekame programų diegimų. Mums padėtų, jei pasakytumėte, kur mus radote."),
        "hearUsWhereTitle": MessageLookupByLibrary.simpleMessage(
            "Kaip išgirdote apie „Ente“? (nebūtina)"),
        "help": MessageLookupByLibrary.simpleMessage("Pagalba"),
        "hidden": MessageLookupByLibrary.simpleMessage("Paslėpti"),
        "hide": MessageLookupByLibrary.simpleMessage("Slėpti"),
        "hideContent": MessageLookupByLibrary.simpleMessage("Slėpti turinį"),
        "hideContentDescriptionAndroid": MessageLookupByLibrary.simpleMessage(
            "Paslepia programų turinį programų perjungiklyje ir išjungia ekrano kopijas"),
        "hideContentDescriptionIos": MessageLookupByLibrary.simpleMessage(
            "Paslepia programos turinį programos perjungiklyje"),
        "hideSharedItemsFromHomeGallery": MessageLookupByLibrary.simpleMessage(
            "Slėpti bendrinamus elementus iš pagrindinės galerijos"),
        "hiding": MessageLookupByLibrary.simpleMessage("Slepiama..."),
        "howItWorks": MessageLookupByLibrary.simpleMessage("Kaip tai veikia"),
        "howToViewShareeVerificationID": MessageLookupByLibrary.simpleMessage(
            "Paprašykite jų ilgai paspausti savo el. pašto adresą nustatymų ekrane ir patvirtinti, kad abiejų įrenginių ID sutampa."),
        "iOSGoToSettingsDescription": MessageLookupByLibrary.simpleMessage(
            "Biometrinis tapatybės nustatymas jūsų įrenginyje nenustatytas. Telefone įjunkite „Touch ID“ arba „Face ID“."),
        "iOSLockOut": MessageLookupByLibrary.simpleMessage(
            "Biometrinis tapatybės nustatymas išjungtas. Kad jį įjungtumėte, užrakinkite ir atrakinkite ekraną."),
        "iOSOkButton": MessageLookupByLibrary.simpleMessage("Gerai"),
        "ignoreUpdate": MessageLookupByLibrary.simpleMessage("Ignoruoti"),
        "ignored": MessageLookupByLibrary.simpleMessage("ignoruota"),
        "ignoredFolderUploadReason": MessageLookupByLibrary.simpleMessage(
            "Kai kurie šio albumo failai ignoruojami, nes anksčiau buvo ištrinti iš „Ente“."),
        "imageNotAnalyzed":
            MessageLookupByLibrary.simpleMessage("Vaizdas neanalizuotas."),
        "immediately": MessageLookupByLibrary.simpleMessage("Iš karto"),
        "importing": MessageLookupByLibrary.simpleMessage("Importuojama...."),
        "incorrectCode":
            MessageLookupByLibrary.simpleMessage("Neteisingas kodas."),
        "incorrectPasswordTitle":
            MessageLookupByLibrary.simpleMessage("Neteisingas slaptažodis"),
        "incorrectRecoveryKey":
            MessageLookupByLibrary.simpleMessage("Neteisingas atkūrimo raktas"),
        "incorrectRecoveryKeyBody": MessageLookupByLibrary.simpleMessage(
            "Įvestas atkūrimo raktas yra neteisingas."),
        "incorrectRecoveryKeyTitle":
            MessageLookupByLibrary.simpleMessage("Neteisingas atkūrimo raktas"),
        "indexedItems":
            MessageLookupByLibrary.simpleMessage("Indeksuoti elementai"),
        "indexingIsPaused": MessageLookupByLibrary.simpleMessage(
            "Indeksavimas pristabdytas. Jis bus automatiškai tęsiamas, kai įrenginys yra paruoštas."),
        "ineligible": MessageLookupByLibrary.simpleMessage("Netinkami"),
        "info": MessageLookupByLibrary.simpleMessage("Informacija"),
        "insecureDevice":
            MessageLookupByLibrary.simpleMessage("Nesaugus įrenginys"),
        "installManually":
            MessageLookupByLibrary.simpleMessage("Diegti rankiniu būdu"),
        "invalidEmailAddress": MessageLookupByLibrary.simpleMessage(
            "Netinkamas el. pašto adresas"),
        "invalidEndpoint":
            MessageLookupByLibrary.simpleMessage("Netinkamas galutinis taškas"),
        "invalidEndpointMessage": MessageLookupByLibrary.simpleMessage(
            "Atsiprašome, įvestas galutinis taškas netinkamas. Įveskite tinkamą galutinį tašką ir bandykite dar kartą."),
        "invalidKey":
            MessageLookupByLibrary.simpleMessage("Netinkamas raktas."),
        "invalidRecoveryKey": MessageLookupByLibrary.simpleMessage(
            "Įvestas atkūrimo raktas yra netinkamas. Įsitikinkite, kad jame yra 24 žodžiai, ir patikrinkite kiekvieno iš jų rašybą.\n\nJei įvedėte senesnį atkūrimo kodą, įsitikinkite, kad jis yra 64 simbolių ilgio, ir patikrinkite kiekvieną iš jų."),
        "invite": MessageLookupByLibrary.simpleMessage("Kviesti"),
        "inviteToEnte":
            MessageLookupByLibrary.simpleMessage("Kviesti į „Ente“"),
        "inviteYourFriends":
            MessageLookupByLibrary.simpleMessage("Kviesti savo draugus"),
        "itLooksLikeSomethingWentWrongPleaseRetryAfterSome":
            MessageLookupByLibrary.simpleMessage(
                "Atrodo, kad kažkas nutiko ne taip. Bandykite pakartotinai po kurio laiko. Jei klaida tęsiasi, susisiekite su mūsų palaikymo komanda."),
        "itemCount": m43,
        "itemsShowTheNumberOfDaysRemainingBeforePermanentDeletion":
            MessageLookupByLibrary.simpleMessage(
                "Elementai rodo likusių dienų skaičių iki visiško ištrynimo."),
        "itemsWillBeRemovedFromAlbum": MessageLookupByLibrary.simpleMessage(
            "Pasirinkti elementai bus pašalinti iš šio albumo"),
        "join": MessageLookupByLibrary.simpleMessage("Jungtis"),
        "joinAlbum":
            MessageLookupByLibrary.simpleMessage("Junkitės prie albumo"),
        "joinAlbumConfirmationDialogBody": MessageLookupByLibrary.simpleMessage(
            "Prisijungus prie albumo, jūsų el. paštas bus matomas jo dalyviams."),
        "joinAlbumSubtext": MessageLookupByLibrary.simpleMessage(
            "kad peržiūrėtumėte ir pridėtumėte savo nuotraukas"),
        "joinAlbumSubtextViewer": MessageLookupByLibrary.simpleMessage(
            "kad pridėtumėte tai prie bendrinamų albumų"),
        "joinDiscord":
            MessageLookupByLibrary.simpleMessage("Jungtis prie „Discord“"),
        "keepPhotos":
            MessageLookupByLibrary.simpleMessage("Palikti nuotraukas"),
        "kiloMeterUnit": MessageLookupByLibrary.simpleMessage("km"),
        "kindlyHelpUsWithThisInformation": MessageLookupByLibrary.simpleMessage(
            "Maloniai padėkite mums su šia informacija."),
        "language": MessageLookupByLibrary.simpleMessage("Kalba"),
        "lastUpdated":
            MessageLookupByLibrary.simpleMessage("Paskutinį kartą atnaujintą"),
        "lastYearsTrip":
            MessageLookupByLibrary.simpleMessage("Pastarųjų metų kelionė"),
        "leave": MessageLookupByLibrary.simpleMessage("Palikti"),
        "leaveAlbum": MessageLookupByLibrary.simpleMessage("Palikti albumą"),
        "leaveFamily": MessageLookupByLibrary.simpleMessage("Palikti šeimą"),
        "leaveSharedAlbum":
            MessageLookupByLibrary.simpleMessage("Palikti bendrinamą albumą?"),
        "left": MessageLookupByLibrary.simpleMessage("Kairė"),
        "legacy": MessageLookupByLibrary.simpleMessage("Palikimas"),
        "legacyAccounts":
            MessageLookupByLibrary.simpleMessage("Palikimo paskyros"),
        "legacyInvite": m45,
        "legacyPageDesc": MessageLookupByLibrary.simpleMessage(
            "Palikimas leidžia patikimiems kontaktams pasiekti jūsų paskyrą jums nesant."),
        "legacyPageDesc2": MessageLookupByLibrary.simpleMessage(
            "Patikimi kontaktai gali pradėti paskyros atkūrimą, o jei per 30 dienų paskyra neužblokuojama, iš naujo nustatyti slaptažodį ir pasiekti paskyrą."),
        "light": MessageLookupByLibrary.simpleMessage("Šviesi"),
        "lightTheme": MessageLookupByLibrary.simpleMessage("Šviesi"),
        "link": MessageLookupByLibrary.simpleMessage("Susieti"),
        "linkCopiedToClipboard": MessageLookupByLibrary.simpleMessage(
            "Nuoroda nukopijuota į iškarpinę"),
        "linkDeviceLimit":
            MessageLookupByLibrary.simpleMessage("Įrenginių riba"),
        "linkEmail": MessageLookupByLibrary.simpleMessage("Susieti el. paštą"),
        "linkEnabled": MessageLookupByLibrary.simpleMessage("Įjungta"),
        "linkExpired": MessageLookupByLibrary.simpleMessage("Nebegalioja"),
        "linkExpiresOn": m46,
        "linkExpiry":
            MessageLookupByLibrary.simpleMessage("Nuorodos galiojimo laikas"),
        "linkHasExpired":
            MessageLookupByLibrary.simpleMessage("Nuoroda nebegalioja"),
        "linkNeverExpires": MessageLookupByLibrary.simpleMessage("Niekada"),
        "linkPerson": MessageLookupByLibrary.simpleMessage("Susiekite asmenį,"),
        "linkPersonCaption": MessageLookupByLibrary.simpleMessage(
            "kad geriau bendrintumėte patirtį"),
        "linkPersonToEmailConfirmation": m48,
        "livePhotos": MessageLookupByLibrary.simpleMessage("Gyvos nuotraukos"),
        "loadMessage1": MessageLookupByLibrary.simpleMessage(
            "Galite bendrinti savo prenumeratą su šeima."),
        "loadMessage2": MessageLookupByLibrary.simpleMessage(
            "Iki šiol išsaugojome daugiau nei 200 milijonų prisiminimų."),
        "loadMessage3": MessageLookupByLibrary.simpleMessage(
            "Laikome 3 jūsų duomenų kopijas, vieną iš jų – požeminėje priešgaisrinėje slėptuvėje."),
        "loadMessage4": MessageLookupByLibrary.simpleMessage(
            "Visos mūsų programos yra atvirojo kodo."),
        "loadMessage5": MessageLookupByLibrary.simpleMessage(
            "Mūsų šaltinio kodas ir kriptografija buvo išoriškai audituoti."),
        "loadMessage6": MessageLookupByLibrary.simpleMessage(
            "Galite bendrinti savo albumų nuorodas su artimaisiais."),
        "loadMessage7": MessageLookupByLibrary.simpleMessage(
            "Mūsų mobiliosios programos veikia fone, kad užšifruotų ir sukurtų atsarginę kopiją visų naujų nuotraukų, kurias spustelėjate."),
        "loadMessage8": MessageLookupByLibrary.simpleMessage(
            "web.ente.io turi sklandų įkėlėją"),
        "loadMessage9": MessageLookupByLibrary.simpleMessage(
            "Naudojame „Xchacha20Poly1305“, kad saugiai užšifruotume jūsų duomenis."),
        "loadingExifData":
            MessageLookupByLibrary.simpleMessage("Įkeliami EXIF duomenys..."),
        "loadingGallery":
            MessageLookupByLibrary.simpleMessage("Įkeliama galerija..."),
        "loadingModel":
            MessageLookupByLibrary.simpleMessage("Atsisiunčiami modeliai..."),
        "loadingYourPhotos":
            MessageLookupByLibrary.simpleMessage("Įkeliamos nuotraukos..."),
        "localGallery":
            MessageLookupByLibrary.simpleMessage("Vietinė galerija"),
        "localIndexing":
            MessageLookupByLibrary.simpleMessage("Vietinis indeksavimas"),
        "localSyncErrorMessage": MessageLookupByLibrary.simpleMessage(
            "Atrodo, kad kažkas nutiko ne taip, nes vietinių nuotraukų sinchronizavimas trunka ilgiau nei tikėtasi. Susisiekite su mūsų palaikymo komanda."),
        "location": MessageLookupByLibrary.simpleMessage("Vietovė"),
        "locationName":
            MessageLookupByLibrary.simpleMessage("Vietovės pavadinimas"),
        "locationTagFeatureDescription": MessageLookupByLibrary.simpleMessage(
            "Vietos žymė grupuoja visas nuotraukas, kurios buvo padarytos tam tikru spinduliu nuo nuotraukos"),
        "locations": MessageLookupByLibrary.simpleMessage("Vietovės"),
        "lockButtonLabel": MessageLookupByLibrary.simpleMessage("Užrakinti"),
        "lockscreen": MessageLookupByLibrary.simpleMessage("Ekrano užraktas"),
        "logInLabel": MessageLookupByLibrary.simpleMessage("Prisijungti"),
        "loggingOut": MessageLookupByLibrary.simpleMessage("Atsijungiama..."),
        "loginSessionExpired":
            MessageLookupByLibrary.simpleMessage("Seansas baigėsi"),
        "loginSessionExpiredDetails": MessageLookupByLibrary.simpleMessage(
            "Jūsų seansas baigėsi. Prisijunkite iš naujo."),
        "loginTerms": MessageLookupByLibrary.simpleMessage(
            "Spustelėjus Prisijungti sutinku su <u-terms>paslaugų sąlygomis</u-terms> ir <u-policy> privatumo politika</u-policy>"),
        "loginWithTOTP":
            MessageLookupByLibrary.simpleMessage("Prisijungti su TOTP"),
        "logout": MessageLookupByLibrary.simpleMessage("Atsijungti"),
        "logsDialogBody": MessageLookupByLibrary.simpleMessage(
            "Tai nusiųs žurnalus, kurie padės mums išspręsti jūsų problemą. Atkreipkite dėmesį, kad failų pavadinimai bus įtraukti, kad būtų lengviau atsekti problemas su konkrečiais failais."),
        "longPressAnEmailToVerifyEndToEndEncryption":
            MessageLookupByLibrary.simpleMessage(
                "Ilgai paspauskite el. paštą, kad patvirtintumėte visapusį šifravimą."),
        "longpressOnAnItemToViewInFullscreen":
            MessageLookupByLibrary.simpleMessage(
                "Ilgai paspauskite elementą, kad peržiūrėtumėte per visą ekraną"),
        "lookBackOnYourMemories": MessageLookupByLibrary.simpleMessage(
            "Look back on your memories 🌄"),
        "loopVideoOff": MessageLookupByLibrary.simpleMessage(
            "Išjungtas vaizdo įrašo ciklas"),
        "loopVideoOn": MessageLookupByLibrary.simpleMessage(
            "Įjungtas vaizdo įrašo ciklas"),
        "lostDevice":
            MessageLookupByLibrary.simpleMessage("Prarastas įrenginys?"),
        "machineLearning":
            MessageLookupByLibrary.simpleMessage("Mašininis mokymasis"),
        "magicSearch": MessageLookupByLibrary.simpleMessage("Magiška paieška"),
        "magicSearchHint": MessageLookupByLibrary.simpleMessage(
            "Magiška paieška leidžia ieškoti nuotraukų pagal jų turinį, pvz., „gėlė“, „raudonas automobilis“, „tapatybės dokumentai“"),
        "manage": MessageLookupByLibrary.simpleMessage("Tvarkyti"),
        "manageDeviceStorage":
            MessageLookupByLibrary.simpleMessage("Tvarkyti įrenginio podėlį"),
        "manageDeviceStorageDesc": MessageLookupByLibrary.simpleMessage(
            "Peržiūrėkite ir išvalykite vietinę podėlį."),
        "manageFamily": MessageLookupByLibrary.simpleMessage("Tvarkyti šeimą"),
        "manageLink": MessageLookupByLibrary.simpleMessage("Tvarkyti nuorodą"),
        "manageParticipants": MessageLookupByLibrary.simpleMessage("Tvarkyti"),
        "manageSubscription":
            MessageLookupByLibrary.simpleMessage("Tvarkyti prenumeratą"),
        "manualPairDesc": MessageLookupByLibrary.simpleMessage(
            "Susieti su PIN kodu veikia bet kuriame ekrane, kuriame norite peržiūrėti albumą."),
        "map": MessageLookupByLibrary.simpleMessage("Žemėlapis"),
        "maps": MessageLookupByLibrary.simpleMessage("Žemėlapiai"),
        "mastodon": MessageLookupByLibrary.simpleMessage("„Mastodon“"),
        "matrix": MessageLookupByLibrary.simpleMessage("„Matrix“"),
        "me": MessageLookupByLibrary.simpleMessage("Aš"),
        "memoryCount": m49,
        "merchandise": MessageLookupByLibrary.simpleMessage("Atributika"),
        "mergeWithExisting":
            MessageLookupByLibrary.simpleMessage("Sujungti su esamais"),
        "mergedPhotos":
            MessageLookupByLibrary.simpleMessage("Sujungtos nuotraukos"),
        "mlConsent":
            MessageLookupByLibrary.simpleMessage("Įjungti mašininį mokymąsi"),
        "mlConsentConfirmation": MessageLookupByLibrary.simpleMessage(
            "Suprantu ir noriu įjungti mašininį mokymąsi"),
        "mlConsentDescription": MessageLookupByLibrary.simpleMessage(
            "Jei įjungsite mašininį mokymąsi, „Ente“ išsitrauks tokią informaciją kaip veido geometrija iš failų, įskaitant tuos, kuriais su jumis bendrinama.\n\nTai bus daroma jūsų įrenginyje, o visa sugeneruota biometrinė informacija bus visapusiškai užšifruota."),
        "mlConsentPrivacy": MessageLookupByLibrary.simpleMessage(
            "Spustelėkite čia dėl išsamesnės informacijos apie šią funkciją mūsų privatumo politikoje"),
        "mlConsentTitle":
            MessageLookupByLibrary.simpleMessage("Įjungti mašininį mokymąsi?"),
        "mlIndexingDescription": MessageLookupByLibrary.simpleMessage(
            "Atkreipkite dėmesį, kad mašininis mokymasis padidins pralaidumą ir akumuliatoriaus naudojimą, kol bus indeksuoti visi elementai. Apsvarstykite galimybę naudoti darbalaukio programą, kad indeksavimas būtų spartesnis – visi rezultatai bus sinchronizuojami automatiškai."),
        "mobileWebDesktop": MessageLookupByLibrary.simpleMessage(
            "Mobiliuosiuose, internete ir darbalaukyje"),
        "moderateStrength": MessageLookupByLibrary.simpleMessage("Vidutinė"),
        "moments": MessageLookupByLibrary.simpleMessage("Akimirkos"),
        "month": MessageLookupByLibrary.simpleMessage("mėnesis"),
        "monthly": MessageLookupByLibrary.simpleMessage("Mėnesinis"),
        "moon": MessageLookupByLibrary.simpleMessage("Mėnulio šviesoje"),
        "moreDetails": MessageLookupByLibrary.simpleMessage(
            "Daugiau išsamios informacijos"),
        "mostRecent": MessageLookupByLibrary.simpleMessage("Naujausią"),
        "mostRelevant": MessageLookupByLibrary.simpleMessage("Aktualiausią"),
        "mountains": MessageLookupByLibrary.simpleMessage("Per kalvas"),
        "moveItem": m50,
        "moveSelectedPhotosToOneDate": MessageLookupByLibrary.simpleMessage(
            "Perkelti pasirinktas nuotraukas į vieną datą"),
        "moveToAlbum":
            MessageLookupByLibrary.simpleMessage("Perkelti į albumą"),
        "movedSuccessfullyTo": m51,
        "movedToTrash":
            MessageLookupByLibrary.simpleMessage("Perkelta į šiukšlinę"),
        "movingFilesToAlbum": MessageLookupByLibrary.simpleMessage(
            "Perkeliami failai į albumą..."),
        "name": MessageLookupByLibrary.simpleMessage("Pavadinimą"),
        "nameTheAlbum":
            MessageLookupByLibrary.simpleMessage("Pavadinkite albumą"),
        "networkConnectionRefusedErr": MessageLookupByLibrary.simpleMessage(
            "Nepavyksta prisijungti prie „Ente“. Bandykite dar kartą po kurio laiko. Jei klaida tęsiasi, susisiekite su palaikymo komanda."),
        "networkHostLookUpErr": MessageLookupByLibrary.simpleMessage(
            "Nepavyksta prisijungti prie „Ente“. Patikrinkite tinklo nustatymus ir susisiekite su palaikymo komanda, jei klaida tęsiasi."),
        "never": MessageLookupByLibrary.simpleMessage("Niekada"),
        "newAlbum": MessageLookupByLibrary.simpleMessage("Naujas albumas"),
        "newLocation": MessageLookupByLibrary.simpleMessage("Nauja vietovė"),
        "newPerson": MessageLookupByLibrary.simpleMessage("Naujas asmuo"),
        "newPhotosEmoji": MessageLookupByLibrary.simpleMessage(" new 📸"),
        "newRange": MessageLookupByLibrary.simpleMessage("Naujas intervalas"),
        "newToEnte":
            MessageLookupByLibrary.simpleMessage("Naujas platformoje „Ente“"),
        "newest": MessageLookupByLibrary.simpleMessage("Naujausią"),
        "next": MessageLookupByLibrary.simpleMessage("Toliau"),
        "no": MessageLookupByLibrary.simpleMessage("Ne"),
        "noDeviceFound":
            MessageLookupByLibrary.simpleMessage("Įrenginys nerastas"),
        "noDeviceLimit": MessageLookupByLibrary.simpleMessage("Jokio"),
        "noDeviceThatCanBeDeleted": MessageLookupByLibrary.simpleMessage(
            "Neturite šiame įrenginyje failų, kuriuos galima ištrinti."),
        "noDuplicates":
            MessageLookupByLibrary.simpleMessage("✨ Dublikatų nėra"),
        "noEnteAccountExclamation":
            MessageLookupByLibrary.simpleMessage("Nėra „Ente“ paskyros!"),
        "noExifData": MessageLookupByLibrary.simpleMessage("Nėra EXIF duomenų"),
        "noFacesFound": MessageLookupByLibrary.simpleMessage("Nerasta veidų."),
        "noHiddenPhotosOrVideos": MessageLookupByLibrary.simpleMessage(
            "Nėra paslėptų nuotraukų arba vaizdo įrašų"),
        "noImagesWithLocation":
            MessageLookupByLibrary.simpleMessage("Nėra vaizdų su vietove"),
        "noInternetConnection":
            MessageLookupByLibrary.simpleMessage("Nėra interneto ryšio"),
        "noPhotosAreBeingBackedUpRightNow":
            MessageLookupByLibrary.simpleMessage(
                "Šiuo metu nekuriamos atsarginės nuotraukų kopijos"),
        "noQuickLinksSelected": MessageLookupByLibrary.simpleMessage(
            "Nėra pasirinktų sparčiųjų nuorodų"),
        "noRecoveryKey":
            MessageLookupByLibrary.simpleMessage("Neturite atkūrimo rakto?"),
        "noRecoveryKeyNoDecryption": MessageLookupByLibrary.simpleMessage(
            "Dėl mūsų visapusio šifravimo protokolo pobūdžio jūsų duomenų negalima iššifruoti be slaptažodžio arba atkūrimo rakto"),
        "noResults": MessageLookupByLibrary.simpleMessage("Rezultatų nėra."),
        "noResultsFound":
            MessageLookupByLibrary.simpleMessage("Rezultatų nerasta."),
        "noSuggestionsForPerson": m52,
        "noSystemLockFound":
            MessageLookupByLibrary.simpleMessage("Nerastas sistemos užraktas"),
        "notPersonLabel": m53,
        "notThisPerson": MessageLookupByLibrary.simpleMessage("Ne šis asmuo?"),
        "nothingSharedWithYouYet": MessageLookupByLibrary.simpleMessage(
            "Kol kas su jumis niekuo nesibendrinama."),
        "nothingToSeeHere": MessageLookupByLibrary.simpleMessage(
            "Čia nėra nieko, ką pamatyti. 👀"),
        "notifications": MessageLookupByLibrary.simpleMessage("Pranešimai"),
        "ok": MessageLookupByLibrary.simpleMessage("Gerai"),
        "onDevice": MessageLookupByLibrary.simpleMessage("Įrenginyje"),
        "onEnte": MessageLookupByLibrary.simpleMessage(
            "Saugykloje <branding>ente</branding>"),
        "onTheRoad": MessageLookupByLibrary.simpleMessage("Vėl kelyje"),
<<<<<<< HEAD
        "onThisDay": MessageLookupByLibrary.simpleMessage("On this day"),
        "onThisDayNotificationExplanation": MessageLookupByLibrary.simpleMessage(
            "Receive reminders about memories from this day in previous years."),
=======
        "onThisDay": MessageLookupByLibrary.simpleMessage("Šią dieną"),
>>>>>>> 083eb051
        "onlyFamilyAdminCanChangeCode": m54,
        "onlyThem": MessageLookupByLibrary.simpleMessage("Tik jiems"),
        "oops": MessageLookupByLibrary.simpleMessage("Ups"),
        "oopsSomethingWentWrong":
            MessageLookupByLibrary.simpleMessage("Ups, kažkas nutiko ne taip"),
        "openAlbumInBrowser":
            MessageLookupByLibrary.simpleMessage("Atverti albumą naršyklėje"),
        "openAlbumInBrowserTitle": MessageLookupByLibrary.simpleMessage(
            "Naudokite interneto programą, kad pridėtumėte nuotraukų į šį albumą."),
        "openFile": MessageLookupByLibrary.simpleMessage("Atverti failą"),
        "openSettings":
            MessageLookupByLibrary.simpleMessage("Atverti nustatymus"),
        "openTheItem":
            MessageLookupByLibrary.simpleMessage("• Atverkite elementą."),
        "optionalAsShortAsYouLike": MessageLookupByLibrary.simpleMessage(
            "Nebūtina, trumpai, kaip jums patinka..."),
        "orMergeWithExistingPerson":
            MessageLookupByLibrary.simpleMessage("Arba sujunkite su esamais"),
        "orPickAnExistingOne":
            MessageLookupByLibrary.simpleMessage("Arba pasirinkite esamą"),
        "orPickFromYourContacts": MessageLookupByLibrary.simpleMessage(
            "arba pasirinkite iš savo kontaktų"),
        "pair": MessageLookupByLibrary.simpleMessage("Susieti"),
        "pairWithPin": MessageLookupByLibrary.simpleMessage("Susieti su PIN"),
        "pairingComplete":
            MessageLookupByLibrary.simpleMessage("Susiejimas baigtas"),
        "panorama": MessageLookupByLibrary.simpleMessage("Panorama"),
        "passKeyPendingVerification": MessageLookupByLibrary.simpleMessage(
            "Vis dar laukiama patvirtinimo"),
        "passkey": MessageLookupByLibrary.simpleMessage("Slaptaraktis"),
        "passkeyAuthTitle":
            MessageLookupByLibrary.simpleMessage("Slaptarakčio patvirtinimas"),
        "password": MessageLookupByLibrary.simpleMessage("Slaptažodis"),
        "passwordChangedSuccessfully": MessageLookupByLibrary.simpleMessage(
            "Slaptažodis sėkmingai pakeistas"),
        "passwordLock":
            MessageLookupByLibrary.simpleMessage("Slaptažodžio užraktas"),
        "passwordStrength": m56,
        "passwordStrengthInfo": MessageLookupByLibrary.simpleMessage(
            "Slaptažodžio stiprumas apskaičiuojamas atsižvelgiant į slaptažodžio ilgį, naudotus simbolius ir į tai, ar slaptažodis patenka į 10 000 dažniausiai naudojamų slaptažodžių."),
        "passwordWarning": MessageLookupByLibrary.simpleMessage(
            "Šio slaptažodžio nesaugome, todėl jei jį pamiršite, <underline>negalėsime iššifruoti jūsų duomenų</underline>"),
        "paymentDetails":
            MessageLookupByLibrary.simpleMessage("Mokėjimo duomenys"),
        "paymentFailed":
            MessageLookupByLibrary.simpleMessage("Mokėjimas nepavyko"),
        "paymentFailedMessage": MessageLookupByLibrary.simpleMessage(
            "Deja, jūsų mokėjimas nepavyko. Susisiekite su palaikymo komanda ir mes jums padėsime!"),
        "paymentFailedTalkToProvider": m57,
        "pendingItems":
            MessageLookupByLibrary.simpleMessage("Laukiami elementai"),
        "pendingSync":
            MessageLookupByLibrary.simpleMessage("Laukiama sinchronizacija"),
        "people": MessageLookupByLibrary.simpleMessage("Asmenys"),
        "peopleUsingYourCode": MessageLookupByLibrary.simpleMessage(
            "Asmenys, naudojantys jūsų kodą"),
        "permanentlyDelete":
            MessageLookupByLibrary.simpleMessage("Ištrinti negrįžtamai"),
        "permanentlyDeleteFromDevice": MessageLookupByLibrary.simpleMessage(
            "Ištrinti negrįžtamai iš įrenginio?"),
        "personName": MessageLookupByLibrary.simpleMessage("Asmens vardas"),
        "photoGridSize":
            MessageLookupByLibrary.simpleMessage("Nuotraukų tinklelio dydis"),
        "photoSmallCase": MessageLookupByLibrary.simpleMessage("nuotrauka"),
        "photocountPhotos": m60,
        "photos": MessageLookupByLibrary.simpleMessage("Nuotraukos"),
        "photosAddedByYouWillBeRemovedFromTheAlbum":
            MessageLookupByLibrary.simpleMessage(
                "Jūsų pridėtos nuotraukos bus pašalintos iš albumo"),
        "photosKeepRelativeTimeDifference":
            MessageLookupByLibrary.simpleMessage(
                "Nuotraukos išlaiko santykinį laiko skirtumą"),
        "pinAlbum": MessageLookupByLibrary.simpleMessage("Prisegti albumą"),
        "pinLock": MessageLookupByLibrary.simpleMessage("PIN užrakinimas"),
        "playOnTv": MessageLookupByLibrary.simpleMessage(
            "Paleisti albumą televizoriuje"),
        "playOriginal":
            MessageLookupByLibrary.simpleMessage("Leisti originalą"),
        "playStoreFreeTrialValidTill": m62,
        "playStream":
            MessageLookupByLibrary.simpleMessage("Leisti srautinį perdavimą"),
        "playstoreSubscription":
            MessageLookupByLibrary.simpleMessage("„PlayStore“ prenumerata"),
        "pleaseCheckYourInternetConnectionAndTryAgain":
            MessageLookupByLibrary.simpleMessage(
                "Patikrinkite savo interneto ryšį ir bandykite dar kartą."),
        "pleaseContactSupportAndWeWillBeHappyToHelp":
            MessageLookupByLibrary.simpleMessage(
                "Susisiekite adresu support@ente.io ir mes mielai padėsime!"),
        "pleaseGrantPermissions":
            MessageLookupByLibrary.simpleMessage("Suteikite leidimus."),
        "pleaseLoginAgain":
            MessageLookupByLibrary.simpleMessage("Prisijunkite iš naujo."),
        "pleaseSelectQuickLinksToRemove": MessageLookupByLibrary.simpleMessage(
            "Pasirinkite sparčiąsias nuorodas, kad pašalintumėte"),
        "pleaseSendTheLogsTo": m64,
        "pleaseTryAgain":
            MessageLookupByLibrary.simpleMessage("Bandykite dar kartą."),
        "pleaseVerifyTheCodeYouHaveEntered":
            MessageLookupByLibrary.simpleMessage("Patvirtinkite įvestą kodą."),
        "pleaseWait": MessageLookupByLibrary.simpleMessage("Palaukite..."),
        "pleaseWaitDeletingAlbum": MessageLookupByLibrary.simpleMessage(
            "Palaukite. Ištrinamas albumas"),
        "pleaseWaitForSometimeBeforeRetrying":
            MessageLookupByLibrary.simpleMessage(
                "Palaukite kurį laiką prieš bandydami pakartotinai"),
        "pleaseWaitThisWillTakeAWhile": MessageLookupByLibrary.simpleMessage(
            "Palaukite, tai šiek tiek užtruks."),
        "preparingLogs":
            MessageLookupByLibrary.simpleMessage("Ruošiami žurnalai..."),
        "preserveMore":
            MessageLookupByLibrary.simpleMessage("Išsaugoti daugiau"),
        "pressAndHoldToPlayVideo": MessageLookupByLibrary.simpleMessage(
            "Paspauskite ir palaikykite, kad paleistumėte vaizdo įrašą"),
        "pressAndHoldToPlayVideoDetailed": MessageLookupByLibrary.simpleMessage(
            "Paspauskite ir palaikykite vaizdą, kad paleistumėte vaizdo įrašą"),
        "previous": MessageLookupByLibrary.simpleMessage("Ankstesnis"),
        "privacy": MessageLookupByLibrary.simpleMessage("Privatumas"),
        "privacyPolicyTitle":
            MessageLookupByLibrary.simpleMessage("Privatumo politika"),
        "privateBackups": MessageLookupByLibrary.simpleMessage(
            "Privačios atsarginės kopijos"),
        "privateSharing":
            MessageLookupByLibrary.simpleMessage("Privatus bendrinimas"),
        "proceed": MessageLookupByLibrary.simpleMessage("Tęsti"),
        "processed": MessageLookupByLibrary.simpleMessage("Apdorota"),
        "processing": MessageLookupByLibrary.simpleMessage("Apdorojama"),
        "processingImport": m66,
        "processingVideos":
            MessageLookupByLibrary.simpleMessage("Apdorojami vaizdo įrašai"),
        "publicLinkCreated":
            MessageLookupByLibrary.simpleMessage("Vieša nuoroda sukurta"),
        "publicLinkEnabled":
            MessageLookupByLibrary.simpleMessage("Įjungta viešoji nuoroda"),
        "queued": MessageLookupByLibrary.simpleMessage("Įtraukta eilėje"),
        "raiseTicket": MessageLookupByLibrary.simpleMessage("Sukurti paraišką"),
        "rateTheApp": MessageLookupByLibrary.simpleMessage("Vertinti programą"),
        "rateUs": MessageLookupByLibrary.simpleMessage("Vertinti mus"),
        "rateUsOnStore": m67,
        "reassignedToName": m68,
        "recover": MessageLookupByLibrary.simpleMessage("Atkurti"),
        "recoverAccount":
            MessageLookupByLibrary.simpleMessage("Atkurti paskyrą"),
        "recoverButton": MessageLookupByLibrary.simpleMessage("Atkurti"),
        "recoveryAccount":
            MessageLookupByLibrary.simpleMessage("Atkurti paskyrą"),
        "recoveryInitiated":
            MessageLookupByLibrary.simpleMessage("Pradėtas atkūrimas"),
        "recoveryInitiatedDesc": m69,
        "recoveryKey": MessageLookupByLibrary.simpleMessage("Atkūrimo raktas"),
        "recoveryKeyCopiedToClipboard": MessageLookupByLibrary.simpleMessage(
            "Nukopijuotas atkūrimo raktas į iškarpinę"),
        "recoveryKeyOnForgotPassword": MessageLookupByLibrary.simpleMessage(
            "Jei pamiršote slaptažodį, vienintelis būdas atkurti duomenis – naudoti šį raktą."),
        "recoveryKeySaveDescription": MessageLookupByLibrary.simpleMessage(
            "Šio rakto nesaugome, todėl išsaugokite šį 24 žodžių raktą saugioje vietoje."),
        "recoveryKeySuccessBody": MessageLookupByLibrary.simpleMessage(
            "Puiku! Jūsų atkūrimo raktas tinkamas. Dėkojame už patvirtinimą.\n\nNepamirškite sukurti saugią atkūrimo rakto atsarginę kopiją."),
        "recoveryKeyVerified": MessageLookupByLibrary.simpleMessage(
            "Patvirtintas atkūrimo raktas"),
        "recoveryKeyVerifyReason": MessageLookupByLibrary.simpleMessage(
            "Atkūrimo raktas – vienintelis būdas atkurti nuotraukas, jei pamiršote slaptažodį. Atkūrimo raktą galite rasti Nustatymose > Paskyra.\n\nĮveskite savo atkūrimo raktą čia, kad patvirtintumėte, ar teisingai jį išsaugojote."),
        "recoveryReady": m70,
        "recoverySuccessful":
            MessageLookupByLibrary.simpleMessage("Atkūrimas sėkmingas."),
        "recoveryWarning": MessageLookupByLibrary.simpleMessage(
            "Patikimas kontaktas bando pasiekti jūsų paskyrą."),
        "recoveryWarningBody": m71,
        "recreatePasswordBody": MessageLookupByLibrary.simpleMessage(
            "Dabartinis įrenginys nėra pakankamai galingas, kad patvirtintų jūsų slaptažodį, bet mes galime iš naujo sugeneruoti taip, kad jis veiktų su visais įrenginiais.\n\nPrisijunkite naudojant atkūrimo raktą ir sugeneruokite iš naujo slaptažodį (jei norite, galite vėl naudoti tą patį)."),
        "recreatePasswordTitle":
            MessageLookupByLibrary.simpleMessage("Iš naujo sukurti slaptažodį"),
        "reddit": MessageLookupByLibrary.simpleMessage("„Reddit“"),
        "reenterPassword": MessageLookupByLibrary.simpleMessage(
            "Įveskite slaptažodį iš naujo"),
        "reenterPin":
            MessageLookupByLibrary.simpleMessage("Įveskite PIN iš naujo"),
        "referFriendsAnd2xYourPlan": MessageLookupByLibrary.simpleMessage(
            "Rekomenduokite draugams ir 2 kartus padidinkite savo planą"),
        "referralStep1": MessageLookupByLibrary.simpleMessage(
            "1. Duokite šį kodą savo draugams"),
        "referralStep2": MessageLookupByLibrary.simpleMessage(
            "2. Jie užsiregistruoja mokamą planą"),
        "referralStep3": m72,
        "referrals": MessageLookupByLibrary.simpleMessage("Rekomendacijos"),
        "referralsAreCurrentlyPaused": MessageLookupByLibrary.simpleMessage(
            "Šiuo metu rekomendacijos yra pristabdytos"),
        "rejectRecovery":
            MessageLookupByLibrary.simpleMessage("Atmesti atkūrimą"),
        "remindToEmptyDeviceTrash": MessageLookupByLibrary.simpleMessage(
            "Taip pat ištuštinkite Neseniai ištrinti iš Nustatymai -> Saugykla, kad atlaisvintumėte vietos."),
        "remindToEmptyEnteTrash": MessageLookupByLibrary.simpleMessage(
            "Taip pat ištuštinkite šiukšlinę, kad gautumėte laisvos vietos."),
        "remoteImages":
            MessageLookupByLibrary.simpleMessage("Nuotoliniai vaizdai"),
        "remoteThumbnails":
            MessageLookupByLibrary.simpleMessage("Nuotolinės miniatiūros"),
        "remoteVideos":
            MessageLookupByLibrary.simpleMessage("Nuotoliniai vaizdo įrašai"),
        "remove": MessageLookupByLibrary.simpleMessage("Šalinti"),
        "removeDuplicates":
            MessageLookupByLibrary.simpleMessage("Šalinti dublikatus"),
        "removeDuplicatesDesc": MessageLookupByLibrary.simpleMessage(
            "Peržiūrėkite ir pašalinkite failus, kurie yra tiksliai dublikatai."),
        "removeFromAlbum":
            MessageLookupByLibrary.simpleMessage("Šalinti iš albumo"),
        "removeFromAlbumTitle":
            MessageLookupByLibrary.simpleMessage("Pašalinti iš albumo?"),
        "removeFromFavorite":
            MessageLookupByLibrary.simpleMessage("Šalinti iš mėgstamų"),
        "removeInvite":
            MessageLookupByLibrary.simpleMessage("Šalinti kvietimą"),
        "removeLink": MessageLookupByLibrary.simpleMessage("Šalinti nuorodą"),
        "removeParticipant":
            MessageLookupByLibrary.simpleMessage("Šalinti dalyvį"),
        "removeParticipantBody": m73,
        "removePersonLabel":
            MessageLookupByLibrary.simpleMessage("Šalinti asmens žymą"),
        "removePublicLink":
            MessageLookupByLibrary.simpleMessage("Šalinti viešą nuorodą"),
        "removePublicLinks":
            MessageLookupByLibrary.simpleMessage("Šalinti viešąsias nuorodas"),
        "removeShareItemsWarning": MessageLookupByLibrary.simpleMessage(
            "Kai kuriuos elementus, kuriuos šalinate, pridėjo kiti asmenys, todėl prarasite prieigą prie jų"),
        "removeWithQuestionMark":
            MessageLookupByLibrary.simpleMessage("Šalinti?"),
        "removeYourselfAsTrustedContact": MessageLookupByLibrary.simpleMessage(
            "Šalinti save kaip patikimą kontaktą"),
        "removingFromFavorites":
            MessageLookupByLibrary.simpleMessage("Pašalinama iš mėgstamų..."),
        "rename": MessageLookupByLibrary.simpleMessage("Pervadinti"),
        "renameAlbum":
            MessageLookupByLibrary.simpleMessage("Pervadinti albumą"),
        "renameFile": MessageLookupByLibrary.simpleMessage("Pervadinti failą"),
        "renewSubscription":
            MessageLookupByLibrary.simpleMessage("Pratęsti prenumeratą"),
        "renewsOn": m74,
        "reportABug":
            MessageLookupByLibrary.simpleMessage("Pranešti apie riktą"),
        "reportBug":
            MessageLookupByLibrary.simpleMessage("Pranešti apie riktą"),
        "resendEmail":
            MessageLookupByLibrary.simpleMessage("Iš naujo siųsti el. laišką"),
        "resetIgnoredFiles":
            MessageLookupByLibrary.simpleMessage("Atkurti ignoruojamus failus"),
        "resetPasswordTitle": MessageLookupByLibrary.simpleMessage(
            "Nustatyti slaptažodį iš naujo"),
        "resetToDefault": MessageLookupByLibrary.simpleMessage(
            "Atkurti numatytąsias reikšmes"),
        "restore": MessageLookupByLibrary.simpleMessage("Atkurti"),
        "restoreToAlbum":
            MessageLookupByLibrary.simpleMessage("Atkurti į albumą"),
        "restoringFiles":
            MessageLookupByLibrary.simpleMessage("Atkuriami failai..."),
        "retry": MessageLookupByLibrary.simpleMessage("Kartoti"),
        "reviewDeduplicateItems": MessageLookupByLibrary.simpleMessage(
            "Peržiūrėkite ir ištrinkite elementus, kurie, jūsų manymu, yra dublikatai."),
        "reviewSuggestions":
            MessageLookupByLibrary.simpleMessage("Peržiūrėti pasiūlymus"),
        "right": MessageLookupByLibrary.simpleMessage("Dešinė"),
        "rotate": MessageLookupByLibrary.simpleMessage("Sukti"),
        "safelyStored": MessageLookupByLibrary.simpleMessage("Saugiai saugoma"),
        "saveChangesBeforeLeavingQuestion":
            MessageLookupByLibrary.simpleMessage(
                "Išsaugoti pakeitimus prieš išeinant?"),
        "saveCollage":
            MessageLookupByLibrary.simpleMessage("Išsaugoti koliažą"),
        "saveKey": MessageLookupByLibrary.simpleMessage("Išsaugoti raktą"),
        "savePerson": MessageLookupByLibrary.simpleMessage("Išsaugoti asmenį"),
        "saveYourRecoveryKeyIfYouHaventAlready":
            MessageLookupByLibrary.simpleMessage(
                "Išsaugokite atkūrimo raktą, jei dar to nepadarėte"),
        "savingEdits":
            MessageLookupByLibrary.simpleMessage("Išsaugomi redagavimai..."),
        "scanCode": MessageLookupByLibrary.simpleMessage("Skenuoti kodą"),
        "scanThisBarcodeWithnyourAuthenticatorApp":
            MessageLookupByLibrary.simpleMessage(
                "Skenuokite šį QR kodą\nsu autentifikatoriaus programa"),
        "search": MessageLookupByLibrary.simpleMessage("Ieškokite"),
        "searchByAlbumNameHint":
            MessageLookupByLibrary.simpleMessage("Albumo pavadinimas"),
        "searchByExamples": MessageLookupByLibrary.simpleMessage(
            "• Albumų pavadinimai (pvz., „Fotoaparatas“)\n• Failų tipai (pvz., „Vaizdo įrašai“, „.gif“)\n• Metai ir mėnesiai (pvz., „2022“, „sausis“)\n• Šventės (pvz., „Kalėdos“)\n• Nuotraukų aprašymai (pvz., „#džiaugsmas“)"),
        "searchCaptionEmptySection": MessageLookupByLibrary.simpleMessage(
            "Pridėkite aprašymus, pavyzdžiui, „#kelionė“, į nuotraukos informaciją, kad greičiau jas čia rastumėte."),
        "searchDiscoverEmptySection": MessageLookupByLibrary.simpleMessage(
            "Vaizdai bus rodomi čia, kai bus užbaigtas apdorojimas ir sinchronizavimas."),
        "searchHint3": MessageLookupByLibrary.simpleMessage(
            "Albumai, failų pavadinimai ir tipai"),
        "searchHint4": MessageLookupByLibrary.simpleMessage("Vietovė"),
        "searchHint5": MessageLookupByLibrary.simpleMessage(
            "Jau netrukus: veidų ir magiškos paieškos ✨"),
        "searchLocationEmptySection": MessageLookupByLibrary.simpleMessage(
            "Grupės nuotraukos, kurios padarytos tam tikru spinduliu nuo nuotraukos"),
        "searchPeopleEmptySection": MessageLookupByLibrary.simpleMessage(
            "Pakvieskite asmenis ir čia matysite visas jų bendrinamas nuotraukas."),
        "searchPersonsEmptySection": MessageLookupByLibrary.simpleMessage(
            "Asmenys bus rodomi čia, kai bus užbaigtas apdorojimas ir sinchronizavimas."),
        "searchResultCount": m76,
        "searchSectionsLengthMismatch": m77,
        "security": MessageLookupByLibrary.simpleMessage("Saugumas"),
        "seePublicAlbumLinksInApp": MessageLookupByLibrary.simpleMessage(
            "Žiūrėti viešų albumų nuorodas programoje"),
        "selectALocation":
            MessageLookupByLibrary.simpleMessage("Pasirinkite vietovę"),
        "selectALocationFirst": MessageLookupByLibrary.simpleMessage(
            "Pirmiausia pasirinkite vietovę"),
        "selectAlbum":
            MessageLookupByLibrary.simpleMessage("Pasirinkti albumą"),
        "selectAll": MessageLookupByLibrary.simpleMessage("Pasirinkti viską"),
        "selectAllShort": MessageLookupByLibrary.simpleMessage("Viskas"),
        "selectCoverPhoto": MessageLookupByLibrary.simpleMessage(
            "Pasirinkite viršelio nuotrauką"),
        "selectDate": MessageLookupByLibrary.simpleMessage("Pasirinkti datą"),
        "selectFoldersForBackup": MessageLookupByLibrary.simpleMessage(
            "Pasirinkite aplankus atsarginėms kopijoms kurti"),
        "selectLanguage":
            MessageLookupByLibrary.simpleMessage("Pasirinkite kalbą"),
        "selectMailApp":
            MessageLookupByLibrary.simpleMessage("Pasirinkti pašto programą"),
        "selectMorePhotos": MessageLookupByLibrary.simpleMessage(
            "Pasirinkti daugiau nuotraukų"),
        "selectOneDateAndTime": MessageLookupByLibrary.simpleMessage(
            "Pasirinkti vieną datą ir laiką"),
        "selectOneDateAndTimeForAll": MessageLookupByLibrary.simpleMessage(
            "Pasirinkti vieną datą ir laiką viskam"),
        "selectReason":
            MessageLookupByLibrary.simpleMessage("Pasirinkite priežastį"),
        "selectStartOfRange": MessageLookupByLibrary.simpleMessage(
            "Pasirinkti intervalo pradžią"),
        "selectTime": MessageLookupByLibrary.simpleMessage("Pasirinkti laiką"),
        "selectYourPlan":
            MessageLookupByLibrary.simpleMessage("Pasirinkite planą"),
        "selectedFilesAreNotOnEnte": MessageLookupByLibrary.simpleMessage(
            "Pasirinkti failai nėra platformoje „Ente“"),
        "selectedFoldersWillBeEncryptedAndBackedUp":
            MessageLookupByLibrary.simpleMessage(
                "Pasirinkti aplankai bus užšifruoti ir sukurtos atsarginės kopijos."),
        "selectedItemsWillBeRemovedFromThisPerson":
            MessageLookupByLibrary.simpleMessage(
                "Pasirinkti elementai bus pašalinti iš šio asmens, bet nebus ištrinti iš jūsų bibliotekos."),
        "selectedPhotos": m78,
        "selectedPhotosWithYours": m79,
        "send": MessageLookupByLibrary.simpleMessage("Siųsti"),
        "sendEmail": MessageLookupByLibrary.simpleMessage("Siųsti el. laišką"),
        "sendInvite": MessageLookupByLibrary.simpleMessage("Siųsti kvietimą"),
        "sendLink": MessageLookupByLibrary.simpleMessage("Siųsti nuorodą"),
        "serverEndpoint":
            MessageLookupByLibrary.simpleMessage("Serverio galutinis taškas"),
        "sessionExpired":
            MessageLookupByLibrary.simpleMessage("Seansas baigėsi"),
        "sessionIdMismatch":
            MessageLookupByLibrary.simpleMessage("Seanso ID nesutampa."),
        "setAPassword":
            MessageLookupByLibrary.simpleMessage("Nustatyti slaptažodį"),
        "setAs": MessageLookupByLibrary.simpleMessage("Nustatyti kaip"),
        "setCover": MessageLookupByLibrary.simpleMessage("Nustatyti viršelį"),
        "setLabel": MessageLookupByLibrary.simpleMessage("Nustatyti"),
        "setNewPassword": MessageLookupByLibrary.simpleMessage(
            "Nustatykite naują slaptažodį"),
        "setNewPin":
            MessageLookupByLibrary.simpleMessage("Nustatykite naują PIN"),
        "setPasswordTitle":
            MessageLookupByLibrary.simpleMessage("Nustatyti slaptažodį"),
        "setupComplete": MessageLookupByLibrary.simpleMessage("Sąranka baigta"),
        "share": MessageLookupByLibrary.simpleMessage("Bendrinti"),
        "shareALink":
            MessageLookupByLibrary.simpleMessage("Bendrinkite nuorodą"),
        "shareAlbumHint": MessageLookupByLibrary.simpleMessage(
            "Atidarykite albumą ir palieskite bendrinimo mygtuką viršuje dešinėje, kad bendrintumėte."),
        "shareAnAlbumNow":
            MessageLookupByLibrary.simpleMessage("Bendrinti albumą dabar"),
        "shareLink": MessageLookupByLibrary.simpleMessage("Bendrinti nuorodą"),
        "shareMyVerificationID": m81,
        "shareOnlyWithThePeopleYouWant": MessageLookupByLibrary.simpleMessage(
            "Bendrinkite tik su tais asmenimis, su kuriais norite"),
        "shareTextConfirmOthersVerificationID": m82,
        "shareTextRecommendUsingEnte": MessageLookupByLibrary.simpleMessage(
            "Atsisiųskite „Ente“, kad galėtume lengvai bendrinti originalios kokybės nuotraukas ir vaizdo įrašus.\n\nhttps://ente.io"),
        "shareTextReferralCode": m83,
        "shareWithNonenteUsers": MessageLookupByLibrary.simpleMessage(
            "Bendrinkite su ne „Ente“ naudotojais."),
        "shareWithPeopleSectionTitle": m84,
        "shareYourFirstAlbum": MessageLookupByLibrary.simpleMessage(
            "Bendrinkite savo pirmąjį albumą"),
        "sharedAlbumSectionDescription": MessageLookupByLibrary.simpleMessage(
            "Sukurkite bendrinamus ir bendradarbiaujamus albumus su kitais „Ente“ naudotojais, įskaitant naudotojus nemokamuose planuose."),
        "sharedByMe": MessageLookupByLibrary.simpleMessage("Bendrinta manimi"),
        "sharedByYou":
            MessageLookupByLibrary.simpleMessage("Bendrinta iš jūsų"),
        "sharedPhotoNotifications": MessageLookupByLibrary.simpleMessage(
            "Naujos bendrintos nuotraukos"),
        "sharedPhotoNotificationsExplanation": MessageLookupByLibrary.simpleMessage(
            "Gaukite pranešimus, kai kas nors prideda nuotrauką į bendrinamą albumą, kuriame dalyvaujate."),
        "sharedWith": m85,
        "sharedWithMe":
            MessageLookupByLibrary.simpleMessage("Bendrinta su manimi"),
        "sharedWithYou":
            MessageLookupByLibrary.simpleMessage("Bendrinta su jumis"),
        "sharing": MessageLookupByLibrary.simpleMessage("Bendrinima..."),
        "shiftDatesAndTime":
            MessageLookupByLibrary.simpleMessage("Pastumti datas ir laiką"),
        "showMemories":
            MessageLookupByLibrary.simpleMessage("Rodyti prisiminimus"),
        "showPerson": MessageLookupByLibrary.simpleMessage("Rodyti asmenį"),
        "signOutOtherBody": MessageLookupByLibrary.simpleMessage(
            "Jei manote, kad kas nors gali žinoti jūsų slaptažodį, galite priverstinai atsijungti iš visų kitų įrenginių, naudojančių jūsų paskyrą."),
        "signUpTerms": MessageLookupByLibrary.simpleMessage(
            "Sutinku su <u-terms>paslaugų sąlygomis</u-terms> ir <u-policy> privatumo politika</u-policy>"),
        "singleFileDeleteFromDevice": m86,
        "singleFileDeleteHighlight": MessageLookupByLibrary.simpleMessage(
            "Jis bus ištrintas iš visų albumų."),
        "singleFileInBothLocalAndRemote": m87,
        "singleFileInRemoteOnly": m88,
        "skip": MessageLookupByLibrary.simpleMessage("Praleisti"),
        "social": MessageLookupByLibrary.simpleMessage("Socialinės"),
        "someOfTheFilesYouAreTryingToDeleteAre":
            MessageLookupByLibrary.simpleMessage(
                "Kai kurie failai, kuriuos bandote ištrinti, yra pasiekiami tik jūsų įrenginyje ir jų negalima atkurti, jei jie buvo ištrinti."),
        "someoneSharingAlbumsWithYouShouldSeeTheSameId":
            MessageLookupByLibrary.simpleMessage(
                "Asmuo, kuris bendrina albumus su jumis, savo įrenginyje turėtų matyti tą patį ID."),
        "somethingWentWrong":
            MessageLookupByLibrary.simpleMessage("Kažkas nutiko ne taip"),
        "somethingWentWrongPleaseTryAgain":
            MessageLookupByLibrary.simpleMessage(
                "Kažkas nutiko ne taip. Bandykite dar kartą."),
        "sorry": MessageLookupByLibrary.simpleMessage("Atsiprašome"),
        "sorryBackupFailedDesc": MessageLookupByLibrary.simpleMessage(
            "Atsiprašome, šiuo metu negalėjome sukurti atsarginės šio failo kopijos. Bandysime pakartoti vėliau."),
        "sorryCouldNotAddToFavorites": MessageLookupByLibrary.simpleMessage(
            "Atsiprašome, nepavyko pridėti prie mėgstamų."),
        "sorryCouldNotRemoveFromFavorites":
            MessageLookupByLibrary.simpleMessage(
                "Atsiprašome, nepavyko pašalinti iš mėgstamų."),
        "sorryWeCouldNotGenerateSecureKeysOnThisDevicennplease":
            MessageLookupByLibrary.simpleMessage(
                "Atsiprašome, šiame įrenginyje nepavyko sugeneruoti saugių raktų.\n\nRegistruokitės iš kito įrenginio."),
        "sorryWeHadToPauseYourBackups": MessageLookupByLibrary.simpleMessage(
            "Sorry, we had to pause your backups"),
        "sort": MessageLookupByLibrary.simpleMessage("Rikiuoti"),
        "sortAlbumsBy": MessageLookupByLibrary.simpleMessage("Rikiuoti pagal"),
        "sortNewestFirst":
            MessageLookupByLibrary.simpleMessage("Naujausią pirmiausiai"),
        "sortOldestFirst":
            MessageLookupByLibrary.simpleMessage("Seniausią pirmiausiai"),
        "sparkleSuccess": MessageLookupByLibrary.simpleMessage("✨ Sėkmė"),
        "startAccountRecoveryTitle":
            MessageLookupByLibrary.simpleMessage("Pradėti atkūrimą"),
        "startBackup": MessageLookupByLibrary.simpleMessage(
            "Pradėti kurti atsarginę kopiją"),
        "status": MessageLookupByLibrary.simpleMessage("Būsena"),
        "stopCastingBody": MessageLookupByLibrary.simpleMessage(
            "Ar norite sustabdyti perdavimą?"),
        "stopCastingTitle":
            MessageLookupByLibrary.simpleMessage("Stabdyti perdavimą"),
        "storage": MessageLookupByLibrary.simpleMessage("Saugykla"),
        "storageBreakupYou": MessageLookupByLibrary.simpleMessage("Jūs"),
        "storageInGB": m91,
        "storageLimitExceeded":
            MessageLookupByLibrary.simpleMessage("Viršyta saugyklos riba."),
        "streamDetails": MessageLookupByLibrary.simpleMessage(
            "Srautinio perdavimo išsami informacija"),
        "strongStrength": MessageLookupByLibrary.simpleMessage("Stipri"),
        "subAlreadyLinkedErrMessage": m93,
        "subWillBeCancelledOn": m94,
        "subscribe": MessageLookupByLibrary.simpleMessage("Prenumeruoti"),
        "subscribeToEnableSharing": MessageLookupByLibrary.simpleMessage(
            "Kad įjungtumėte bendrinimą, reikia aktyvios mokamos prenumeratos."),
        "subscription": MessageLookupByLibrary.simpleMessage("Prenumerata"),
        "success": MessageLookupByLibrary.simpleMessage("Sėkmė"),
        "successfullyArchived":
            MessageLookupByLibrary.simpleMessage("Sėkmingai suarchyvuota"),
        "successfullyUnarchived":
            MessageLookupByLibrary.simpleMessage("Sėkmingai išarchyvuota"),
        "suggestFeatures":
            MessageLookupByLibrary.simpleMessage("Siūlyti funkcijas"),
        "sunrise": MessageLookupByLibrary.simpleMessage("Akiratyje"),
        "support": MessageLookupByLibrary.simpleMessage("Pagalba"),
        "syncProgress": m95,
        "syncStopped": MessageLookupByLibrary.simpleMessage(
            "Sinchronizavimas sustabdytas"),
        "syncing": MessageLookupByLibrary.simpleMessage("Sinchronizuojama..."),
        "systemTheme": MessageLookupByLibrary.simpleMessage("Sistemos"),
        "tapToCopy": MessageLookupByLibrary.simpleMessage(
            "palieskite, kad nukopijuotumėte"),
        "tapToEnterCode": MessageLookupByLibrary.simpleMessage(
            "Palieskite, kad įvestumėte kodą"),
        "tapToUnlock": MessageLookupByLibrary.simpleMessage(
            "Palieskite, kad atrakintumėte"),
        "tapToUpload":
            MessageLookupByLibrary.simpleMessage("Palieskite, kad įkeltumėte"),
        "tapToUploadIsIgnoredDue": m96,
        "tempErrorContactSupportIfPersists": MessageLookupByLibrary.simpleMessage(
            "Atrodo, kad kažkas nutiko ne taip. Bandykite dar kartą po kurio laiko. Jei klaida tęsiasi, susisiekite su mūsų palaikymo komanda."),
        "terminate": MessageLookupByLibrary.simpleMessage("Baigti"),
        "terminateSession":
            MessageLookupByLibrary.simpleMessage("Baigti seansą?"),
        "terms": MessageLookupByLibrary.simpleMessage("Sąlygos"),
        "termsOfServicesTitle": MessageLookupByLibrary.simpleMessage("Sąlygos"),
        "thankYou": MessageLookupByLibrary.simpleMessage("Dėkojame"),
        "thankYouForSubscribing": MessageLookupByLibrary.simpleMessage(
            "Dėkojame, kad užsiprenumeravote!"),
        "theDownloadCouldNotBeCompleted": MessageLookupByLibrary.simpleMessage(
            "Atsisiuntimas negalėjo būti baigtas."),
        "theLinkYouAreTryingToAccessHasExpired":
            MessageLookupByLibrary.simpleMessage(
                "Nuoroda, kurią bandote pasiekti, nebegalioja."),
        "theRecoveryKeyYouEnteredIsIncorrect":
            MessageLookupByLibrary.simpleMessage(
                "Įvestas atkūrimo raktas yra neteisingas."),
        "theme": MessageLookupByLibrary.simpleMessage("Tema"),
        "theyAlsoGetXGb": m97,
        "thisAlbumAlreadyHDACollaborativeLink":
            MessageLookupByLibrary.simpleMessage(
                "Šis albumas jau turi bendradarbiavimo nuorodą."),
        "thisCanBeUsedToRecoverYourAccountIfYou":
            MessageLookupByLibrary.simpleMessage(
                "Tai gali būti naudojama paskyrai atkurti, jei prarandate dvigubo tapatybės nustatymą"),
        "thisDevice": MessageLookupByLibrary.simpleMessage("Šis įrenginys"),
        "thisEmailIsAlreadyInUse": MessageLookupByLibrary.simpleMessage(
            "Šis el. paštas jau naudojamas."),
        "thisImageHasNoExifData": MessageLookupByLibrary.simpleMessage(
            "Šis vaizdas neturi Exif duomenų"),
        "thisIsMeExclamation": MessageLookupByLibrary.simpleMessage("Tai aš!"),
        "thisIsPersonVerificationId": m98,
        "thisIsYourVerificationId":
            MessageLookupByLibrary.simpleMessage("Tai – jūsų patvirtinimo ID"),
        "thisWeekThroughTheYears":
            MessageLookupByLibrary.simpleMessage("Ši savaitė per metus"),
        "thisWeekXYearsAgo": m99,
        "thisWillLogYouOutOfTheFollowingDevice":
            MessageLookupByLibrary.simpleMessage(
                "Tai jus atjungs nuo toliau nurodyto įrenginio:"),
        "thisWillLogYouOutOfThisDevice": MessageLookupByLibrary.simpleMessage(
            "Tai jus atjungs nuo šio įrenginio."),
        "thisWillMakeTheDateAndTimeOfAllSelected":
            MessageLookupByLibrary.simpleMessage(
                "Tai padarys visų pasirinktų nuotraukų datą ir laiką vienodus."),
        "thisWillRemovePublicLinksOfAllSelectedQuickLinks":
            MessageLookupByLibrary.simpleMessage(
                "Tai pašalins visų pasirinktų sparčiųjų nuorodų viešąsias nuorodas."),
        "throughTheYears": m100,
        "toEnableAppLockPleaseSetupDevicePasscodeOrScreen":
            MessageLookupByLibrary.simpleMessage(
                "Kad įjungtumėte programos užraktą, sistemos nustatymuose nustatykite įrenginio prieigos kodą arba ekrano užraktą."),
        "toHideAPhotoOrVideo": MessageLookupByLibrary.simpleMessage(
            "Kad paslėptumėte nuotrauką ar vaizdo įrašą"),
        "toResetVerifyEmail": MessageLookupByLibrary.simpleMessage(
            "Kad iš naujo nustatytumėte slaptažodį, pirmiausia patvirtinkite savo el. paštą."),
        "todaysLogs":
            MessageLookupByLibrary.simpleMessage("Šiandienos žurnalai"),
        "tooManyIncorrectAttempts": MessageLookupByLibrary.simpleMessage(
            "Per daug neteisingų bandymų."),
        "total": MessageLookupByLibrary.simpleMessage("iš viso"),
        "totalSize": MessageLookupByLibrary.simpleMessage("Bendrą dydį"),
        "trash": MessageLookupByLibrary.simpleMessage("Šiukšlinė"),
        "trashDaysLeft": m101,
        "trim": MessageLookupByLibrary.simpleMessage("Trumpinti"),
        "tripInYear": m102,
        "tripToLocation": m103,
        "trustedContacts":
            MessageLookupByLibrary.simpleMessage("Patikimi kontaktai"),
        "trustedInviteBody": m104,
        "tryAgain": MessageLookupByLibrary.simpleMessage("Bandyti dar kartą"),
        "turnOnBackupForAutoUpload": MessageLookupByLibrary.simpleMessage(
            "Įjunkite atsarginės kopijos kūrimą, kad automatiškai įkeltumėte į šį įrenginio aplanką įtrauktus failus į „Ente“."),
        "twitter": MessageLookupByLibrary.simpleMessage("„Twitter“"),
        "twoMonthsFreeOnYearlyPlans": MessageLookupByLibrary.simpleMessage(
            "2 mėnesiai nemokamai metiniuose planuose"),
        "twofactor": MessageLookupByLibrary.simpleMessage(
            "Dvigubas tapatybės nustatymas"),
        "twofactorAuthenticationPageTitle":
            MessageLookupByLibrary.simpleMessage(
                "Dvigubas tapatybės nustatymas"),
        "twofactorAuthenticationSuccessfullyReset":
            MessageLookupByLibrary.simpleMessage(
                "Dvigubas tapatybės nustatymas sėkmingai iš naujo nustatytas."),
        "twofactorSetup": MessageLookupByLibrary.simpleMessage(
            "Dvigubo tapatybės nustatymo sąranka"),
        "typeOfGallerGallerytypeIsNotSupportedForRename": m105,
        "unarchive": MessageLookupByLibrary.simpleMessage("Išarchyvuoti"),
        "unarchiveAlbum":
            MessageLookupByLibrary.simpleMessage("Išarchyvuoti albumą"),
        "unarchiving":
            MessageLookupByLibrary.simpleMessage("Išarchyvuojama..."),
        "unavailableReferralCode": MessageLookupByLibrary.simpleMessage(
            "Atsiprašome, šis kodas nepasiekiamas."),
        "uncategorized":
            MessageLookupByLibrary.simpleMessage("Nekategorizuoti"),
        "unhide": MessageLookupByLibrary.simpleMessage("Rodyti"),
        "unhideToAlbum":
            MessageLookupByLibrary.simpleMessage("Rodyti į albumą"),
        "unhidingFilesToAlbum":
            MessageLookupByLibrary.simpleMessage("Rodomi failai į albumą"),
        "unlock": MessageLookupByLibrary.simpleMessage("Atrakinti"),
        "unpinAlbum": MessageLookupByLibrary.simpleMessage("Atsegti albumą"),
        "unselectAll": MessageLookupByLibrary.simpleMessage("Nesirinkti visų"),
        "update": MessageLookupByLibrary.simpleMessage("Atnaujinti"),
        "updateAvailable":
            MessageLookupByLibrary.simpleMessage("Yra naujinimas"),
        "updatingFolderSelection": MessageLookupByLibrary.simpleMessage(
            "Atnaujinamas aplankų pasirinkimas..."),
        "upgrade": MessageLookupByLibrary.simpleMessage("Keisti planą"),
        "uploadIsIgnoredDueToIgnorereason": m106,
        "uploadingFilesToAlbum":
            MessageLookupByLibrary.simpleMessage("Įkeliami failai į albumą..."),
        "uploadingMultipleMemories": m107,
        "uploadingSingleMemory":
            MessageLookupByLibrary.simpleMessage("Išsaugomas prisiminimas..."),
        "upto50OffUntil4thDec": MessageLookupByLibrary.simpleMessage(
            "Iki 50% nuolaida, gruodžio 4 d."),
        "usableReferralStorageInfo": MessageLookupByLibrary.simpleMessage(
            "Naudojama saugykla ribojama pagal jūsų dabartinį planą. Perteklinė gauta saugykla automatiškai taps tinkama naudoti, kai pakeisite planą."),
        "useAsCover":
            MessageLookupByLibrary.simpleMessage("Naudoti kaip viršelį"),
        "useDifferentPlayerInfo": MessageLookupByLibrary.simpleMessage(
            "Turite problemų paleidžiant šį vaizdo įrašą? Ilgai paspauskite čia, kad išbandytumėte kitą leistuvę."),
        "usePublicLinksForPeopleNotOnEnte": MessageLookupByLibrary.simpleMessage(
            "Naudokite viešas nuorodas asmenimis, kurie nėra sistemoje „Ente“"),
        "useRecoveryKey":
            MessageLookupByLibrary.simpleMessage("Naudoti atkūrimo raktą"),
        "usedSpace": MessageLookupByLibrary.simpleMessage("Naudojama vieta"),
        "validTill": m108,
        "verificationFailedPleaseTryAgain":
            MessageLookupByLibrary.simpleMessage(
                "Patvirtinimas nepavyko. Bandykite dar kartą."),
        "verificationId":
            MessageLookupByLibrary.simpleMessage("Patvirtinimo ID"),
        "verify": MessageLookupByLibrary.simpleMessage("Patvirtinti"),
        "verifyEmail":
            MessageLookupByLibrary.simpleMessage("Patvirtinti el. paštą"),
        "verifyEmailID": m109,
        "verifyIDLabel": MessageLookupByLibrary.simpleMessage("Patvirtinti"),
        "verifyPasskey":
            MessageLookupByLibrary.simpleMessage("Patvirtinti slaptaraktį"),
        "verifyPassword":
            MessageLookupByLibrary.simpleMessage("Patvirtinkite slaptažodį"),
        "verifying": MessageLookupByLibrary.simpleMessage("Patvirtinama..."),
        "verifyingRecoveryKey": MessageLookupByLibrary.simpleMessage(
            "Patvirtinima atkūrimo raktą..."),
        "videoInfo":
            MessageLookupByLibrary.simpleMessage("Vaizdo įrašo informacija"),
        "videoSmallCase": MessageLookupByLibrary.simpleMessage("vaizdo įrašas"),
        "videoStreaming":
            MessageLookupByLibrary.simpleMessage("Srautiniai vaizdo įrašai"),
        "videos": MessageLookupByLibrary.simpleMessage("Vaizdo įrašai"),
        "viewActiveSessions":
            MessageLookupByLibrary.simpleMessage("Peržiūrėti aktyvius seansus"),
        "viewAddOnButton":
            MessageLookupByLibrary.simpleMessage("Peržiūrėti priedus"),
        "viewAll": MessageLookupByLibrary.simpleMessage("Peržiūrėti viską"),
        "viewAllExifData": MessageLookupByLibrary.simpleMessage(
            "Peržiūrėti visus EXIF duomenis"),
        "viewLargeFiles": MessageLookupByLibrary.simpleMessage("Dideli failai"),
        "viewLargeFilesDesc": MessageLookupByLibrary.simpleMessage(
            "Peržiūrėkite failus, kurie užima daugiausiai saugyklos vietos."),
        "viewLogs": MessageLookupByLibrary.simpleMessage("Peržiūrėti žurnalus"),
        "viewRecoveryKey":
            MessageLookupByLibrary.simpleMessage("Peržiūrėti atkūrimo raktą"),
        "viewer": MessageLookupByLibrary.simpleMessage("Žiūrėtojas"),
        "visitWebToManage": MessageLookupByLibrary.simpleMessage(
            "Aplankykite web.ente.io, kad tvarkytumėte savo prenumeratą"),
        "waitingForVerification":
            MessageLookupByLibrary.simpleMessage("Laukiama patvirtinimo..."),
        "waitingForWifi":
            MessageLookupByLibrary.simpleMessage("Laukiama „WiFi“..."),
        "warning": MessageLookupByLibrary.simpleMessage("Įspėjimas"),
        "weAreOpenSource":
            MessageLookupByLibrary.simpleMessage("Esame atviro kodo!"),
        "weDontSupportEditingPhotosAndAlbumsThatYouDont":
            MessageLookupByLibrary.simpleMessage(
                "Nepalaikome nuotraukų ir albumų redagavimo, kurių dar neturite."),
        "weHaveSendEmailTo": m112,
        "weakStrength": MessageLookupByLibrary.simpleMessage("Silpna"),
        "welcomeBack": MessageLookupByLibrary.simpleMessage("Sveiki sugrįžę!"),
        "whatsNew": MessageLookupByLibrary.simpleMessage("Kas naujo"),
        "whyAddTrustContact": MessageLookupByLibrary.simpleMessage(
            "Patikimas kontaktas gali padėti atkurti jūsų duomenis."),
        "yearShort": MessageLookupByLibrary.simpleMessage("m."),
        "yearly": MessageLookupByLibrary.simpleMessage("Metinis"),
        "yearsAgo": m113,
        "yes": MessageLookupByLibrary.simpleMessage("Taip"),
        "yesCancel": MessageLookupByLibrary.simpleMessage("Taip, atsisakyti"),
        "yesConvertToViewer":
            MessageLookupByLibrary.simpleMessage("Taip, keisti į žiūrėtoją"),
        "yesDelete": MessageLookupByLibrary.simpleMessage("Taip, ištrinti"),
        "yesLogout": MessageLookupByLibrary.simpleMessage("Taip, atsijungti"),
        "yesRemove": MessageLookupByLibrary.simpleMessage("Taip, šalinti"),
        "yesRenew": MessageLookupByLibrary.simpleMessage("Taip, pratęsti"),
        "yesResetPerson": MessageLookupByLibrary.simpleMessage(
            "Taip, nustatyti asmenį iš naujo"),
        "you": MessageLookupByLibrary.simpleMessage("Jūs"),
        "youAndThem": m114,
        "youAreOnAFamilyPlan":
            MessageLookupByLibrary.simpleMessage("Esate šeimos plane!"),
        "youAreOnTheLatestVersion":
            MessageLookupByLibrary.simpleMessage("Esate naujausioje versijoje"),
        "youCanAtMaxDoubleYourStorage": MessageLookupByLibrary.simpleMessage(
            "* Galite daugiausiai padvigubinti savo saugyklą."),
        "youCanManageYourLinksInTheShareTab":
            MessageLookupByLibrary.simpleMessage(
                "Nuorodas galite valdyti bendrinimo kortelėje."),
        "youCanTrySearchingForADifferentQuery":
            MessageLookupByLibrary.simpleMessage(
                "Galite pabandyti ieškoti pagal kitą užklausą."),
        "youCannotDowngradeToThisPlan": MessageLookupByLibrary.simpleMessage(
            "Negalite pakeisti į šį planą"),
        "youCannotShareWithYourself": MessageLookupByLibrary.simpleMessage(
            "Negalite bendrinti su savimi."),
        "youDontHaveAnyArchivedItems": MessageLookupByLibrary.simpleMessage(
            "Neturite jokių archyvuotų elementų."),
        "youHaveSuccessfullyFreedUp": m115,
        "yourAccountHasBeenDeleted":
            MessageLookupByLibrary.simpleMessage("Jūsų paskyra ištrinta"),
        "yourMap": MessageLookupByLibrary.simpleMessage("Jūsų žemėlapis"),
        "yourPlanWasSuccessfullyDowngraded":
            MessageLookupByLibrary.simpleMessage(
                "Jūsų planas sėkmingai pakeistas į žemesnį"),
        "yourPlanWasSuccessfullyUpgraded": MessageLookupByLibrary.simpleMessage(
            "Jūsų planas sėkmingai pakeistas"),
        "yourPurchaseWasSuccessful": MessageLookupByLibrary.simpleMessage(
            "Jūsų pirkimas buvo sėkmingas"),
        "yourStorageDetailsCouldNotBeFetched":
            MessageLookupByLibrary.simpleMessage(
                "Nepavyko gauti jūsų saugyklos duomenų."),
        "yourSubscriptionHasExpired":
            MessageLookupByLibrary.simpleMessage("Jūsų prenumerata baigėsi."),
        "yourSubscriptionWasUpdatedSuccessfully":
            MessageLookupByLibrary.simpleMessage(
                "Jūsų prenumerata buvo sėkmingai atnaujinta"),
        "yourVerificationCodeHasExpired": MessageLookupByLibrary.simpleMessage(
            "Jūsų patvirtinimo kodas nebegaliojantis."),
        "youveNoDuplicateFilesThatCanBeCleared":
            MessageLookupByLibrary.simpleMessage(
                "Neturite dubliuotų failų, kuriuos būtų galima išvalyti."),
        "youveNoFilesInThisAlbumThatCanBeDeleted":
            MessageLookupByLibrary.simpleMessage(
                "Neturite šiame albume failų, kuriuos būtų galima ištrinti.")
      };
}<|MERGE_RESOLUTION|>--- conflicted
+++ resolved
@@ -1306,13 +1306,9 @@
         "onEnte": MessageLookupByLibrary.simpleMessage(
             "Saugykloje <branding>ente</branding>"),
         "onTheRoad": MessageLookupByLibrary.simpleMessage("Vėl kelyje"),
-<<<<<<< HEAD
         "onThisDay": MessageLookupByLibrary.simpleMessage("On this day"),
         "onThisDayNotificationExplanation": MessageLookupByLibrary.simpleMessage(
             "Receive reminders about memories from this day in previous years."),
-=======
-        "onThisDay": MessageLookupByLibrary.simpleMessage("Šią dieną"),
->>>>>>> 083eb051
         "onlyFamilyAdminCanChangeCode": m54,
         "onlyThem": MessageLookupByLibrary.simpleMessage("Tik jiems"),
         "oops": MessageLookupByLibrary.simpleMessage("Ups"),
