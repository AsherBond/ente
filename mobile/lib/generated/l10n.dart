// GENERATED CODE - DO NOT MODIFY BY HAND
import 'package:flutter/material.dart';
import 'package:intl/intl.dart';
import 'intl/messages_all.dart';

// **************************************************************************
// Generator: Flutter Intl IDE plugin
// Made by Localizely
// **************************************************************************

// ignore_for_file: non_constant_identifier_names, lines_longer_than_80_chars
// ignore_for_file: join_return_with_assignment, prefer_final_in_for_each
// ignore_for_file: avoid_redundant_argument_values, avoid_escaping_inner_quotes

class S {
  S();

  static S? _current;

  static S get current {
    assert(_current != null,
        'No instance of S was loaded. Try to initialize the S delegate before accessing S.current.');
    return _current!;
  }

  static const AppLocalizationDelegate delegate = AppLocalizationDelegate();

  static Future<S> load(Locale locale) {
    final name = (locale.countryCode?.isEmpty ?? false)
        ? locale.languageCode
        : locale.toString();
    final localeName = Intl.canonicalizedLocale(name);
    return initializeMessages(localeName).then((_) {
      Intl.defaultLocale = localeName;
      final instance = S();
      S._current = instance;

      return instance;
    });
  }

  static S of(BuildContext context) {
    final instance = S.maybeOf(context);
    assert(instance != null,
        'No instance of S present in the widget tree. Did you add S.delegate in localizationsDelegates?');
    return instance!;
  }

  static S? maybeOf(BuildContext context) {
    return Localizations.of<S>(context, S);
  }

  /// `Enter your email address`
  String get enterYourEmailAddress {
    return Intl.message(
      'Enter your email address',
      name: 'enterYourEmailAddress',
      desc: '',
      args: [],
    );
  }

  /// `Welcome back!`
  String get accountWelcomeBack {
    return Intl.message(
      'Welcome back!',
      name: 'accountWelcomeBack',
      desc: '',
      args: [],
    );
  }

  /// `Email already registered.`
  String get emailAlreadyRegistered {
    return Intl.message(
      'Email already registered.',
      name: 'emailAlreadyRegistered',
      desc: '',
      args: [],
    );
  }

  /// `Email not registered.`
  String get emailNotRegistered {
    return Intl.message(
      'Email not registered.',
      name: 'emailNotRegistered',
      desc: '',
      args: [],
    );
  }

  /// `Email`
  String get email {
    return Intl.message(
      'Email',
      name: 'email',
      desc: '',
      args: [],
    );
  }

  /// `Cancel`
  String get cancel {
    return Intl.message(
      'Cancel',
      name: 'cancel',
      desc: '',
      args: [],
    );
  }

  /// `Verify`
  String get verify {
    return Intl.message(
      'Verify',
      name: 'verify',
      desc: '',
      args: [],
    );
  }

  /// `Invalid email address`
  String get invalidEmailAddress {
    return Intl.message(
      'Invalid email address',
      name: 'invalidEmailAddress',
      desc: '',
      args: [],
    );
  }

  /// `Please enter a valid email address.`
  String get enterValidEmail {
    return Intl.message(
      'Please enter a valid email address.',
      name: 'enterValidEmail',
      desc: '',
      args: [],
    );
  }

  /// `Delete account`
  String get deleteAccount {
    return Intl.message(
      'Delete account',
      name: 'deleteAccount',
      desc: '',
      args: [],
    );
  }

  /// `What is the main reason you are deleting your account?`
  String get askDeleteReason {
    return Intl.message(
      'What is the main reason you are deleting your account?',
      name: 'askDeleteReason',
      desc: '',
      args: [],
    );
  }

  /// `We are sorry to see you go. Please share your feedback to help us improve.`
  String get deleteAccountFeedbackPrompt {
    return Intl.message(
      'We are sorry to see you go. Please share your feedback to help us improve.',
      name: 'deleteAccountFeedbackPrompt',
      desc: '',
      args: [],
    );
  }

  /// `Feedback`
  String get feedback {
    return Intl.message(
      'Feedback',
      name: 'feedback',
      desc: '',
      args: [],
    );
  }

  /// `Kindly help us with this information`
  String get kindlyHelpUsWithThisInformation {
    return Intl.message(
      'Kindly help us with this information',
      name: 'kindlyHelpUsWithThisInformation',
      desc: '',
      args: [],
    );
  }

  /// `Yes, I want to permanently delete this account and its data across all apps.`
  String get confirmDeletePrompt {
    return Intl.message(
      'Yes, I want to permanently delete this account and its data across all apps.',
      name: 'confirmDeletePrompt',
      desc: '',
      args: [],
    );
  }

  /// `Confirm Account Deletion`
  String get confirmAccountDeletion {
    return Intl.message(
      'Confirm Account Deletion',
      name: 'confirmAccountDeletion',
      desc: '',
      args: [],
    );
  }

  /// `Delete Account Permanently`
  String get deleteAccountPermanentlyButton {
    return Intl.message(
      'Delete Account Permanently',
      name: 'deleteAccountPermanentlyButton',
      desc: '',
      args: [],
    );
  }

  /// `Your account has been deleted`
  String get yourAccountHasBeenDeleted {
    return Intl.message(
      'Your account has been deleted',
      name: 'yourAccountHasBeenDeleted',
      desc: '',
      args: [],
    );
  }

  /// `Select reason`
  String get selectReason {
    return Intl.message(
      'Select reason',
      name: 'selectReason',
      desc: '',
      args: [],
    );
  }

  /// `It’s missing a key feature that I need`
  String get deleteReason1 {
    return Intl.message(
      'It’s missing a key feature that I need',
      name: 'deleteReason1',
      desc: '',
      args: [],
    );
  }

  /// `The app or a certain feature does not behave as I think it should`
  String get deleteReason2 {
    return Intl.message(
      'The app or a certain feature does not behave as I think it should',
      name: 'deleteReason2',
      desc: '',
      args: [],
    );
  }

  /// `I found another service that I like better`
  String get deleteReason3 {
    return Intl.message(
      'I found another service that I like better',
      name: 'deleteReason3',
      desc: '',
      args: [],
    );
  }

  /// `My reason isn’t listed`
  String get deleteReason4 {
    return Intl.message(
      'My reason isn’t listed',
      name: 'deleteReason4',
      desc: '',
      args: [],
    );
  }

  /// `Send email`
  String get sendEmail {
    return Intl.message(
      'Send email',
      name: 'sendEmail',
      desc: '',
      args: [],
    );
  }

  /// `Your request will be processed within 72 hours.`
  String get deleteRequestSLAText {
    return Intl.message(
      'Your request will be processed within 72 hours.',
      name: 'deleteRequestSLAText',
      desc: '',
      args: [],
    );
  }

  /// `Please send an email to <warning>account-deletion@ente.io</warning> from your registered email address.`
  String get deleteEmailRequest {
    return Intl.message(
      'Please send an email to <warning>account-deletion@ente.io</warning> from your registered email address.',
      name: 'deleteEmailRequest',
      desc: '',
      args: [],
    );
  }

  /// `Ente <i>needs permission to</i> preserve your photos`
  String get entePhotosPerm {
    return Intl.message(
      'Ente <i>needs permission to</i> preserve your photos',
      name: 'entePhotosPerm',
      desc: '',
      args: [],
    );
  }

  /// `Ok`
  String get ok {
    return Intl.message(
      'Ok',
      name: 'ok',
      desc: '',
      args: [],
    );
  }

  /// `Create account`
  String get createAccount {
    return Intl.message(
      'Create account',
      name: 'createAccount',
      desc: '',
      args: [],
    );
  }

  /// `Create new account`
  String get createNewAccount {
    return Intl.message(
      'Create new account',
      name: 'createNewAccount',
      desc: '',
      args: [],
    );
  }

  /// `Password`
  String get password {
    return Intl.message(
      'Password',
      name: 'password',
      desc: '',
      args: [],
    );
  }

  /// `Confirm password`
  String get confirmPassword {
    return Intl.message(
      'Confirm password',
      name: 'confirmPassword',
      desc: '',
      args: [],
    );
  }

  /// `Active sessions`
  String get activeSessions {
    return Intl.message(
      'Active sessions',
      name: 'activeSessions',
      desc: '',
      args: [],
    );
  }

  /// `Oops`
  String get oops {
    return Intl.message(
      'Oops',
      name: 'oops',
      desc: '',
      args: [],
    );
  }

  /// `Something went wrong, please try again`
  String get somethingWentWrongPleaseTryAgain {
    return Intl.message(
      'Something went wrong, please try again',
      name: 'somethingWentWrongPleaseTryAgain',
      desc: '',
      args: [],
    );
  }

  /// `This will log you out of this device!`
  String get thisWillLogYouOutOfThisDevice {
    return Intl.message(
      'This will log you out of this device!',
      name: 'thisWillLogYouOutOfThisDevice',
      desc: '',
      args: [],
    );
  }

  /// `This will log you out of the following device:`
  String get thisWillLogYouOutOfTheFollowingDevice {
    return Intl.message(
      'This will log you out of the following device:',
      name: 'thisWillLogYouOutOfTheFollowingDevice',
      desc: '',
      args: [],
    );
  }

  /// `Terminate session?`
  String get terminateSession {
    return Intl.message(
      'Terminate session?',
      name: 'terminateSession',
      desc: '',
      args: [],
    );
  }

  /// `Terminate`
  String get terminate {
    return Intl.message(
      'Terminate',
      name: 'terminate',
      desc: '',
      args: [],
    );
  }

  /// `This device`
  String get thisDevice {
    return Intl.message(
      'This device',
      name: 'thisDevice',
      desc: '',
      args: [],
    );
  }

  /// `Recover`
  String get recoverButton {
    return Intl.message(
      'Recover',
      name: 'recoverButton',
      desc: '',
      args: [],
    );
  }

  /// `Recovery successful!`
  String get recoverySuccessful {
    return Intl.message(
      'Recovery successful!',
      name: 'recoverySuccessful',
      desc: '',
      args: [],
    );
  }

  /// `Decrypting...`
  String get decrypting {
    return Intl.message(
      'Decrypting...',
      name: 'decrypting',
      desc: '',
      args: [],
    );
  }

  /// `Incorrect recovery key`
  String get incorrectRecoveryKeyTitle {
    return Intl.message(
      'Incorrect recovery key',
      name: 'incorrectRecoveryKeyTitle',
      desc: '',
      args: [],
    );
  }

  /// `The recovery key you entered is incorrect`
  String get incorrectRecoveryKeyBody {
    return Intl.message(
      'The recovery key you entered is incorrect',
      name: 'incorrectRecoveryKeyBody',
      desc: '',
      args: [],
    );
  }

  /// `Forgot password`
  String get forgotPassword {
    return Intl.message(
      'Forgot password',
      name: 'forgotPassword',
      desc: '',
      args: [],
    );
  }

  /// `Enter your recovery key`
  String get enterYourRecoveryKey {
    return Intl.message(
      'Enter your recovery key',
      name: 'enterYourRecoveryKey',
      desc: '',
      args: [],
    );
  }

  /// `No recovery key?`
  String get noRecoveryKey {
    return Intl.message(
      'No recovery key?',
      name: 'noRecoveryKey',
      desc: '',
      args: [],
    );
  }

  /// `Sorry`
  String get sorry {
    return Intl.message(
      'Sorry',
      name: 'sorry',
      desc: '',
      args: [],
    );
  }

  /// `Due to the nature of our end-to-end encryption protocol, your data cannot be decrypted without your password or recovery key`
  String get noRecoveryKeyNoDecryption {
    return Intl.message(
      'Due to the nature of our end-to-end encryption protocol, your data cannot be decrypted without your password or recovery key',
      name: 'noRecoveryKeyNoDecryption',
      desc: '',
      args: [],
    );
  }

  /// `Verify email`
  String get verifyEmail {
    return Intl.message(
      'Verify email',
      name: 'verifyEmail',
      desc: '',
      args: [],
    );
  }

  /// `To reset your password, please verify your email first.`
  String get toResetVerifyEmail {
    return Intl.message(
      'To reset your password, please verify your email first.',
      name: 'toResetVerifyEmail',
      desc: '',
      args: [],
    );
  }

  /// `Please check your inbox (and spam) to complete verification`
  String get checkInboxAndSpamFolder {
    return Intl.message(
      'Please check your inbox (and spam) to complete verification',
      name: 'checkInboxAndSpamFolder',
      desc: '',
      args: [],
    );
  }

  /// `Tap to enter code`
  String get tapToEnterCode {
    return Intl.message(
      'Tap to enter code',
      name: 'tapToEnterCode',
      desc: '',
      args: [],
    );
  }

  /// `Resend email`
  String get resendEmail {
    return Intl.message(
      'Resend email',
      name: 'resendEmail',
      desc: '',
      args: [],
    );
  }

  /// `We have sent a mail to <green>{email}</green>`
  String weHaveSendEmailTo(String email) {
    return Intl.message(
      'We have sent a mail to <green>$email</green>',
      name: 'weHaveSendEmailTo',
      desc: 'Text to indicate that we have sent a mail to the user',
      args: [email],
    );
  }

  /// `Set password`
  String get setPasswordTitle {
    return Intl.message(
      'Set password',
      name: 'setPasswordTitle',
      desc: '',
      args: [],
    );
  }

  /// `Change password`
  String get changePasswordTitle {
    return Intl.message(
      'Change password',
      name: 'changePasswordTitle',
      desc: '',
      args: [],
    );
  }

  /// `Reset password`
  String get resetPasswordTitle {
    return Intl.message(
      'Reset password',
      name: 'resetPasswordTitle',
      desc: '',
      args: [],
    );
  }

  /// `Encryption keys`
  String get encryptionKeys {
    return Intl.message(
      'Encryption keys',
      name: 'encryptionKeys',
      desc: '',
      args: [],
    );
  }

  /// `We don't store this password, so if you forget, <underline>we cannot decrypt your data</underline>`
  String get passwordWarning {
    return Intl.message(
      'We don\'t store this password, so if you forget, <underline>we cannot decrypt your data</underline>',
      name: 'passwordWarning',
      desc: '',
      args: [],
    );
  }

  /// `Enter a password we can use to encrypt your data`
  String get enterPasswordToEncrypt {
    return Intl.message(
      'Enter a password we can use to encrypt your data',
      name: 'enterPasswordToEncrypt',
      desc: '',
      args: [],
    );
  }

  /// `Enter a new password we can use to encrypt your data`
  String get enterNewPasswordToEncrypt {
    return Intl.message(
      'Enter a new password we can use to encrypt your data',
      name: 'enterNewPasswordToEncrypt',
      desc: '',
      args: [],
    );
  }

  /// `Weak`
  String get weakStrength {
    return Intl.message(
      'Weak',
      name: 'weakStrength',
      desc: '',
      args: [],
    );
  }

  /// `Strong`
  String get strongStrength {
    return Intl.message(
      'Strong',
      name: 'strongStrength',
      desc: '',
      args: [],
    );
  }

  /// `Moderate`
  String get moderateStrength {
    return Intl.message(
      'Moderate',
      name: 'moderateStrength',
      desc: '',
      args: [],
    );
  }

  /// `Password strength: {passwordStrengthValue}`
  String passwordStrength(String passwordStrengthValue) {
    return Intl.message(
      'Password strength: $passwordStrengthValue',
      name: 'passwordStrength',
      desc: 'Text to indicate the password strength',
      args: [passwordStrengthValue],
    );
  }

  /// `Password changed successfully`
  String get passwordChangedSuccessfully {
    return Intl.message(
      'Password changed successfully',
      name: 'passwordChangedSuccessfully',
      desc: '',
      args: [],
    );
  }

  /// `Generating encryption keys...`
  String get generatingEncryptionKeys {
    return Intl.message(
      'Generating encryption keys...',
      name: 'generatingEncryptionKeys',
      desc: '',
      args: [],
    );
  }

  /// `Please wait...`
  String get pleaseWait {
    return Intl.message(
      'Please wait...',
      name: 'pleaseWait',
      desc: '',
      args: [],
    );
  }

  /// `Continue`
  String get continueLabel {
    return Intl.message(
      'Continue',
      name: 'continueLabel',
      desc: '',
      args: [],
    );
  }

  /// `Insecure device`
  String get insecureDevice {
    return Intl.message(
      'Insecure device',
      name: 'insecureDevice',
      desc: '',
      args: [],
    );
  }

  /// `Sorry, we could not generate secure keys on this device.\n\nplease sign up from a different device.`
  String get sorryWeCouldNotGenerateSecureKeysOnThisDevicennplease {
    return Intl.message(
      'Sorry, we could not generate secure keys on this device.\n\nplease sign up from a different device.',
      name: 'sorryWeCouldNotGenerateSecureKeysOnThisDevicennplease',
      desc: '',
      args: [],
    );
  }

  /// `How it works`
  String get howItWorks {
    return Intl.message(
      'How it works',
      name: 'howItWorks',
      desc: '',
      args: [],
    );
  }

  /// `Encryption`
  String get encryption {
    return Intl.message(
      'Encryption',
      name: 'encryption',
      desc: '',
      args: [],
    );
  }

  /// `I understand that if I lose my password, I may lose my data since my data is <underline>end-to-end encrypted</underline>.`
  String get ackPasswordLostWarning {
    return Intl.message(
      'I understand that if I lose my password, I may lose my data since my data is <underline>end-to-end encrypted</underline>.',
      name: 'ackPasswordLostWarning',
      desc: '',
      args: [],
    );
  }

  /// `Privacy Policy`
  String get privacyPolicyTitle {
    return Intl.message(
      'Privacy Policy',
      name: 'privacyPolicyTitle',
      desc: '',
      args: [],
    );
  }

  /// `Terms`
  String get termsOfServicesTitle {
    return Intl.message(
      'Terms',
      name: 'termsOfServicesTitle',
      desc: '',
      args: [],
    );
  }

  /// `I agree to the <u-terms>terms of service</u-terms> and <u-policy>privacy policy</u-policy>`
  String get signUpTerms {
    return Intl.message(
      'I agree to the <u-terms>terms of service</u-terms> and <u-policy>privacy policy</u-policy>',
      name: 'signUpTerms',
      desc: '',
      args: [],
    );
  }

  /// `Log in`
  String get logInLabel {
    return Intl.message(
      'Log in',
      name: 'logInLabel',
      desc: '',
      args: [],
    );
  }

  /// `By clicking log in, I agree to the <u-terms>terms of service</u-terms> and <u-policy>privacy policy</u-policy>`
  String get loginTerms {
    return Intl.message(
      'By clicking log in, I agree to the <u-terms>terms of service</u-terms> and <u-policy>privacy policy</u-policy>',
      name: 'loginTerms',
      desc: '',
      args: [],
    );
  }

  /// `Change email`
  String get changeEmail {
    return Intl.message(
      'Change email',
      name: 'changeEmail',
      desc: '',
      args: [],
    );
  }

  /// `Enter your password`
  String get enterYourPassword {
    return Intl.message(
      'Enter your password',
      name: 'enterYourPassword',
      desc: '',
      args: [],
    );
  }

  /// `Welcome back!`
  String get welcomeBack {
    return Intl.message(
      'Welcome back!',
      name: 'welcomeBack',
      desc: '',
      args: [],
    );
  }

  /// `Contact support`
  String get contactSupport {
    return Intl.message(
      'Contact support',
      name: 'contactSupport',
      desc: '',
      args: [],
    );
  }

  /// `Incorrect password`
  String get incorrectPasswordTitle {
    return Intl.message(
      'Incorrect password',
      name: 'incorrectPasswordTitle',
      desc: '',
      args: [],
    );
  }

  /// `Please try again`
  String get pleaseTryAgain {
    return Intl.message(
      'Please try again',
      name: 'pleaseTryAgain',
      desc: '',
      args: [],
    );
  }

  /// `Recreate password`
  String get recreatePasswordTitle {
    return Intl.message(
      'Recreate password',
      name: 'recreatePasswordTitle',
      desc: '',
      args: [],
    );
  }

  /// `Use recovery key`
  String get useRecoveryKey {
    return Intl.message(
      'Use recovery key',
      name: 'useRecoveryKey',
      desc: '',
      args: [],
    );
  }

  /// `The current device is not powerful enough to verify your password, but we can regenerate in a way that works with all devices.\n\nPlease login using your recovery key and regenerate your password (you can use the same one again if you wish).`
  String get recreatePasswordBody {
    return Intl.message(
      'The current device is not powerful enough to verify your password, but we can regenerate in a way that works with all devices.\n\nPlease login using your recovery key and regenerate your password (you can use the same one again if you wish).',
      name: 'recreatePasswordBody',
      desc: '',
      args: [],
    );
  }

  /// `Verify password`
  String get verifyPassword {
    return Intl.message(
      'Verify password',
      name: 'verifyPassword',
      desc: '',
      args: [],
    );
  }

  /// `Recovery key`
  String get recoveryKey {
    return Intl.message(
      'Recovery key',
      name: 'recoveryKey',
      desc: '',
      args: [],
    );
  }

  /// `If you forget your password, the only way you can recover your data is with this key.`
  String get recoveryKeyOnForgotPassword {
    return Intl.message(
      'If you forget your password, the only way you can recover your data is with this key.',
      name: 'recoveryKeyOnForgotPassword',
      desc: '',
      args: [],
    );
  }

  /// `We don't store this key, please save this 24 word key in a safe place.`
  String get recoveryKeySaveDescription {
    return Intl.message(
      'We don\'t store this key, please save this 24 word key in a safe place.',
      name: 'recoveryKeySaveDescription',
      desc: '',
      args: [],
    );
  }

  /// `Do this later`
  String get doThisLater {
    return Intl.message(
      'Do this later',
      name: 'doThisLater',
      desc: '',
      args: [],
    );
  }

  /// `Save key`
  String get saveKey {
    return Intl.message(
      'Save key',
      name: 'saveKey',
      desc: '',
      args: [],
    );
  }

  /// `Recovery key copied to clipboard`
  String get recoveryKeyCopiedToClipboard {
    return Intl.message(
      'Recovery key copied to clipboard',
      name: 'recoveryKeyCopiedToClipboard',
      desc: '',
      args: [],
    );
  }

  /// `Recover account`
  String get recoverAccount {
    return Intl.message(
      'Recover account',
      name: 'recoverAccount',
      desc: '',
      args: [],
    );
  }

  /// `Recover`
  String get recover {
    return Intl.message(
      'Recover',
      name: 'recover',
      desc: '',
      args: [],
    );
  }

  /// `Please drop an email to {supportEmail} from your registered email address`
  String dropSupportEmail(String supportEmail) {
    return Intl.message(
      'Please drop an email to $supportEmail from your registered email address',
      name: 'dropSupportEmail',
      desc: '',
      args: [supportEmail],
    );
  }

  /// `Two-factor setup`
  String get twofactorSetup {
    return Intl.message(
      'Two-factor setup',
      name: 'twofactorSetup',
      desc: '',
      args: [],
    );
  }

  /// `Enter code`
  String get enterCode {
    return Intl.message(
      'Enter code',
      name: 'enterCode',
      desc: '',
      args: [],
    );
  }

  /// `Scan code`
  String get scanCode {
    return Intl.message(
      'Scan code',
      name: 'scanCode',
      desc: '',
      args: [],
    );
  }

  /// `Code copied to clipboard`
  String get codeCopiedToClipboard {
    return Intl.message(
      'Code copied to clipboard',
      name: 'codeCopiedToClipboard',
      desc: '',
      args: [],
    );
  }

  /// `Copy-paste this code\nto your authenticator app`
  String get copypasteThisCodentoYourAuthenticatorApp {
    return Intl.message(
      'Copy-paste this code\nto your authenticator app',
      name: 'copypasteThisCodentoYourAuthenticatorApp',
      desc: '',
      args: [],
    );
  }

  /// `tap to copy`
  String get tapToCopy {
    return Intl.message(
      'tap to copy',
      name: 'tapToCopy',
      desc: '',
      args: [],
    );
  }

  /// `Scan this barcode with\nyour authenticator app`
  String get scanThisBarcodeWithnyourAuthenticatorApp {
    return Intl.message(
      'Scan this barcode with\nyour authenticator app',
      name: 'scanThisBarcodeWithnyourAuthenticatorApp',
      desc: '',
      args: [],
    );
  }

  /// `Enter the 6-digit code from\nyour authenticator app`
  String get enterThe6digitCodeFromnyourAuthenticatorApp {
    return Intl.message(
      'Enter the 6-digit code from\nyour authenticator app',
      name: 'enterThe6digitCodeFromnyourAuthenticatorApp',
      desc: '',
      args: [],
    );
  }

  /// `Confirm`
  String get confirm {
    return Intl.message(
      'Confirm',
      name: 'confirm',
      desc: '',
      args: [],
    );
  }

  /// `Setup complete`
  String get setupComplete {
    return Intl.message(
      'Setup complete',
      name: 'setupComplete',
      desc: '',
      args: [],
    );
  }

  /// `Save your recovery key if you haven't already`
  String get saveYourRecoveryKeyIfYouHaventAlready {
    return Intl.message(
      'Save your recovery key if you haven\'t already',
      name: 'saveYourRecoveryKeyIfYouHaventAlready',
      desc: '',
      args: [],
    );
  }

  /// `This can be used to recover your account if you lose your second factor`
  String get thisCanBeUsedToRecoverYourAccountIfYou {
    return Intl.message(
      'This can be used to recover your account if you lose your second factor',
      name: 'thisCanBeUsedToRecoverYourAccountIfYou',
      desc: '',
      args: [],
    );
  }

  /// `Two-factor authentication`
  String get twofactorAuthenticationPageTitle {
    return Intl.message(
      'Two-factor authentication',
      name: 'twofactorAuthenticationPageTitle',
      desc: '',
      args: [],
    );
  }

  /// `Lost device?`
  String get lostDevice {
    return Intl.message(
      'Lost device?',
      name: 'lostDevice',
      desc: '',
      args: [],
    );
  }

  /// `Verifying recovery key...`
  String get verifyingRecoveryKey {
    return Intl.message(
      'Verifying recovery key...',
      name: 'verifyingRecoveryKey',
      desc: '',
      args: [],
    );
  }

  /// `Recovery key verified`
  String get recoveryKeyVerified {
    return Intl.message(
      'Recovery key verified',
      name: 'recoveryKeyVerified',
      desc: '',
      args: [],
    );
  }

  /// `Great! Your recovery key is valid. Thank you for verifying.\n\nPlease remember to keep your recovery key safely backed up.`
  String get recoveryKeySuccessBody {
    return Intl.message(
      'Great! Your recovery key is valid. Thank you for verifying.\n\nPlease remember to keep your recovery key safely backed up.',
      name: 'recoveryKeySuccessBody',
      desc: '',
      args: [],
    );
  }

  /// `The recovery key you entered is not valid. Please make sure it contains 24 words, and check the spelling of each.\n\nIf you entered an older recovery code, make sure it is 64 characters long, and check each of them.`
  String get invalidRecoveryKey {
    return Intl.message(
      'The recovery key you entered is not valid. Please make sure it contains 24 words, and check the spelling of each.\n\nIf you entered an older recovery code, make sure it is 64 characters long, and check each of them.',
      name: 'invalidRecoveryKey',
      desc: '',
      args: [],
    );
  }

  /// `Invalid key`
  String get invalidKey {
    return Intl.message(
      'Invalid key',
      name: 'invalidKey',
      desc: '',
      args: [],
    );
  }

  /// `Try again`
  String get tryAgain {
    return Intl.message(
      'Try again',
      name: 'tryAgain',
      desc: '',
      args: [],
    );
  }

  /// `View recovery key`
  String get viewRecoveryKey {
    return Intl.message(
      'View recovery key',
      name: 'viewRecoveryKey',
      desc: '',
      args: [],
    );
  }

  /// `Confirm recovery key`
  String get confirmRecoveryKey {
    return Intl.message(
      'Confirm recovery key',
      name: 'confirmRecoveryKey',
      desc: '',
      args: [],
    );
  }

  /// `Your recovery key is the only way to recover your photos if you forget your password. You can find your recovery key in Settings > Account.\n\nPlease enter your recovery key here to verify that you have saved it correctly.`
  String get recoveryKeyVerifyReason {
    return Intl.message(
      'Your recovery key is the only way to recover your photos if you forget your password. You can find your recovery key in Settings > Account.\n\nPlease enter your recovery key here to verify that you have saved it correctly.',
      name: 'recoveryKeyVerifyReason',
      desc: '',
      args: [],
    );
  }

  /// `Confirm your recovery key`
  String get confirmYourRecoveryKey {
    return Intl.message(
      'Confirm your recovery key',
      name: 'confirmYourRecoveryKey',
      desc: '',
      args: [],
    );
  }

  /// `Add viewer`
  String get addViewer {
    return Intl.message(
      'Add viewer',
      name: 'addViewer',
      desc: '',
      args: [],
    );
  }

  /// `Add collaborator`
  String get addCollaborator {
    return Intl.message(
      'Add collaborator',
      name: 'addCollaborator',
      desc: '',
      args: [],
    );
  }

  /// `Add a new email`
  String get addANewEmail {
    return Intl.message(
      'Add a new email',
      name: 'addANewEmail',
      desc: '',
      args: [],
    );
  }

  /// `Or pick an existing one`
  String get orPickAnExistingOne {
    return Intl.message(
      'Or pick an existing one',
      name: 'orPickAnExistingOne',
      desc: '',
      args: [],
    );
  }

  /// `Collaborators can add photos and videos to the shared album.`
  String get collaboratorsCanAddPhotosAndVideosToTheSharedAlbum {
    return Intl.message(
      'Collaborators can add photos and videos to the shared album.',
      name: 'collaboratorsCanAddPhotosAndVideosToTheSharedAlbum',
      desc: '',
      args: [],
    );
  }

  /// `Enter email`
  String get enterEmail {
    return Intl.message(
      'Enter email',
      name: 'enterEmail',
      desc: '',
      args: [],
    );
  }

  /// `Owner`
  String get albumOwner {
    return Intl.message(
      'Owner',
      name: 'albumOwner',
      desc: 'Role of the album owner',
      args: [],
    );
  }

  /// `You`
  String get you {
    return Intl.message(
      'You',
      name: 'you',
      desc: '',
      args: [],
    );
  }

  /// `Collaborator`
  String get collaborator {
    return Intl.message(
      'Collaborator',
      name: 'collaborator',
      desc: '',
      args: [],
    );
  }

  /// `Add more`
  String get addMore {
    return Intl.message(
      'Add more',
      name: 'addMore',
      desc: 'Button text to add more collaborators/viewers',
      args: [],
    );
  }

  /// `Viewer`
  String get viewer {
    return Intl.message(
      'Viewer',
      name: 'viewer',
      desc: '',
      args: [],
    );
  }

  /// `Remove`
  String get remove {
    return Intl.message(
      'Remove',
      name: 'remove',
      desc: '',
      args: [],
    );
  }

  /// `Remove participant`
  String get removeParticipant {
    return Intl.message(
      'Remove participant',
      name: 'removeParticipant',
      desc: 'menuSectionTitle for removing a participant',
      args: [],
    );
  }

  /// `Manage`
  String get manage {
    return Intl.message(
      'Manage',
      name: 'manage',
      desc: '',
      args: [],
    );
  }

  /// `Added as`
  String get addedAs {
    return Intl.message(
      'Added as',
      name: 'addedAs',
      desc: '',
      args: [],
    );
  }

  /// `Change permissions?`
  String get changePermissions {
    return Intl.message(
      'Change permissions?',
      name: 'changePermissions',
      desc: '',
      args: [],
    );
  }

  /// `Yes, convert to viewer`
  String get yesConvertToViewer {
    return Intl.message(
      'Yes, convert to viewer',
      name: 'yesConvertToViewer',
      desc: '',
      args: [],
    );
  }

  /// `{user} will not be able to add more photos to this album\n\nThey will still be able to remove existing photos added by them`
  String cannotAddMorePhotosAfterBecomingViewer(Object user) {
    return Intl.message(
      '$user will not be able to add more photos to this album\n\nThey will still be able to remove existing photos added by them',
      name: 'cannotAddMorePhotosAfterBecomingViewer',
      desc: '',
      args: [user],
    );
  }

  /// `Allow adding photos`
  String get allowAddingPhotos {
    return Intl.message(
      'Allow adding photos',
      name: 'allowAddingPhotos',
      desc: 'Switch button to enable uploading photos to a public link',
      args: [],
    );
  }

  /// `Allow people with the link to also add photos to the shared album.`
  String get allowAddPhotosDescription {
    return Intl.message(
      'Allow people with the link to also add photos to the shared album.',
      name: 'allowAddPhotosDescription',
      desc: '',
      args: [],
    );
  }

  /// `Password lock`
  String get passwordLock {
    return Intl.message(
      'Password lock',
      name: 'passwordLock',
      desc: '',
      args: [],
    );
  }

  /// `Cannot open this album`
  String get canNotOpenTitle {
    return Intl.message(
      'Cannot open this album',
      name: 'canNotOpenTitle',
      desc: '',
      args: [],
    );
  }

  /// `Sorry, this album cannot be opened in the app.`
  String get canNotOpenBody {
    return Intl.message(
      'Sorry, this album cannot be opened in the app.',
      name: 'canNotOpenBody',
      desc: '',
      args: [],
    );
  }

  /// `Please note`
  String get disableDownloadWarningTitle {
    return Intl.message(
      'Please note',
      name: 'disableDownloadWarningTitle',
      desc: '',
      args: [],
    );
  }

  /// `Viewers can still take screenshots or save a copy of your photos using external tools`
  String get disableDownloadWarningBody {
    return Intl.message(
      'Viewers can still take screenshots or save a copy of your photos using external tools',
      name: 'disableDownloadWarningBody',
      desc: '',
      args: [],
    );
  }

  /// `Allow downloads`
  String get allowDownloads {
    return Intl.message(
      'Allow downloads',
      name: 'allowDownloads',
      desc: '',
      args: [],
    );
  }

  /// `Device limit`
  String get linkDeviceLimit {
    return Intl.message(
      'Device limit',
      name: 'linkDeviceLimit',
      desc: '',
      args: [],
    );
  }

  /// `None`
  String get noDeviceLimit {
    return Intl.message(
      'None',
      name: 'noDeviceLimit',
      desc: 'Text to indicate that there is limit on number of devices',
      args: [],
    );
  }

  /// `Link expiry`
  String get linkExpiry {
    return Intl.message(
      'Link expiry',
      name: 'linkExpiry',
      desc: '',
      args: [],
    );
  }

  /// `Expired`
  String get linkExpired {
    return Intl.message(
      'Expired',
      name: 'linkExpired',
      desc: '',
      args: [],
    );
  }

  /// `Enabled`
  String get linkEnabled {
    return Intl.message(
      'Enabled',
      name: 'linkEnabled',
      desc: '',
      args: [],
    );
  }

  /// `Never`
  String get linkNeverExpires {
    return Intl.message(
      'Never',
      name: 'linkNeverExpires',
      desc: '',
      args: [],
    );
  }

  /// `This link has expired. Please select a new expiry time or disable link expiry.`
  String get expiredLinkInfo {
    return Intl.message(
      'This link has expired. Please select a new expiry time or disable link expiry.',
      name: 'expiredLinkInfo',
      desc: '',
      args: [],
    );
  }

  /// `Set a password`
  String get setAPassword {
    return Intl.message(
      'Set a password',
      name: 'setAPassword',
      desc: '',
      args: [],
    );
  }

  /// `Lock`
  String get lockButtonLabel {
    return Intl.message(
      'Lock',
      name: 'lockButtonLabel',
      desc: '',
      args: [],
    );
  }

  /// `Enter password`
  String get enterPassword {
    return Intl.message(
      'Enter password',
      name: 'enterPassword',
      desc: '',
      args: [],
    );
  }

  /// `Remove link`
  String get removeLink {
    return Intl.message(
      'Remove link',
      name: 'removeLink',
      desc: '',
      args: [],
    );
  }

  /// `Manage link`
  String get manageLink {
    return Intl.message(
      'Manage link',
      name: 'manageLink',
      desc: '',
      args: [],
    );
  }

  /// `Link will expire on {expiryTime}`
  String linkExpiresOn(Object expiryTime) {
    return Intl.message(
      'Link will expire on $expiryTime',
      name: 'linkExpiresOn',
      desc: '',
      args: [expiryTime],
    );
  }

  /// `Album updated`
  String get albumUpdated {
    return Intl.message(
      'Album updated',
      name: 'albumUpdated',
      desc: '',
      args: [],
    );
  }

  /// `Never`
  String get never {
    return Intl.message(
      'Never',
      name: 'never',
      desc: '',
      args: [],
    );
  }

  /// `Custom`
  String get custom {
    return Intl.message(
      'Custom',
      name: 'custom',
      desc: 'Label for setting custom value for link expiry',
      args: [],
    );
  }

  /// `After 1 hour`
  String get after1Hour {
    return Intl.message(
      'After 1 hour',
      name: 'after1Hour',
      desc: '',
      args: [],
    );
  }

  /// `After 1 day`
  String get after1Day {
    return Intl.message(
      'After 1 day',
      name: 'after1Day',
      desc: '',
      args: [],
    );
  }

  /// `After 1 week`
  String get after1Week {
    return Intl.message(
      'After 1 week',
      name: 'after1Week',
      desc: '',
      args: [],
    );
  }

  /// `After 1 month`
  String get after1Month {
    return Intl.message(
      'After 1 month',
      name: 'after1Month',
      desc: '',
      args: [],
    );
  }

  /// `After 1 year`
  String get after1Year {
    return Intl.message(
      'After 1 year',
      name: 'after1Year',
      desc: '',
      args: [],
    );
  }

  /// `Manage`
  String get manageParticipants {
    return Intl.message(
      'Manage',
      name: 'manageParticipants',
      desc: '',
      args: [],
    );
  }

  /// `{count, plural, =0 {No Participants} =1 {1 Participant} other {{count} Participants}}`
  String albumParticipantsCount(int count) {
    return Intl.plural(
      count,
      zero: 'No Participants',
      one: '1 Participant',
      other: '$count Participants',
      name: 'albumParticipantsCount',
      desc: 'Number of participants in an album, including the album owner.',
      args: [count],
    );
  }

  /// `Create a link to allow people to add and view photos in your shared album without needing an Ente app or account. Great for collecting event photos.`
  String get collabLinkSectionDescription {
    return Intl.message(
      'Create a link to allow people to add and view photos in your shared album without needing an Ente app or account. Great for collecting event photos.',
      name: 'collabLinkSectionDescription',
      desc: '',
      args: [],
    );
  }

  /// `Collect photos`
  String get collectPhotos {
    return Intl.message(
      'Collect photos',
      name: 'collectPhotos',
      desc: '',
      args: [],
    );
  }

  /// `Collaborative link`
  String get collaborativeLink {
    return Intl.message(
      'Collaborative link',
      name: 'collaborativeLink',
      desc: '',
      args: [],
    );
  }

  /// `Share with non-Ente users`
  String get shareWithNonenteUsers {
    return Intl.message(
      'Share with non-Ente users',
      name: 'shareWithNonenteUsers',
      desc: '',
      args: [],
    );
  }

  /// `Create public link`
  String get createPublicLink {
    return Intl.message(
      'Create public link',
      name: 'createPublicLink',
      desc: '',
      args: [],
    );
  }

  /// `Send link`
  String get sendLink {
    return Intl.message(
      'Send link',
      name: 'sendLink',
      desc: '',
      args: [],
    );
  }

  /// `Copy link`
  String get copyLink {
    return Intl.message(
      'Copy link',
      name: 'copyLink',
      desc: '',
      args: [],
    );
  }

  /// `Link has expired`
  String get linkHasExpired {
    return Intl.message(
      'Link has expired',
      name: 'linkHasExpired',
      desc: '',
      args: [],
    );
  }

  /// `Public link enabled`
  String get publicLinkEnabled {
    return Intl.message(
      'Public link enabled',
      name: 'publicLinkEnabled',
      desc: '',
      args: [],
    );
  }

  /// `Share a link`
  String get shareALink {
    return Intl.message(
      'Share a link',
      name: 'shareALink',
      desc: '',
      args: [],
    );
  }

  /// `Create shared and collaborative albums with other Ente users, including users on free plans.`
  String get sharedAlbumSectionDescription {
    return Intl.message(
      'Create shared and collaborative albums with other Ente users, including users on free plans.',
      name: 'sharedAlbumSectionDescription',
      desc: '',
      args: [],
    );
  }

  /// `{numberOfPeople, plural, =0 {Share with specific people} =1 {Shared with 1 person} other {Shared with {numberOfPeople} people}}`
  String shareWithPeopleSectionTitle(int numberOfPeople) {
    return Intl.plural(
      numberOfPeople,
      zero: 'Share with specific people',
      one: 'Shared with 1 person',
      other: 'Shared with $numberOfPeople people',
      name: 'shareWithPeopleSectionTitle',
      desc: '',
      args: [numberOfPeople],
    );
  }

  /// `This is your Verification ID`
  String get thisIsYourVerificationId {
    return Intl.message(
      'This is your Verification ID',
      name: 'thisIsYourVerificationId',
      desc: '',
      args: [],
    );
  }

  /// `Someone sharing albums with you should see the same ID on their device.`
  String get someoneSharingAlbumsWithYouShouldSeeTheSameId {
    return Intl.message(
      'Someone sharing albums with you should see the same ID on their device.',
      name: 'someoneSharingAlbumsWithYouShouldSeeTheSameId',
      desc: '',
      args: [],
    );
  }

  /// `Please ask them to long-press their email address on the settings screen, and verify that the IDs on both devices match.`
  String get howToViewShareeVerificationID {
    return Intl.message(
      'Please ask them to long-press their email address on the settings screen, and verify that the IDs on both devices match.',
      name: 'howToViewShareeVerificationID',
      desc: '',
      args: [],
    );
  }

  /// `This is {email}'s Verification ID`
  String thisIsPersonVerificationId(String email) {
    return Intl.message(
      'This is $email\'s Verification ID',
      name: 'thisIsPersonVerificationId',
      desc: '',
      args: [email],
    );
  }

  /// `Verification ID`
  String get verificationId {
    return Intl.message(
      'Verification ID',
      name: 'verificationId',
      desc: '',
      args: [],
    );
  }

  /// `Verify {email}`
  String verifyEmailID(Object email) {
    return Intl.message(
      'Verify $email',
      name: 'verifyEmailID',
      desc: '',
      args: [email],
    );
  }

  /// `{email} does not have an Ente account.\n\nSend them an invite to share photos.`
  String emailNoEnteAccount(Object email) {
    return Intl.message(
      '$email does not have an Ente account.\n\nSend them an invite to share photos.',
      name: 'emailNoEnteAccount',
      desc: '',
      args: [email],
    );
  }

  /// `Here's my verification ID: {verificationID} for ente.io.`
  String shareMyVerificationID(Object verificationID) {
    return Intl.message(
      'Here\'s my verification ID: $verificationID for ente.io.',
      name: 'shareMyVerificationID',
      desc: '',
      args: [verificationID],
    );
  }

  /// `Hey, can you confirm that this is your ente.io verification ID: {verificationID}`
  String shareTextConfirmOthersVerificationID(Object verificationID) {
    return Intl.message(
      'Hey, can you confirm that this is your ente.io verification ID: $verificationID',
      name: 'shareTextConfirmOthersVerificationID',
      desc: '',
      args: [verificationID],
    );
  }

  /// `Something went wrong`
  String get somethingWentWrong {
    return Intl.message(
      'Something went wrong',
      name: 'somethingWentWrong',
      desc: '',
      args: [],
    );
  }

  /// `Send invite`
  String get sendInvite {
    return Intl.message(
      'Send invite',
      name: 'sendInvite',
      desc: '',
      args: [],
    );
  }

  /// `Download Ente so we can easily share original quality photos and videos\n\nhttps://ente.io`
  String get shareTextRecommendUsingEnte {
    return Intl.message(
      'Download Ente so we can easily share original quality photos and videos\n\nhttps://ente.io',
      name: 'shareTextRecommendUsingEnte',
      desc: '',
      args: [],
    );
  }

  /// `Done`
  String get done {
    return Intl.message(
      'Done',
      name: 'done',
      desc: '',
      args: [],
    );
  }

  /// `Apply code`
  String get applyCodeTitle {
    return Intl.message(
      'Apply code',
      name: 'applyCodeTitle',
      desc: '',
      args: [],
    );
  }

  /// `Enter the code provided by your friend to claim free storage for both of you`
  String get enterCodeDescription {
    return Intl.message(
      'Enter the code provided by your friend to claim free storage for both of you',
      name: 'enterCodeDescription',
      desc: '',
      args: [],
    );
  }

  /// `Apply`
  String get apply {
    return Intl.message(
      'Apply',
      name: 'apply',
      desc: '',
      args: [],
    );
  }

  /// `Failed to apply code`
  String get failedToApplyCode {
    return Intl.message(
      'Failed to apply code',
      name: 'failedToApplyCode',
      desc: '',
      args: [],
    );
  }

  /// `Enter referral code`
  String get enterReferralCode {
    return Intl.message(
      'Enter referral code',
      name: 'enterReferralCode',
      desc: '',
      args: [],
    );
  }

  /// `Code applied`
  String get codeAppliedPageTitle {
    return Intl.message(
      'Code applied',
      name: 'codeAppliedPageTitle',
      desc: '',
      args: [],
    );
  }

  /// `Change your referral code`
  String get changeYourReferralCode {
    return Intl.message(
      'Change your referral code',
      name: 'changeYourReferralCode',
      desc: '',
      args: [],
    );
  }

  /// `Change`
  String get change {
    return Intl.message(
      'Change',
      name: 'change',
      desc: '',
      args: [],
    );
  }

  /// `Sorry, this code is unavailable.`
  String get unavailableReferralCode {
    return Intl.message(
      'Sorry, this code is unavailable.',
      name: 'unavailableReferralCode',
      desc: '',
      args: [],
    );
  }

  /// `Sorry, you've reached the limit of code changes.`
  String get codeChangeLimitReached {
    return Intl.message(
      'Sorry, you\'ve reached the limit of code changes.',
      name: 'codeChangeLimitReached',
      desc: '',
      args: [],
    );
  }

  /// `Please contact {familyAdminEmail} to change your code.`
  String onlyFamilyAdminCanChangeCode(Object familyAdminEmail) {
    return Intl.message(
      'Please contact $familyAdminEmail to change your code.',
      name: 'onlyFamilyAdminCanChangeCode',
      desc: '',
      args: [familyAdminEmail],
    );
  }

  /// `{storageAmountInGB} GB`
  String storageInGB(Object storageAmountInGB) {
    return Intl.message(
      '$storageAmountInGB GB',
      name: 'storageInGB',
      desc: '',
      args: [storageAmountInGB],
    );
  }

  /// `Claimed`
  String get claimed {
    return Intl.message(
      'Claimed',
      name: 'claimed',
      desc: 'Used to indicate storage claimed, like 10GB Claimed',
      args: [],
    );
  }

  /// `Details`
  String get details {
    return Intl.message(
      'Details',
      name: 'details',
      desc: '',
      args: [],
    );
  }

  /// `Claim more!`
  String get claimMore {
    return Intl.message(
      'Claim more!',
      name: 'claimMore',
      desc: '',
      args: [],
    );
  }

  /// `They also get {storageAmountInGB} GB`
  String theyAlsoGetXGb(Object storageAmountInGB) {
    return Intl.message(
      'They also get $storageAmountInGB GB',
      name: 'theyAlsoGetXGb',
      desc: '',
      args: [storageAmountInGB],
    );
  }

  /// `{storageAmountInGB} GB each time someone signs up for a paid plan and applies your code`
  String freeStorageOnReferralSuccess(Object storageAmountInGB) {
    return Intl.message(
      '$storageAmountInGB GB each time someone signs up for a paid plan and applies your code',
      name: 'freeStorageOnReferralSuccess',
      desc: '',
      args: [storageAmountInGB],
    );
  }

  /// `Ente referral code: {referralCode} \n\nApply it in Settings → General → Referrals to get {referralStorageInGB} GB free after you signup for a paid plan\n\nhttps://ente.io`
  String shareTextReferralCode(
      Object referralCode, Object referralStorageInGB) {
    return Intl.message(
      'Ente referral code: $referralCode \n\nApply it in Settings → General → Referrals to get $referralStorageInGB GB free after you signup for a paid plan\n\nhttps://ente.io',
      name: 'shareTextReferralCode',
      desc: '',
      args: [referralCode, referralStorageInGB],
    );
  }

  /// `Claim free storage`
  String get claimFreeStorage {
    return Intl.message(
      'Claim free storage',
      name: 'claimFreeStorage',
      desc: '',
      args: [],
    );
  }

  /// `Invite your friends`
  String get inviteYourFriends {
    return Intl.message(
      'Invite your friends',
      name: 'inviteYourFriends',
      desc: '',
      args: [],
    );
  }

  /// `Unable to fetch referral details. Please try again later.`
  String get failedToFetchReferralDetails {
    return Intl.message(
      'Unable to fetch referral details. Please try again later.',
      name: 'failedToFetchReferralDetails',
      desc: '',
      args: [],
    );
  }

  /// `1. Give this code to your friends`
  String get referralStep1 {
    return Intl.message(
      '1. Give this code to your friends',
      name: 'referralStep1',
      desc: '',
      args: [],
    );
  }

  /// `2. They sign up for a paid plan`
  String get referralStep2 {
    return Intl.message(
      '2. They sign up for a paid plan',
      name: 'referralStep2',
      desc: '',
      args: [],
    );
  }

  /// `3. Both of you get {storageInGB} GB* free`
  String referralStep3(Object storageInGB) {
    return Intl.message(
      '3. Both of you get $storageInGB GB* free',
      name: 'referralStep3',
      desc: '',
      args: [storageInGB],
    );
  }

  /// `Referrals are currently paused`
  String get referralsAreCurrentlyPaused {
    return Intl.message(
      'Referrals are currently paused',
      name: 'referralsAreCurrentlyPaused',
      desc: '',
      args: [],
    );
  }

  /// `* You can at max double your storage`
  String get youCanAtMaxDoubleYourStorage {
    return Intl.message(
      '* You can at max double your storage',
      name: 'youCanAtMaxDoubleYourStorage',
      desc: '',
      args: [],
    );
  }

  /// `{isFamilyMember, select, true {Your family has claimed {storageAmountInGb} GB so far} false {You have claimed {storageAmountInGb} GB so far} other {You have claimed {storageAmountInGb} GB so far!}}`
  String claimedStorageSoFar(String isFamilyMember, int storageAmountInGb) {
    return Intl.select(
      isFamilyMember,
      {
        'true': 'Your family has claimed $storageAmountInGb GB so far',
        'false': 'You have claimed $storageAmountInGb GB so far',
        'other': 'You have claimed $storageAmountInGb GB so far!',
      },
      name: 'claimedStorageSoFar',
      desc: '',
      args: [isFamilyMember, storageAmountInGb],
    );
  }

  /// `FAQ`
  String get faq {
    return Intl.message(
      'FAQ',
      name: 'faq',
      desc: '',
      args: [],
    );
  }

  /// `Help`
  String get help {
    return Intl.message(
      'Help',
      name: 'help',
      desc: '',
      args: [],
    );
  }

  /// `Oops, something went wrong`
  String get oopsSomethingWentWrong {
    return Intl.message(
      'Oops, something went wrong',
      name: 'oopsSomethingWentWrong',
      desc: '',
      args: [],
    );
  }

  /// `People using your code`
  String get peopleUsingYourCode {
    return Intl.message(
      'People using your code',
      name: 'peopleUsingYourCode',
      desc: '',
      args: [],
    );
  }

  /// `eligible`
  String get eligible {
    return Intl.message(
      'eligible',
      name: 'eligible',
      desc: '',
      args: [],
    );
  }

  /// `total`
  String get total {
    return Intl.message(
      'total',
      name: 'total',
      desc: '',
      args: [],
    );
  }

  /// `Code used by you`
  String get codeUsedByYou {
    return Intl.message(
      'Code used by you',
      name: 'codeUsedByYou',
      desc: '',
      args: [],
    );
  }

  /// `Free storage claimed`
  String get freeStorageClaimed {
    return Intl.message(
      'Free storage claimed',
      name: 'freeStorageClaimed',
      desc: '',
      args: [],
    );
  }

  /// `Free storage usable`
  String get freeStorageUsable {
    return Intl.message(
      'Free storage usable',
      name: 'freeStorageUsable',
      desc: '',
      args: [],
    );
  }

  /// `Usable storage is limited by your current plan. Excess claimed storage will automatically become usable when you upgrade your plan.`
  String get usableReferralStorageInfo {
    return Intl.message(
      'Usable storage is limited by your current plan. Excess claimed storage will automatically become usable when you upgrade your plan.',
      name: 'usableReferralStorageInfo',
      desc: '',
      args: [],
    );
  }

  /// `Remove from album?`
  String get removeFromAlbumTitle {
    return Intl.message(
      'Remove from album?',
      name: 'removeFromAlbumTitle',
      desc: '',
      args: [],
    );
  }

  /// `Remove from album`
  String get removeFromAlbum {
    return Intl.message(
      'Remove from album',
      name: 'removeFromAlbum',
      desc: '',
      args: [],
    );
  }

  /// `Selected items will be removed from this album`
  String get itemsWillBeRemovedFromAlbum {
    return Intl.message(
      'Selected items will be removed from this album',
      name: 'itemsWillBeRemovedFromAlbum',
      desc: '',
      args: [],
    );
  }

  /// `Some of the items you are removing were added by other people, and you will lose access to them`
  String get removeShareItemsWarning {
    return Intl.message(
      'Some of the items you are removing were added by other people, and you will lose access to them',
      name: 'removeShareItemsWarning',
      desc: '',
      args: [],
    );
  }

  /// `Adding to favorites...`
  String get addingToFavorites {
    return Intl.message(
      'Adding to favorites...',
      name: 'addingToFavorites',
      desc: '',
      args: [],
    );
  }

  /// `Removing from favorites...`
  String get removingFromFavorites {
    return Intl.message(
      'Removing from favorites...',
      name: 'removingFromFavorites',
      desc: '',
      args: [],
    );
  }

  /// `Sorry, could not add to favorites!`
  String get sorryCouldNotAddToFavorites {
    return Intl.message(
      'Sorry, could not add to favorites!',
      name: 'sorryCouldNotAddToFavorites',
      desc: '',
      args: [],
    );
  }

  /// `Sorry, could not remove from favorites!`
  String get sorryCouldNotRemoveFromFavorites {
    return Intl.message(
      'Sorry, could not remove from favorites!',
      name: 'sorryCouldNotRemoveFromFavorites',
      desc: '',
      args: [],
    );
  }

  /// `You need an active paid subscription to enable sharing.`
  String get subscribeToEnableSharing {
    return Intl.message(
      'You need an active paid subscription to enable sharing.',
      name: 'subscribeToEnableSharing',
      desc: '',
      args: [],
    );
  }

  /// `Subscribe`
  String get subscribe {
    return Intl.message(
      'Subscribe',
      name: 'subscribe',
      desc: '',
      args: [],
    );
  }

  /// `Can only remove files owned by you`
  String get canOnlyRemoveFilesOwnedByYou {
    return Intl.message(
      'Can only remove files owned by you',
      name: 'canOnlyRemoveFilesOwnedByYou',
      desc: '',
      args: [],
    );
  }

  /// `Delete shared album?`
  String get deleteSharedAlbum {
    return Intl.message(
      'Delete shared album?',
      name: 'deleteSharedAlbum',
      desc: '',
      args: [],
    );
  }

  /// `Delete album`
  String get deleteAlbum {
    return Intl.message(
      'Delete album',
      name: 'deleteAlbum',
      desc: '',
      args: [],
    );
  }

  /// `Also delete the photos (and videos) present in this album from <bold>all</bold> other albums they are part of?`
  String get deleteAlbumDialog {
    return Intl.message(
      'Also delete the photos (and videos) present in this album from <bold>all</bold> other albums they are part of?',
      name: 'deleteAlbumDialog',
      desc: '',
      args: [],
    );
  }

  /// `The album will be deleted for everyone\n\nYou will lose access to shared photos in this album that are owned by others`
  String get deleteSharedAlbumDialogBody {
    return Intl.message(
      'The album will be deleted for everyone\n\nYou will lose access to shared photos in this album that are owned by others',
      name: 'deleteSharedAlbumDialogBody',
      desc: '',
      args: [],
    );
  }

  /// `Yes, remove`
  String get yesRemove {
    return Intl.message(
      'Yes, remove',
      name: 'yesRemove',
      desc: '',
      args: [],
    );
  }

  /// `Creating link...`
  String get creatingLink {
    return Intl.message(
      'Creating link...',
      name: 'creatingLink',
      desc: '',
      args: [],
    );
  }

  /// `Remove?`
  String get removeWithQuestionMark {
    return Intl.message(
      'Remove?',
      name: 'removeWithQuestionMark',
      desc: '',
      args: [],
    );
  }

  /// `{userEmail} will be removed from this shared album\n\nAny photos added by them will also be removed from the album`
  String removeParticipantBody(Object userEmail) {
    return Intl.message(
      '$userEmail will be removed from this shared album\n\nAny photos added by them will also be removed from the album',
      name: 'removeParticipantBody',
      desc: '',
      args: [userEmail],
    );
  }

  /// `Keep Photos`
  String get keepPhotos {
    return Intl.message(
      'Keep Photos',
      name: 'keepPhotos',
      desc: '',
      args: [],
    );
  }

  /// `Delete photos`
  String get deletePhotos {
    return Intl.message(
      'Delete photos',
      name: 'deletePhotos',
      desc: '',
      args: [],
    );
  }

  /// `Invite to Ente`
  String get inviteToEnte {
    return Intl.message(
      'Invite to Ente',
      name: 'inviteToEnte',
      desc: '',
      args: [],
    );
  }

  /// `Remove public link`
  String get removePublicLink {
    return Intl.message(
      'Remove public link',
      name: 'removePublicLink',
      desc: '',
      args: [],
    );
  }

  /// `This will remove the public link for accessing "{albumName}".`
  String disableLinkMessage(Object albumName) {
    return Intl.message(
      'This will remove the public link for accessing "$albumName".',
      name: 'disableLinkMessage',
      desc: '',
      args: [albumName],
    );
  }

  /// `Sharing...`
  String get sharing {
    return Intl.message(
      'Sharing...',
      name: 'sharing',
      desc: '',
      args: [],
    );
  }

  /// `You cannot share with yourself`
  String get youCannotShareWithYourself {
    return Intl.message(
      'You cannot share with yourself',
      name: 'youCannotShareWithYourself',
      desc: '',
      args: [],
    );
  }

  /// `Archive`
  String get archive {
    return Intl.message(
      'Archive',
      name: 'archive',
      desc: '',
      args: [],
    );
  }

  /// `Long press to select photos and click + to create an album`
  String get createAlbumActionHint {
    return Intl.message(
      'Long press to select photos and click + to create an album',
      name: 'createAlbumActionHint',
      desc: '',
      args: [],
    );
  }

  /// `Importing....`
  String get importing {
    return Intl.message(
      'Importing....',
      name: 'importing',
      desc: '',
      args: [],
    );
  }

  /// `Failed to load albums`
  String get failedToLoadAlbums {
    return Intl.message(
      'Failed to load albums',
      name: 'failedToLoadAlbums',
      desc: '',
      args: [],
    );
  }

  /// `Hidden`
  String get hidden {
    return Intl.message(
      'Hidden',
      name: 'hidden',
      desc: '',
      args: [],
    );
  }

  /// `Please authenticate to view your hidden files`
  String get authToViewYourHiddenFiles {
    return Intl.message(
      'Please authenticate to view your hidden files',
      name: 'authToViewYourHiddenFiles',
      desc: '',
      args: [],
    );
  }

  /// `Please authenticate to view your trashed files`
  String get authToViewTrashedFiles {
    return Intl.message(
      'Please authenticate to view your trashed files',
      name: 'authToViewTrashedFiles',
      desc: '',
      args: [],
    );
  }

  /// `Trash`
  String get trash {
    return Intl.message(
      'Trash',
      name: 'trash',
      desc: '',
      args: [],
    );
  }

  /// `Uncategorized`
  String get uncategorized {
    return Intl.message(
      'Uncategorized',
      name: 'uncategorized',
      desc: '',
      args: [],
    );
  }

  /// `video`
  String get videoSmallCase {
    return Intl.message(
      'video',
      name: 'videoSmallCase',
      desc: '',
      args: [],
    );
  }

  /// `photo`
  String get photoSmallCase {
    return Intl.message(
      'photo',
      name: 'photoSmallCase',
      desc: '',
      args: [],
    );
  }

  /// `It will be deleted from all albums.`
  String get singleFileDeleteHighlight {
    return Intl.message(
      'It will be deleted from all albums.',
      name: 'singleFileDeleteHighlight',
      desc: '',
      args: [],
    );
  }

  /// `This {fileType} is in both Ente and your device.`
  String singleFileInBothLocalAndRemote(Object fileType) {
    return Intl.message(
      'This $fileType is in both Ente and your device.',
      name: 'singleFileInBothLocalAndRemote',
      desc: '',
      args: [fileType],
    );
  }

  /// `This {fileType} will be deleted from Ente.`
  String singleFileInRemoteOnly(Object fileType) {
    return Intl.message(
      'This $fileType will be deleted from Ente.',
      name: 'singleFileInRemoteOnly',
      desc: '',
      args: [fileType],
    );
  }

  /// `This {fileType} will be deleted from your device.`
  String singleFileDeleteFromDevice(Object fileType) {
    return Intl.message(
      'This $fileType will be deleted from your device.',
      name: 'singleFileDeleteFromDevice',
      desc: '',
      args: [fileType],
    );
  }

  /// `Delete from Ente`
  String get deleteFromEnte {
    return Intl.message(
      'Delete from Ente',
      name: 'deleteFromEnte',
      desc: '',
      args: [],
    );
  }

  /// `Yes, delete`
  String get yesDelete {
    return Intl.message(
      'Yes, delete',
      name: 'yesDelete',
      desc: '',
      args: [],
    );
  }

  /// `Moved to trash`
  String get movedToTrash {
    return Intl.message(
      'Moved to trash',
      name: 'movedToTrash',
      desc: '',
      args: [],
    );
  }

  /// `Delete from device`
  String get deleteFromDevice {
    return Intl.message(
      'Delete from device',
      name: 'deleteFromDevice',
      desc: '',
      args: [],
    );
  }

  /// `Delete from both`
  String get deleteFromBoth {
    return Intl.message(
      'Delete from both',
      name: 'deleteFromBoth',
      desc: '',
      args: [],
    );
  }

  /// `New album`
  String get newAlbum {
    return Intl.message(
      'New album',
      name: 'newAlbum',
      desc: '',
      args: [],
    );
  }

  /// `Albums`
  String get albums {
    return Intl.message(
      'Albums',
      name: 'albums',
      desc: '',
      args: [],
    );
  }

  /// `{count, plural, =0{no memories} one{{formattedCount} memory} other{{formattedCount} memories}}`
  String memoryCount(int count, String formattedCount) {
    return Intl.plural(
      count,
      zero: 'no memories',
      one: '$formattedCount memory',
      other: '$formattedCount memories',
      name: 'memoryCount',
      desc: 'The text to display the number of memories',
      args: [count, formattedCount],
    );
  }

  /// `{count} selected`
  String selectedPhotos(int count) {
    return Intl.message(
      '$count selected',
      name: 'selectedPhotos',
      desc: 'Display the number of selected photos',
      args: [count],
    );
  }

  /// `{count} selected ({yourCount} yours)`
  String selectedPhotosWithYours(int count, int yourCount) {
    return Intl.message(
      '$count selected ($yourCount yours)',
      name: 'selectedPhotosWithYours',
      desc:
          'Display the number of selected photos, including the number of selected photos owned by the user',
      args: [count, yourCount],
    );
  }

  /// `Advanced`
  String get advancedSettings {
    return Intl.message(
      'Advanced',
      name: 'advancedSettings',
      desc: 'The text to display in the advanced settings section',
      args: [],
    );
  }

  /// `Photo grid size`
  String get photoGridSize {
    return Intl.message(
      'Photo grid size',
      name: 'photoGridSize',
      desc: '',
      args: [],
    );
  }

  /// `Manage device cache`
  String get manageDeviceStorage {
    return Intl.message(
      'Manage device cache',
      name: 'manageDeviceStorage',
      desc: '',
      args: [],
    );
  }

  /// `Review and clear local cache storage.`
  String get manageDeviceStorageDesc {
    return Intl.message(
      'Review and clear local cache storage.',
      name: 'manageDeviceStorageDesc',
      desc: '',
      args: [],
    );
  }

  /// `Machine learning`
  String get machineLearning {
    return Intl.message(
      'Machine learning',
      name: 'machineLearning',
      desc: '',
      args: [],
    );
  }

  /// `Enable machine learning`
  String get mlConsent {
    return Intl.message(
      'Enable machine learning',
      name: 'mlConsent',
      desc: '',
      args: [],
    );
  }

  /// `Enable machine learning?`
  String get mlConsentTitle {
    return Intl.message(
      'Enable machine learning?',
      name: 'mlConsentTitle',
      desc: '',
      args: [],
    );
  }

  /// `If you enable machine learning, Ente will extract information like face geometry from files, including those shared with you.\n\nThis will happen on your device, and any generated biometric information will be end-to-end encrypted.`
  String get mlConsentDescription {
    return Intl.message(
      'If you enable machine learning, Ente will extract information like face geometry from files, including those shared with you.\n\nThis will happen on your device, and any generated biometric information will be end-to-end encrypted.',
      name: 'mlConsentDescription',
      desc: '',
      args: [],
    );
  }

  /// `Please click here for more details about this feature in our privacy policy`
  String get mlConsentPrivacy {
    return Intl.message(
      'Please click here for more details about this feature in our privacy policy',
      name: 'mlConsentPrivacy',
      desc: '',
      args: [],
    );
  }

  /// `I understand, and wish to enable machine learning`
  String get mlConsentConfirmation {
    return Intl.message(
      'I understand, and wish to enable machine learning',
      name: 'mlConsentConfirmation',
      desc: '',
      args: [],
    );
  }

  /// `Magic search`
  String get magicSearch {
    return Intl.message(
      'Magic search',
      name: 'magicSearch',
      desc: '',
      args: [],
    );
  }

  /// `Discover`
  String get discover {
    return Intl.message(
      'Discover',
      name: 'discover',
      desc:
          'The text to display for the discover section under which we show receipts, screenshots, sunsets, greenery, etc.',
      args: [],
    );
  }

  /// `Identity`
  String get discover_identity {
    return Intl.message(
      'Identity',
      name: 'discover_identity',
      desc: '',
      args: [],
    );
  }

  /// `Screenshots`
  String get discover_screenshots {
    return Intl.message(
      'Screenshots',
      name: 'discover_screenshots',
      desc: '',
      args: [],
    );
  }

  /// `Receipts`
  String get discover_receipts {
    return Intl.message(
      'Receipts',
      name: 'discover_receipts',
      desc: '',
      args: [],
    );
  }

  /// `Notes`
  String get discover_notes {
    return Intl.message(
      'Notes',
      name: 'discover_notes',
      desc: '',
      args: [],
    );
  }

  /// `Memes`
  String get discover_memes {
    return Intl.message(
      'Memes',
      name: 'discover_memes',
      desc: '',
      args: [],
    );
  }

  /// `Visiting Cards`
  String get discover_visiting_cards {
    return Intl.message(
      'Visiting Cards',
      name: 'discover_visiting_cards',
      desc: '',
      args: [],
    );
  }

  /// `Babies`
  String get discover_babies {
    return Intl.message(
      'Babies',
      name: 'discover_babies',
      desc: '',
      args: [],
    );
  }

  /// `Pets`
  String get discover_pets {
    return Intl.message(
      'Pets',
      name: 'discover_pets',
      desc: '',
      args: [],
    );
  }

  /// `Selfies`
  String get discover_selfies {
    return Intl.message(
      'Selfies',
      name: 'discover_selfies',
      desc: '',
      args: [],
    );
  }

  /// `Wallpapers`
  String get discover_wallpapers {
    return Intl.message(
      'Wallpapers',
      name: 'discover_wallpapers',
      desc: '',
      args: [],
    );
  }

  /// `Food`
  String get discover_food {
    return Intl.message(
      'Food',
      name: 'discover_food',
      desc: '',
      args: [],
    );
  }

  /// `Celebrations`
  String get discover_celebrations {
    return Intl.message(
      'Celebrations',
      name: 'discover_celebrations',
      desc: '',
      args: [],
    );
  }

  /// `Sunset`
  String get discover_sunset {
    return Intl.message(
      'Sunset',
      name: 'discover_sunset',
      desc: '',
      args: [],
    );
  }

  /// `Hills`
  String get discover_hills {
    return Intl.message(
      'Hills',
      name: 'discover_hills',
      desc: '',
      args: [],
    );
  }

  /// `Greenery`
  String get discover_greenery {
    return Intl.message(
      'Greenery',
      name: 'discover_greenery',
      desc: '',
      args: [],
    );
  }

  /// `Please note that machine learning will result in a higher bandwidth and battery usage until all items are indexed. Consider using the desktop app for faster indexing, all results will be synced automatically.`
  String get mlIndexingDescription {
    return Intl.message(
      'Please note that machine learning will result in a higher bandwidth and battery usage until all items are indexed. Consider using the desktop app for faster indexing, all results will be synced automatically.',
      name: 'mlIndexingDescription',
      desc: '',
      args: [],
    );
  }

  /// `Downloading models...`
  String get loadingModel {
    return Intl.message(
      'Downloading models...',
      name: 'loadingModel',
      desc: '',
      args: [],
    );
  }

  /// `Waiting for WiFi...`
  String get waitingForWifi {
    return Intl.message(
      'Waiting for WiFi...',
      name: 'waitingForWifi',
      desc: '',
      args: [],
    );
  }

  /// `Status`
  String get status {
    return Intl.message(
      'Status',
      name: 'status',
      desc: '',
      args: [],
    );
  }

  /// `Indexed items`
  String get indexedItems {
    return Intl.message(
      'Indexed items',
      name: 'indexedItems',
      desc: '',
      args: [],
    );
  }

  /// `Pending items`
  String get pendingItems {
    return Intl.message(
      'Pending items',
      name: 'pendingItems',
      desc: '',
      args: [],
    );
  }

  /// `Clear indexes`
  String get clearIndexes {
    return Intl.message(
      'Clear indexes',
      name: 'clearIndexes',
      desc: '',
      args: [],
    );
  }

  /// `Select folders for backup`
  String get selectFoldersForBackup {
    return Intl.message(
      'Select folders for backup',
      name: 'selectFoldersForBackup',
      desc: '',
      args: [],
    );
  }

  /// `Selected folders will be encrypted and backed up`
  String get selectedFoldersWillBeEncryptedAndBackedUp {
    return Intl.message(
      'Selected folders will be encrypted and backed up',
      name: 'selectedFoldersWillBeEncryptedAndBackedUp',
      desc: '',
      args: [],
    );
  }

  /// `Unselect all`
  String get unselectAll {
    return Intl.message(
      'Unselect all',
      name: 'unselectAll',
      desc: '',
      args: [],
    );
  }

  /// `Select all`
  String get selectAll {
    return Intl.message(
      'Select all',
      name: 'selectAll',
      desc: '',
      args: [],
    );
  }

  /// `Skip`
  String get skip {
    return Intl.message(
      'Skip',
      name: 'skip',
      desc: '',
      args: [],
    );
  }

  /// `Updating folder selection...`
  String get updatingFolderSelection {
    return Intl.message(
      'Updating folder selection...',
      name: 'updatingFolderSelection',
      desc: '',
      args: [],
    );
  }

  /// `{count, plural, one{{count} item} other{{count} items}}`
  String itemCount(num count) {
    return Intl.plural(
      count,
      one: '$count item',
      other: '$count items',
      name: 'itemCount',
      desc: '',
      args: [count],
    );
  }

  /// `{count, plural, =1 {Delete {count} item} other {Delete {count} items}}`
  String deleteItemCount(num count) {
    return Intl.plural(
      count,
      one: 'Delete $count item',
      other: 'Delete $count items',
      name: 'deleteItemCount',
      desc: '',
      args: [count],
    );
  }

  /// `{count} files, {formattedSize} each`
  String duplicateItemsGroup(int count, String formattedSize) {
    return Intl.message(
      '$count files, $formattedSize each',
      name: 'duplicateItemsGroup',
      desc: 'Display the number of duplicate files and their size',
      args: [count, formattedSize],
    );
  }

  /// `Show memories`
  String get showMemories {
    return Intl.message(
      'Show memories',
      name: 'showMemories',
      desc: '',
      args: [],
    );
  }

  /// `{count, plural, one{{count} year ago} other{{count} years ago}}`
  String yearsAgo(num count) {
    return Intl.plural(
      count,
      one: '$count year ago',
      other: '$count years ago',
      name: 'yearsAgo',
      desc: '',
      args: [count],
    );
  }

  /// `Backup settings`
  String get backupSettings {
    return Intl.message(
      'Backup settings',
      name: 'backupSettings',
      desc: '',
      args: [],
    );
  }

  /// `Backup status`
  String get backupStatus {
    return Intl.message(
      'Backup status',
      name: 'backupStatus',
      desc: '',
      args: [],
    );
  }

  /// `Items that have been backed up will show up here`
  String get backupStatusDescription {
    return Intl.message(
      'Items that have been backed up will show up here',
      name: 'backupStatusDescription',
      desc: '',
      args: [],
    );
  }

  /// `Backup over mobile data`
  String get backupOverMobileData {
    return Intl.message(
      'Backup over mobile data',
      name: 'backupOverMobileData',
      desc: '',
      args: [],
    );
  }

  /// `Backup videos`
  String get backupVideos {
    return Intl.message(
      'Backup videos',
      name: 'backupVideos',
      desc: '',
      args: [],
    );
  }

  /// `Disable auto lock`
  String get disableAutoLock {
    return Intl.message(
      'Disable auto lock',
      name: 'disableAutoLock',
      desc: '',
      args: [],
    );
  }

  /// `Disable the device screen lock when Ente is in the foreground and there is a backup in progress. This is normally not needed, but may help big uploads and initial imports of large libraries complete faster.`
  String get deviceLockExplanation {
    return Intl.message(
      'Disable the device screen lock when Ente is in the foreground and there is a backup in progress. This is normally not needed, but may help big uploads and initial imports of large libraries complete faster.',
      name: 'deviceLockExplanation',
      desc: '',
      args: [],
    );
  }

  /// `About`
  String get about {
    return Intl.message(
      'About',
      name: 'about',
      desc: '',
      args: [],
    );
  }

  /// `We are open source!`
  String get weAreOpenSource {
    return Intl.message(
      'We are open source!',
      name: 'weAreOpenSource',
      desc: '',
      args: [],
    );
  }

  /// `Privacy`
  String get privacy {
    return Intl.message(
      'Privacy',
      name: 'privacy',
      desc: '',
      args: [],
    );
  }

  /// `Terms`
  String get terms {
    return Intl.message(
      'Terms',
      name: 'terms',
      desc: '',
      args: [],
    );
  }

  /// `Check for updates`
  String get checkForUpdates {
    return Intl.message(
      'Check for updates',
      name: 'checkForUpdates',
      desc: '',
      args: [],
    );
  }

  /// `Check status`
  String get checkStatus {
    return Intl.message(
      'Check status',
      name: 'checkStatus',
      desc: '',
      args: [],
    );
  }

  /// `Checking...`
  String get checking {
    return Intl.message(
      'Checking...',
      name: 'checking',
      desc: '',
      args: [],
    );
  }

  /// `You are on the latest version`
  String get youAreOnTheLatestVersion {
    return Intl.message(
      'You are on the latest version',
      name: 'youAreOnTheLatestVersion',
      desc: '',
      args: [],
    );
  }

  /// `Account`
  String get account {
    return Intl.message(
      'Account',
      name: 'account',
      desc: '',
      args: [],
    );
  }

  /// `Manage subscription`
  String get manageSubscription {
    return Intl.message(
      'Manage subscription',
      name: 'manageSubscription',
      desc: '',
      args: [],
    );
  }

  /// `Please authenticate to change your email`
  String get authToChangeYourEmail {
    return Intl.message(
      'Please authenticate to change your email',
      name: 'authToChangeYourEmail',
      desc: '',
      args: [],
    );
  }

  /// `Change password`
  String get changePassword {
    return Intl.message(
      'Change password',
      name: 'changePassword',
      desc: '',
      args: [],
    );
  }

  /// `Please authenticate to change your password`
  String get authToChangeYourPassword {
    return Intl.message(
      'Please authenticate to change your password',
      name: 'authToChangeYourPassword',
      desc: '',
      args: [],
    );
  }

  /// `Email verification`
  String get emailVerificationToggle {
    return Intl.message(
      'Email verification',
      name: 'emailVerificationToggle',
      desc: '',
      args: [],
    );
  }

  /// `Please authenticate to change email verification`
  String get authToChangeEmailVerificationSetting {
    return Intl.message(
      'Please authenticate to change email verification',
      name: 'authToChangeEmailVerificationSetting',
      desc: '',
      args: [],
    );
  }

  /// `Export your data`
  String get exportYourData {
    return Intl.message(
      'Export your data',
      name: 'exportYourData',
      desc: '',
      args: [],
    );
  }

  /// `Logout`
  String get logout {
    return Intl.message(
      'Logout',
      name: 'logout',
      desc: '',
      args: [],
    );
  }

  /// `Please authenticate to initiate account deletion`
  String get authToInitiateAccountDeletion {
    return Intl.message(
      'Please authenticate to initiate account deletion',
      name: 'authToInitiateAccountDeletion',
      desc: '',
      args: [],
    );
  }

  /// `Are you sure you want to logout?`
  String get areYouSureYouWantToLogout {
    return Intl.message(
      'Are you sure you want to logout?',
      name: 'areYouSureYouWantToLogout',
      desc: '',
      args: [],
    );
  }

  /// `Yes, logout`
  String get yesLogout {
    return Intl.message(
      'Yes, logout',
      name: 'yesLogout',
      desc: '',
      args: [],
    );
  }

  /// `A new version of Ente is available.`
  String get aNewVersionOfEnteIsAvailable {
    return Intl.message(
      'A new version of Ente is available.',
      name: 'aNewVersionOfEnteIsAvailable',
      desc: '',
      args: [],
    );
  }

  /// `Update`
  String get update {
    return Intl.message(
      'Update',
      name: 'update',
      desc: '',
      args: [],
    );
  }

  /// `Install manually`
  String get installManually {
    return Intl.message(
      'Install manually',
      name: 'installManually',
      desc: '',
      args: [],
    );
  }

  /// `Critical update available`
  String get criticalUpdateAvailable {
    return Intl.message(
      'Critical update available',
      name: 'criticalUpdateAvailable',
      desc: '',
      args: [],
    );
  }

  /// `Update available`
  String get updateAvailable {
    return Intl.message(
      'Update available',
      name: 'updateAvailable',
      desc: '',
      args: [],
    );
  }

  /// `Ignore`
  String get ignoreUpdate {
    return Intl.message(
      'Ignore',
      name: 'ignoreUpdate',
      desc: '',
      args: [],
    );
  }

  /// `Downloading...`
  String get downloading {
    return Intl.message(
      'Downloading...',
      name: 'downloading',
      desc: '',
      args: [],
    );
  }

  /// `Cannot delete shared files`
  String get cannotDeleteSharedFiles {
    return Intl.message(
      'Cannot delete shared files',
      name: 'cannotDeleteSharedFiles',
      desc: '',
      args: [],
    );
  }

  /// `The download could not be completed`
  String get theDownloadCouldNotBeCompleted {
    return Intl.message(
      'The download could not be completed',
      name: 'theDownloadCouldNotBeCompleted',
      desc: '',
      args: [],
    );
  }

  /// `Retry`
  String get retry {
    return Intl.message(
      'Retry',
      name: 'retry',
      desc: '',
      args: [],
    );
  }

  /// `Backed up folders`
  String get backedUpFolders {
    return Intl.message(
      'Backed up folders',
      name: 'backedUpFolders',
      desc: '',
      args: [],
    );
  }

  /// `Backup`
  String get backup {
    return Intl.message(
      'Backup',
      name: 'backup',
      desc: '',
      args: [],
    );
  }

  /// `Free up device space`
  String get freeUpDeviceSpace {
    return Intl.message(
      'Free up device space',
      name: 'freeUpDeviceSpace',
      desc: '',
      args: [],
    );
  }

  /// `Save space on your device by clearing files that have been already backed up.`
  String get freeUpDeviceSpaceDesc {
    return Intl.message(
      'Save space on your device by clearing files that have been already backed up.',
      name: 'freeUpDeviceSpaceDesc',
      desc: '',
      args: [],
    );
  }

  /// `✨ All clear`
  String get allClear {
    return Intl.message(
      '✨ All clear',
      name: 'allClear',
      desc: '',
      args: [],
    );
  }

  /// `You've no files on this device that can be deleted`
  String get noDeviceThatCanBeDeleted {
    return Intl.message(
      'You\'ve no files on this device that can be deleted',
      name: 'noDeviceThatCanBeDeleted',
      desc: '',
      args: [],
    );
  }

  /// `Remove duplicates`
  String get removeDuplicates {
    return Intl.message(
      'Remove duplicates',
      name: 'removeDuplicates',
      desc: '',
      args: [],
    );
  }

  /// `Review and remove files that are exact duplicates.`
  String get removeDuplicatesDesc {
    return Intl.message(
      'Review and remove files that are exact duplicates.',
      name: 'removeDuplicatesDesc',
      desc: '',
      args: [],
    );
  }

  /// `Large files`
  String get viewLargeFiles {
    return Intl.message(
      'Large files',
      name: 'viewLargeFiles',
      desc: '',
      args: [],
    );
  }

  /// `View files that are consuming the most amount of storage.`
  String get viewLargeFilesDesc {
    return Intl.message(
      'View files that are consuming the most amount of storage.',
      name: 'viewLargeFilesDesc',
      desc: '',
      args: [],
    );
  }

  /// `✨ No duplicates`
  String get noDuplicates {
    return Intl.message(
      '✨ No duplicates',
      name: 'noDuplicates',
      desc: '',
      args: [],
    );
  }

  /// `You don't have any duplicate files that can be cleared`
  String get youveNoDuplicateFilesThatCanBeCleared {
    return Intl.message(
      'You don\'t have any duplicate files that can be cleared',
      name: 'youveNoDuplicateFilesThatCanBeCleared',
      desc: '',
      args: [],
    );
  }

  /// `Success`
  String get success {
    return Intl.message(
      'Success',
      name: 'success',
      desc: '',
      args: [],
    );
  }

  /// `Rate us`
  String get rateUs {
    return Intl.message(
      'Rate us',
      name: 'rateUs',
      desc: '',
      args: [],
    );
  }

  /// `Also empty "Recently Deleted" from "Settings" -> "Storage" to claim the freed space`
  String get remindToEmptyDeviceTrash {
    return Intl.message(
      'Also empty "Recently Deleted" from "Settings" -> "Storage" to claim the freed space',
      name: 'remindToEmptyDeviceTrash',
      desc: '',
      args: [],
    );
  }

  /// `You have successfully freed up {storageSaved}!`
  String youHaveSuccessfullyFreedUp(String storageSaved) {
    return Intl.message(
      'You have successfully freed up $storageSaved!',
      name: 'youHaveSuccessfullyFreedUp',
      desc:
          'The text to display when the user has successfully freed up storage',
      args: [storageSaved],
    );
  }

  /// `Also empty your "Trash" to claim the freed up space`
  String get remindToEmptyEnteTrash {
    return Intl.message(
      'Also empty your "Trash" to claim the freed up space',
      name: 'remindToEmptyEnteTrash',
      desc: '',
      args: [],
    );
  }

  /// `✨ Success`
  String get sparkleSuccess {
    return Intl.message(
      '✨ Success',
      name: 'sparkleSuccess',
      desc: '',
      args: [],
    );
  }

  /// `You have cleaned up {count, plural, one{{count} duplicate file} other{{count} duplicate files}}, saving ({storageSaved}!)`
  String duplicateFileCountWithStorageSaved(int count, String storageSaved) {
    return Intl.message(
      'You have cleaned up ${Intl.plural(count, one: '$count duplicate file', other: '$count duplicate files')}, saving ($storageSaved!)',
      name: 'duplicateFileCountWithStorageSaved',
      desc:
          'The text to display when the user has successfully cleaned up duplicate files',
      args: [count, storageSaved],
    );
  }

  /// `Family plans`
  String get familyPlans {
    return Intl.message(
      'Family plans',
      name: 'familyPlans',
      desc: '',
      args: [],
    );
  }

  /// `Referrals`
  String get referrals {
    return Intl.message(
      'Referrals',
      name: 'referrals',
      desc: '',
      args: [],
    );
  }

  /// `Notifications`
  String get notifications {
    return Intl.message(
      'Notifications',
      name: 'notifications',
      desc: '',
      args: [],
    );
  }

  /// `New shared photos`
  String get sharedPhotoNotifications {
    return Intl.message(
      'New shared photos',
      name: 'sharedPhotoNotifications',
      desc: '',
      args: [],
    );
  }

  /// `Receive notifications when someone adds a photo to a shared album that you're a part of`
  String get sharedPhotoNotificationsExplanation {
    return Intl.message(
      'Receive notifications when someone adds a photo to a shared album that you\'re a part of',
      name: 'sharedPhotoNotificationsExplanation',
      desc: '',
      args: [],
    );
  }

  /// `Advanced`
  String get advanced {
    return Intl.message(
      'Advanced',
      name: 'advanced',
      desc: '',
      args: [],
    );
  }

  /// `General`
  String get general {
    return Intl.message(
      'General',
      name: 'general',
      desc: '',
      args: [],
    );
  }

  /// `Security`
  String get security {
    return Intl.message(
      'Security',
      name: 'security',
      desc: '',
      args: [],
    );
  }

  /// `Please authenticate to view your recovery key`
  String get authToViewYourRecoveryKey {
    return Intl.message(
      'Please authenticate to view your recovery key',
      name: 'authToViewYourRecoveryKey',
      desc: '',
      args: [],
    );
  }

  /// `Two-factor`
  String get twofactor {
    return Intl.message(
      'Two-factor',
      name: 'twofactor',
      desc: '',
      args: [],
    );
  }

  /// `Please authenticate to configure two-factor authentication`
  String get authToConfigureTwofactorAuthentication {
    return Intl.message(
      'Please authenticate to configure two-factor authentication',
      name: 'authToConfigureTwofactorAuthentication',
      desc: '',
      args: [],
    );
  }

  /// `Lockscreen`
  String get lockscreen {
    return Intl.message(
      'Lockscreen',
      name: 'lockscreen',
      desc: '',
      args: [],
    );
  }

  /// `Please authenticate to change lockscreen setting`
  String get authToChangeLockscreenSetting {
    return Intl.message(
      'Please authenticate to change lockscreen setting',
      name: 'authToChangeLockscreenSetting',
      desc: '',
      args: [],
    );
  }

  /// `View active sessions`
  String get viewActiveSessions {
    return Intl.message(
      'View active sessions',
      name: 'viewActiveSessions',
      desc: '',
      args: [],
    );
  }

  /// `Please authenticate to view your active sessions`
  String get authToViewYourActiveSessions {
    return Intl.message(
      'Please authenticate to view your active sessions',
      name: 'authToViewYourActiveSessions',
      desc: '',
      args: [],
    );
  }

  /// `Disable two-factor`
  String get disableTwofactor {
    return Intl.message(
      'Disable two-factor',
      name: 'disableTwofactor',
      desc: '',
      args: [],
    );
  }

  /// `Are you sure you want to disable two-factor authentication?`
  String get confirm2FADisable {
    return Intl.message(
      'Are you sure you want to disable two-factor authentication?',
      name: 'confirm2FADisable',
      desc: '',
      args: [],
    );
  }

  /// `No`
  String get no {
    return Intl.message(
      'No',
      name: 'no',
      desc: '',
      args: [],
    );
  }

  /// `Yes`
  String get yes {
    return Intl.message(
      'Yes',
      name: 'yes',
      desc: '',
      args: [],
    );
  }

  /// `Social`
  String get social {
    return Intl.message(
      'Social',
      name: 'social',
      desc: '',
      args: [],
    );
  }

  /// `Rate us on {storeName}`
  String rateUsOnStore(Object storeName) {
    return Intl.message(
      'Rate us on $storeName',
      name: 'rateUsOnStore',
      desc: '',
      args: [storeName],
    );
  }

  /// `Blog`
  String get blog {
    return Intl.message(
      'Blog',
      name: 'blog',
      desc: '',
      args: [],
    );
  }

  /// `Merchandise`
  String get merchandise {
    return Intl.message(
      'Merchandise',
      name: 'merchandise',
      desc: '',
      args: [],
    );
  }

  /// `Twitter`
  String get twitter {
    return Intl.message(
      'Twitter',
      name: 'twitter',
      desc: '',
      args: [],
    );
  }

  /// `Mastodon`
  String get mastodon {
    return Intl.message(
      'Mastodon',
      name: 'mastodon',
      desc: '',
      args: [],
    );
  }

  /// `Matrix`
  String get matrix {
    return Intl.message(
      'Matrix',
      name: 'matrix',
      desc: '',
      args: [],
    );
  }

  /// `Discord`
  String get discord {
    return Intl.message(
      'Discord',
      name: 'discord',
      desc: '',
      args: [],
    );
  }

  /// `Reddit`
  String get reddit {
    return Intl.message(
      'Reddit',
      name: 'reddit',
      desc: '',
      args: [],
    );
  }

  /// `Your storage details could not be fetched`
  String get yourStorageDetailsCouldNotBeFetched {
    return Intl.message(
      'Your storage details could not be fetched',
      name: 'yourStorageDetailsCouldNotBeFetched',
      desc: '',
      args: [],
    );
  }

  /// `Report a bug`
  String get reportABug {
    return Intl.message(
      'Report a bug',
      name: 'reportABug',
      desc: '',
      args: [],
    );
  }

  /// `Report bug`
  String get reportBug {
    return Intl.message(
      'Report bug',
      name: 'reportBug',
      desc: '',
      args: [],
    );
  }

  /// `Suggest features`
  String get suggestFeatures {
    return Intl.message(
      'Suggest features',
      name: 'suggestFeatures',
      desc: '',
      args: [],
    );
  }

  /// `Support`
  String get support {
    return Intl.message(
      'Support',
      name: 'support',
      desc: '',
      args: [],
    );
  }

  /// `Theme`
  String get theme {
    return Intl.message(
      'Theme',
      name: 'theme',
      desc: '',
      args: [],
    );
  }

  /// `Light`
  String get lightTheme {
    return Intl.message(
      'Light',
      name: 'lightTheme',
      desc: '',
      args: [],
    );
  }

  /// `Dark`
  String get darkTheme {
    return Intl.message(
      'Dark',
      name: 'darkTheme',
      desc: '',
      args: [],
    );
  }

  /// `System`
  String get systemTheme {
    return Intl.message(
      'System',
      name: 'systemTheme',
      desc: '',
      args: [],
    );
  }

  /// `Free trial`
  String get freeTrial {
    return Intl.message(
      'Free trial',
      name: 'freeTrial',
      desc: '',
      args: [],
    );
  }

  /// `Select your plan`
  String get selectYourPlan {
    return Intl.message(
      'Select your plan',
      name: 'selectYourPlan',
      desc: '',
      args: [],
    );
  }

  /// `Ente preserves your memories, so they're always available to you, even if you lose your device.`
  String get enteSubscriptionPitch {
    return Intl.message(
      'Ente preserves your memories, so they\'re always available to you, even if you lose your device.',
      name: 'enteSubscriptionPitch',
      desc: '',
      args: [],
    );
  }

  /// `Your family can be added to your plan as well.`
  String get enteSubscriptionShareWithFamily {
    return Intl.message(
      'Your family can be added to your plan as well.',
      name: 'enteSubscriptionShareWithFamily',
      desc: '',
      args: [],
    );
  }

  /// `Current usage is `
  String get currentUsageIs {
    return Intl.message(
      'Current usage is ',
      name: 'currentUsageIs',
      desc: 'This text is followed by storage usage',
      args: [],
    );
  }

  /// `FAQs`
  String get faqs {
    return Intl.message(
      'FAQs',
      name: 'faqs',
      desc: '',
      args: [],
    );
  }

  /// `Subscription renews on {endDate}`
  String renewsOn(Object endDate) {
    return Intl.message(
      'Subscription renews on $endDate',
      name: 'renewsOn',
      desc: '',
      args: [endDate],
    );
  }

  /// `Free trial valid till {endDate}`
  String freeTrialValidTill(Object endDate) {
    return Intl.message(
      'Free trial valid till $endDate',
      name: 'freeTrialValidTill',
      desc: '',
      args: [endDate],
    );
  }

  /// `Valid till {endDate}`
  String validTill(Object endDate) {
    return Intl.message(
      'Valid till $endDate',
      name: 'validTill',
      desc: '',
      args: [endDate],
    );
  }

  /// `Your {storageAmount} add-on is valid till {endDate}`
  String addOnValidTill(Object storageAmount, Object endDate) {
    return Intl.message(
      'Your $storageAmount add-on is valid till $endDate',
      name: 'addOnValidTill',
      desc: '',
      args: [storageAmount, endDate],
    );
  }

  /// `Free trial valid till {endDate}.\nYou can choose a paid plan afterwards.`
  String playStoreFreeTrialValidTill(Object endDate) {
    return Intl.message(
      'Free trial valid till $endDate.\nYou can choose a paid plan afterwards.',
      name: 'playStoreFreeTrialValidTill',
      desc: '',
      args: [endDate],
    );
  }

  /// `Your subscription will be cancelled on {endDate}`
  String subWillBeCancelledOn(Object endDate) {
    return Intl.message(
      'Your subscription will be cancelled on $endDate',
      name: 'subWillBeCancelledOn',
      desc: '',
      args: [endDate],
    );
  }

  /// `Subscription`
  String get subscription {
    return Intl.message(
      'Subscription',
      name: 'subscription',
      desc: '',
      args: [],
    );
  }

  /// `Payment details`
  String get paymentDetails {
    return Intl.message(
      'Payment details',
      name: 'paymentDetails',
      desc: '',
      args: [],
    );
  }

  /// `Manage Family`
  String get manageFamily {
    return Intl.message(
      'Manage Family',
      name: 'manageFamily',
      desc: '',
      args: [],
    );
  }

  /// `Please contact us at support@ente.io to manage your {provider} subscription.`
  String contactToManageSubscription(Object provider) {
    return Intl.message(
      'Please contact us at support@ente.io to manage your $provider subscription.',
      name: 'contactToManageSubscription',
      desc: '',
      args: [provider],
    );
  }

  /// `Renew subscription`
  String get renewSubscription {
    return Intl.message(
      'Renew subscription',
      name: 'renewSubscription',
      desc: '',
      args: [],
    );
  }

  /// `Cancel subscription`
  String get cancelSubscription {
    return Intl.message(
      'Cancel subscription',
      name: 'cancelSubscription',
      desc: '',
      args: [],
    );
  }

  /// `Are you sure you want to renew?`
  String get areYouSureYouWantToRenew {
    return Intl.message(
      'Are you sure you want to renew?',
      name: 'areYouSureYouWantToRenew',
      desc: '',
      args: [],
    );
  }

  /// `Yes, Renew`
  String get yesRenew {
    return Intl.message(
      'Yes, Renew',
      name: 'yesRenew',
      desc: '',
      args: [],
    );
  }

  /// `Are you sure you want to cancel?`
  String get areYouSureYouWantToCancel {
    return Intl.message(
      'Are you sure you want to cancel?',
      name: 'areYouSureYouWantToCancel',
      desc: '',
      args: [],
    );
  }

  /// `Yes, cancel`
  String get yesCancel {
    return Intl.message(
      'Yes, cancel',
      name: 'yesCancel',
      desc: '',
      args: [],
    );
  }

  /// `Failed to renew`
  String get failedToRenew {
    return Intl.message(
      'Failed to renew',
      name: 'failedToRenew',
      desc: '',
      args: [],
    );
  }

  /// `Failed to cancel`
  String get failedToCancel {
    return Intl.message(
      'Failed to cancel',
      name: 'failedToCancel',
      desc: '',
      args: [],
    );
  }

  /// `2 months free on yearly plans`
  String get twoMonthsFreeOnYearlyPlans {
    return Intl.message(
      '2 months free on yearly plans',
      name: 'twoMonthsFreeOnYearlyPlans',
      desc: '',
      args: [],
    );
  }

  /// `Monthly`
  String get monthly {
    return Intl.message(
      'Monthly',
      name: 'monthly',
      desc: 'The text to display for monthly plans',
      args: [],
    );
  }

  /// `Yearly`
  String get yearly {
    return Intl.message(
      'Yearly',
      name: 'yearly',
      desc: 'The text to display for yearly plans',
      args: [],
    );
  }

  /// `Confirm plan change`
  String get confirmPlanChange {
    return Intl.message(
      'Confirm plan change',
      name: 'confirmPlanChange',
      desc: '',
      args: [],
    );
  }

  /// `Are you sure you want to change your plan?`
  String get areYouSureYouWantToChangeYourPlan {
    return Intl.message(
      'Are you sure you want to change your plan?',
      name: 'areYouSureYouWantToChangeYourPlan',
      desc: '',
      args: [],
    );
  }

  /// `You cannot downgrade to this plan`
  String get youCannotDowngradeToThisPlan {
    return Intl.message(
      'You cannot downgrade to this plan',
      name: 'youCannotDowngradeToThisPlan',
      desc: '',
      args: [],
    );
  }

  /// `Please cancel your existing subscription from {paymentProvider} first`
  String cancelOtherSubscription(String paymentProvider) {
    return Intl.message(
      'Please cancel your existing subscription from $paymentProvider first',
      name: 'cancelOtherSubscription',
      desc:
          'The text to display when the user has an existing subscription from a different payment provider',
      args: [paymentProvider],
    );
  }

  /// `Optional, as short as you like...`
  String get optionalAsShortAsYouLike {
    return Intl.message(
      'Optional, as short as you like...',
      name: 'optionalAsShortAsYouLike',
      desc: '',
      args: [],
    );
  }

  /// `Send`
  String get send {
    return Intl.message(
      'Send',
      name: 'send',
      desc: '',
      args: [],
    );
  }

  /// `Your subscription was cancelled. Would you like to share the reason?`
  String get askCancelReason {
    return Intl.message(
      'Your subscription was cancelled. Would you like to share the reason?',
      name: 'askCancelReason',
      desc: '',
      args: [],
    );
  }

  /// `Thank you for subscribing!`
  String get thankYouForSubscribing {
    return Intl.message(
      'Thank you for subscribing!',
      name: 'thankYouForSubscribing',
      desc: '',
      args: [],
    );
  }

  /// `Your purchase was successful`
  String get yourPurchaseWasSuccessful {
    return Intl.message(
      'Your purchase was successful',
      name: 'yourPurchaseWasSuccessful',
      desc: '',
      args: [],
    );
  }

  /// `Your plan was successfully upgraded`
  String get yourPlanWasSuccessfullyUpgraded {
    return Intl.message(
      'Your plan was successfully upgraded',
      name: 'yourPlanWasSuccessfullyUpgraded',
      desc: '',
      args: [],
    );
  }

  /// `Your plan was successfully downgraded`
  String get yourPlanWasSuccessfullyDowngraded {
    return Intl.message(
      'Your plan was successfully downgraded',
      name: 'yourPlanWasSuccessfullyDowngraded',
      desc: '',
      args: [],
    );
  }

  /// `Your subscription was updated successfully`
  String get yourSubscriptionWasUpdatedSuccessfully {
    return Intl.message(
      'Your subscription was updated successfully',
      name: 'yourSubscriptionWasUpdatedSuccessfully',
      desc: '',
      args: [],
    );
  }

  /// `Google Play ID`
  String get googlePlayId {
    return Intl.message(
      'Google Play ID',
      name: 'googlePlayId',
      desc: '',
      args: [],
    );
  }

  /// `Apple ID`
  String get appleId {
    return Intl.message(
      'Apple ID',
      name: 'appleId',
      desc: '',
      args: [],
    );
  }

  /// `PlayStore subscription`
  String get playstoreSubscription {
    return Intl.message(
      'PlayStore subscription',
      name: 'playstoreSubscription',
      desc: '',
      args: [],
    );
  }

  /// `AppStore subscription`
  String get appstoreSubscription {
    return Intl.message(
      'AppStore subscription',
      name: 'appstoreSubscription',
      desc: '',
      args: [],
    );
  }

  /// `Your {id} is already linked to another Ente account.\nIf you would like to use your {id} with this account, please contact our support''`
  String subAlreadyLinkedErrMessage(Object id) {
    return Intl.message(
      'Your $id is already linked to another Ente account.\nIf you would like to use your $id with this account, please contact our support\'\'',
      name: 'subAlreadyLinkedErrMessage',
      desc: '',
      args: [id],
    );
  }

  /// `Please visit web.ente.io to manage your subscription`
  String get visitWebToManage {
    return Intl.message(
      'Please visit web.ente.io to manage your subscription',
      name: 'visitWebToManage',
      desc: '',
      args: [],
    );
  }

  /// `Could not update subscription`
  String get couldNotUpdateSubscription {
    return Intl.message(
      'Could not update subscription',
      name: 'couldNotUpdateSubscription',
      desc: '',
      args: [],
    );
  }

  /// `Please contact support@ente.io and we will be happy to help!`
  String get pleaseContactSupportAndWeWillBeHappyToHelp {
    return Intl.message(
      'Please contact support@ente.io and we will be happy to help!',
      name: 'pleaseContactSupportAndWeWillBeHappyToHelp',
      desc: '',
      args: [],
    );
  }

  /// `Payment failed`
  String get paymentFailed {
    return Intl.message(
      'Payment failed',
      name: 'paymentFailed',
      desc: '',
      args: [],
    );
  }

  /// `Please talk to {providerName} support if you were charged`
  String paymentFailedTalkToProvider(String providerName) {
    return Intl.message(
      'Please talk to $providerName support if you were charged',
      name: 'paymentFailedTalkToProvider',
      desc: 'The text to display when the payment failed',
      args: [providerName],
    );
  }

  /// `Continue on free trial`
  String get continueOnFreeTrial {
    return Intl.message(
      'Continue on free trial',
      name: 'continueOnFreeTrial',
      desc: '',
      args: [],
    );
  }

  /// `Are you sure you want to exit?`
  String get areYouSureYouWantToExit {
    return Intl.message(
      'Are you sure you want to exit?',
      name: 'areYouSureYouWantToExit',
      desc: '',
      args: [],
    );
  }

  /// `Thank you`
  String get thankYou {
    return Intl.message(
      'Thank you',
      name: 'thankYou',
      desc: '',
      args: [],
    );
  }

  /// `Failed to verify payment status`
  String get failedToVerifyPaymentStatus {
    return Intl.message(
      'Failed to verify payment status',
      name: 'failedToVerifyPaymentStatus',
      desc: '',
      args: [],
    );
  }

  /// `Please wait for sometime before retrying`
  String get pleaseWaitForSometimeBeforeRetrying {
    return Intl.message(
      'Please wait for sometime before retrying',
      name: 'pleaseWaitForSometimeBeforeRetrying',
      desc: '',
      args: [],
    );
  }

  /// `Unfortunately your payment failed. Please contact support and we'll help you out!`
  String get paymentFailedMessage {
    return Intl.message(
      'Unfortunately your payment failed. Please contact support and we\'ll help you out!',
      name: 'paymentFailedMessage',
      desc: '',
      args: [],
    );
  }

  /// `You are on a family plan!`
  String get youAreOnAFamilyPlan {
    return Intl.message(
      'You are on a family plan!',
      name: 'youAreOnAFamilyPlan',
      desc: '',
      args: [],
    );
  }

  /// `Please contact <green>{familyAdminEmail}</green> to manage your subscription`
  String contactFamilyAdmin(Object familyAdminEmail) {
    return Intl.message(
      'Please contact <green>$familyAdminEmail</green> to manage your subscription',
      name: 'contactFamilyAdmin',
      desc: '',
      args: [familyAdminEmail],
    );
  }

  /// `Leave family`
  String get leaveFamily {
    return Intl.message(
      'Leave family',
      name: 'leaveFamily',
      desc: '',
      args: [],
    );
  }

  /// `Are you sure that you want to leave the family plan?`
  String get areYouSureThatYouWantToLeaveTheFamily {
    return Intl.message(
      'Are you sure that you want to leave the family plan?',
      name: 'areYouSureThatYouWantToLeaveTheFamily',
      desc: '',
      args: [],
    );
  }

  /// `Leave`
  String get leave {
    return Intl.message(
      'Leave',
      name: 'leave',
      desc: '',
      args: [],
    );
  }

  /// `Rate the app`
  String get rateTheApp {
    return Intl.message(
      'Rate the app',
      name: 'rateTheApp',
      desc: '',
      args: [],
    );
  }

  /// `Start backup`
  String get startBackup {
    return Intl.message(
      'Start backup',
      name: 'startBackup',
      desc: '',
      args: [],
    );
  }

  /// `No photos are being backed up right now`
  String get noPhotosAreBeingBackedUpRightNow {
    return Intl.message(
      'No photos are being backed up right now',
      name: 'noPhotosAreBeingBackedUpRightNow',
      desc: '',
      args: [],
    );
  }

  /// `Preserve more`
  String get preserveMore {
    return Intl.message(
      'Preserve more',
      name: 'preserveMore',
      desc: '',
      args: [],
    );
  }

  /// `Please allow access to all photos in the Settings app`
  String get grantFullAccessPrompt {
    return Intl.message(
      'Please allow access to all photos in the Settings app',
      name: 'grantFullAccessPrompt',
      desc: '',
      args: [],
    );
  }

  /// `Allow access to photos`
  String get allowPermTitle {
    return Intl.message(
      'Allow access to photos',
      name: 'allowPermTitle',
      desc: '',
      args: [],
    );
  }

  /// `Please allow access to your photos from Settings so Ente can display and backup your library.`
  String get allowPermBody {
    return Intl.message(
      'Please allow access to your photos from Settings so Ente can display and backup your library.',
      name: 'allowPermBody',
      desc: '',
      args: [],
    );
  }

  /// `Open Settings`
  String get openSettings {
    return Intl.message(
      'Open Settings',
      name: 'openSettings',
      desc: '',
      args: [],
    );
  }

  /// `Select more photos`
  String get selectMorePhotos {
    return Intl.message(
      'Select more photos',
      name: 'selectMorePhotos',
      desc: '',
      args: [],
    );
  }

  /// `Existing user`
  String get existingUser {
    return Intl.message(
      'Existing user',
      name: 'existingUser',
      desc: '',
      args: [],
    );
  }

  /// `Private backups`
  String get privateBackups {
    return Intl.message(
      'Private backups',
      name: 'privateBackups',
      desc: '',
      args: [],
    );
  }

  /// `for your memories`
  String get forYourMemories {
    return Intl.message(
      'for your memories',
      name: 'forYourMemories',
      desc: '',
      args: [],
    );
  }

  /// `End-to-end encrypted by default`
  String get endtoendEncryptedByDefault {
    return Intl.message(
      'End-to-end encrypted by default',
      name: 'endtoendEncryptedByDefault',
      desc: '',
      args: [],
    );
  }

  /// `Safely stored`
  String get safelyStored {
    return Intl.message(
      'Safely stored',
      name: 'safelyStored',
      desc: '',
      args: [],
    );
  }

  /// `at a fallout shelter`
  String get atAFalloutShelter {
    return Intl.message(
      'at a fallout shelter',
      name: 'atAFalloutShelter',
      desc: '',
      args: [],
    );
  }

  /// `Designed to outlive`
  String get designedToOutlive {
    return Intl.message(
      'Designed to outlive',
      name: 'designedToOutlive',
      desc: '',
      args: [],
    );
  }

  /// `Available`
  String get available {
    return Intl.message(
      'Available',
      name: 'available',
      desc: '',
      args: [],
    );
  }

  /// `everywhere`
  String get everywhere {
    return Intl.message(
      'everywhere',
      name: 'everywhere',
      desc: '',
      args: [],
    );
  }

  /// `Android, iOS, Web, Desktop`
  String get androidIosWebDesktop {
    return Intl.message(
      'Android, iOS, Web, Desktop',
      name: 'androidIosWebDesktop',
      desc: '',
      args: [],
    );
  }

  /// `Mobile, Web, Desktop`
  String get mobileWebDesktop {
    return Intl.message(
      'Mobile, Web, Desktop',
      name: 'mobileWebDesktop',
      desc: '',
      args: [],
    );
  }

  /// `New to Ente`
  String get newToEnte {
    return Intl.message(
      'New to Ente',
      name: 'newToEnte',
      desc: '',
      args: [],
    );
  }

  /// `Please login again`
  String get pleaseLoginAgain {
    return Intl.message(
      'Please login again',
      name: 'pleaseLoginAgain',
      desc: '',
      args: [],
    );
  }

  /// `Due to technical glitch, you have been logged out. Our apologies for the inconvenience.`
  String get autoLogoutMessage {
    return Intl.message(
      'Due to technical glitch, you have been logged out. Our apologies for the inconvenience.',
      name: 'autoLogoutMessage',
      desc: '',
      args: [],
    );
  }

  /// `Your subscription has expired`
  String get yourSubscriptionHasExpired {
    return Intl.message(
      'Your subscription has expired',
      name: 'yourSubscriptionHasExpired',
      desc: '',
      args: [],
    );
  }

  /// `Storage limit exceeded`
  String get storageLimitExceeded {
    return Intl.message(
      'Storage limit exceeded',
      name: 'storageLimitExceeded',
      desc: '',
      args: [],
    );
  }

  /// `Upgrade`
  String get upgrade {
    return Intl.message(
      'Upgrade',
      name: 'upgrade',
      desc: '',
      args: [],
    );
  }

  /// `Raise ticket`
  String get raiseTicket {
    return Intl.message(
      'Raise ticket',
      name: 'raiseTicket',
      desc:
          'Button text for raising a support tickets in case of unhandled errors during backup',
      args: [],
    );
  }

  /// `Backup failed`
  String get backupFailed {
    return Intl.message(
      'Backup failed',
      name: 'backupFailed',
      desc: '',
      args: [],
    );
  }

  /// `Sorry, we could not backup this file right now, we will retry later.`
  String get sorryBackupFailedDesc {
    return Intl.message(
      'Sorry, we could not backup this file right now, we will retry later.',
      name: 'sorryBackupFailedDesc',
      desc: '',
      args: [],
    );
  }

  /// `We could not backup your data.\nWe will retry later.`
  String get couldNotBackUpTryLater {
    return Intl.message(
      'We could not backup your data.\nWe will retry later.',
      name: 'couldNotBackUpTryLater',
      desc: '',
      args: [],
    );
  }

  /// `Ente can encrypt and preserve files only if you grant access to them`
  String get enteCanEncryptAndPreserveFilesOnlyIfYouGrant {
    return Intl.message(
      'Ente can encrypt and preserve files only if you grant access to them',
      name: 'enteCanEncryptAndPreserveFilesOnlyIfYouGrant',
      desc: '',
      args: [],
    );
  }

  /// `Please grant permissions`
  String get pleaseGrantPermissions {
    return Intl.message(
      'Please grant permissions',
      name: 'pleaseGrantPermissions',
      desc: '',
      args: [],
    );
  }

  /// `Grant permission`
  String get grantPermission {
    return Intl.message(
      'Grant permission',
      name: 'grantPermission',
      desc: '',
      args: [],
    );
  }

  /// `Private sharing`
  String get privateSharing {
    return Intl.message(
      'Private sharing',
      name: 'privateSharing',
      desc: '',
      args: [],
    );
  }

  /// `Share only with the people you want`
  String get shareOnlyWithThePeopleYouWant {
    return Intl.message(
      'Share only with the people you want',
      name: 'shareOnlyWithThePeopleYouWant',
      desc: '',
      args: [],
    );
  }

  /// `Use public links for people not on Ente`
  String get usePublicLinksForPeopleNotOnEnte {
    return Intl.message(
      'Use public links for people not on Ente',
      name: 'usePublicLinksForPeopleNotOnEnte',
      desc: '',
      args: [],
    );
  }

  /// `Allow people to add photos`
  String get allowPeopleToAddPhotos {
    return Intl.message(
      'Allow people to add photos',
      name: 'allowPeopleToAddPhotos',
      desc: '',
      args: [],
    );
  }

  /// `Share an album now`
  String get shareAnAlbumNow {
    return Intl.message(
      'Share an album now',
      name: 'shareAnAlbumNow',
      desc: '',
      args: [],
    );
  }

  /// `Collect event photos`
  String get collectEventPhotos {
    return Intl.message(
      'Collect event photos',
      name: 'collectEventPhotos',
      desc: '',
      args: [],
    );
  }

  /// `Session expired`
  String get sessionExpired {
    return Intl.message(
      'Session expired',
      name: 'sessionExpired',
      desc: '',
      args: [],
    );
  }

  /// `Logging out...`
  String get loggingOut {
    return Intl.message(
      'Logging out...',
      name: 'loggingOut',
      desc: '',
      args: [],
    );
  }

  /// `On device`
  String get onDevice {
    return Intl.message(
      'On device',
      name: 'onDevice',
      desc: 'The text displayed above folders/albums stored on device',
      args: [],
    );
  }

  /// `On <branding>ente</branding>`
  String get onEnte {
    return Intl.message(
      'On <branding>ente</branding>',
      name: 'onEnte',
      desc: 'The text displayed above albums backed up to Ente',
      args: [],
    );
  }

  /// `Name`
  String get name {
    return Intl.message(
      'Name',
      name: 'name',
      desc: '',
      args: [],
    );
  }

  /// `Newest`
  String get newest {
    return Intl.message(
      'Newest',
      name: 'newest',
      desc: '',
      args: [],
    );
  }

  /// `Last updated`
  String get lastUpdated {
    return Intl.message(
      'Last updated',
      name: 'lastUpdated',
      desc: '',
      args: [],
    );
  }

  /// `Delete empty albums`
  String get deleteEmptyAlbums {
    return Intl.message(
      'Delete empty albums',
      name: 'deleteEmptyAlbums',
      desc: '',
      args: [],
    );
  }

  /// `Delete empty albums?`
  String get deleteEmptyAlbumsWithQuestionMark {
    return Intl.message(
      'Delete empty albums?',
      name: 'deleteEmptyAlbumsWithQuestionMark',
      desc: '',
      args: [],
    );
  }

  /// `This will delete all empty albums. This is useful when you want to reduce the clutter in your album list.`
  String get deleteAlbumsDialogBody {
    return Intl.message(
      'This will delete all empty albums. This is useful when you want to reduce the clutter in your album list.',
      name: 'deleteAlbumsDialogBody',
      desc: '',
      args: [],
    );
  }

  /// `Deleting {currentlyDeleting} / {totalCount}`
  String deleteProgress(Object currentlyDeleting, Object totalCount) {
    return Intl.message(
      'Deleting $currentlyDeleting / $totalCount',
      name: 'deleteProgress',
      desc: '',
      args: [currentlyDeleting, totalCount],
    );
  }

  /// `Processing {currentlyProcessing} / {totalCount}`
  String genericProgress(int currentlyProcessing, int totalCount) {
    return Intl.message(
      'Processing $currentlyProcessing / $totalCount',
      name: 'genericProgress',
      desc: 'Generic progress text to display when processing multiple items',
      args: [currentlyProcessing, totalCount],
    );
  }

  /// `Permanently delete`
  String get permanentlyDelete {
    return Intl.message(
      'Permanently delete',
      name: 'permanentlyDelete',
      desc: '',
      args: [],
    );
  }

  /// `Can only create link for files owned by you`
  String get canOnlyCreateLinkForFilesOwnedByYou {
    return Intl.message(
      'Can only create link for files owned by you',
      name: 'canOnlyCreateLinkForFilesOwnedByYou',
      desc: '',
      args: [],
    );
  }

  /// `Public link created`
  String get publicLinkCreated {
    return Intl.message(
      'Public link created',
      name: 'publicLinkCreated',
      desc: '',
      args: [],
    );
  }

  /// `You can manage your links in the share tab.`
  String get youCanManageYourLinksInTheShareTab {
    return Intl.message(
      'You can manage your links in the share tab.',
      name: 'youCanManageYourLinksInTheShareTab',
      desc: '',
      args: [],
    );
  }

  /// `Link copied to clipboard`
  String get linkCopiedToClipboard {
    return Intl.message(
      'Link copied to clipboard',
      name: 'linkCopiedToClipboard',
      desc: '',
      args: [],
    );
  }

  /// `Restore`
  String get restore {
    return Intl.message(
      'Restore',
      name: 'restore',
      desc:
          'Display text for an action which triggers a restore of item from trash',
      args: [],
    );
  }

  /// `Move to album`
  String get moveToAlbum {
    return Intl.message(
      'Move to album',
      name: 'moveToAlbum',
      desc: '',
      args: [],
    );
  }

  /// `Unhide`
  String get unhide {
    return Intl.message(
      'Unhide',
      name: 'unhide',
      desc: '',
      args: [],
    );
  }

  /// `Unarchive`
  String get unarchive {
    return Intl.message(
      'Unarchive',
      name: 'unarchive',
      desc: '',
      args: [],
    );
  }

  /// `Favorite`
  String get favorite {
    return Intl.message(
      'Favorite',
      name: 'favorite',
      desc: '',
      args: [],
    );
  }

  /// `Remove from favorites`
  String get removeFromFavorite {
    return Intl.message(
      'Remove from favorites',
      name: 'removeFromFavorite',
      desc: '',
      args: [],
    );
  }

  /// `Share link`
  String get shareLink {
    return Intl.message(
      'Share link',
      name: 'shareLink',
      desc: '',
      args: [],
    );
  }

  /// `Create collage`
  String get createCollage {
    return Intl.message(
      'Create collage',
      name: 'createCollage',
      desc: '',
      args: [],
    );
  }

  /// `Save collage`
  String get saveCollage {
    return Intl.message(
      'Save collage',
      name: 'saveCollage',
      desc: '',
      args: [],
    );
  }

  /// `Collage saved to gallery`
  String get collageSaved {
    return Intl.message(
      'Collage saved to gallery',
      name: 'collageSaved',
      desc: '',
      args: [],
    );
  }

  /// `Layout`
  String get collageLayout {
    return Intl.message(
      'Layout',
      name: 'collageLayout',
      desc: '',
      args: [],
    );
  }

  /// `Add to Ente`
  String get addToEnte {
    return Intl.message(
      'Add to Ente',
      name: 'addToEnte',
      desc: '',
      args: [],
    );
  }

  /// `Add to album`
  String get addToAlbum {
    return Intl.message(
      'Add to album',
      name: 'addToAlbum',
      desc: '',
      args: [],
    );
  }

  /// `Delete`
  String get delete {
    return Intl.message(
      'Delete',
      name: 'delete',
      desc: '',
      args: [],
    );
  }

  /// `Hide`
  String get hide {
    return Intl.message(
      'Hide',
      name: 'hide',
      desc: '',
      args: [],
    );
  }

  /// `Share`
  String get share {
    return Intl.message(
      'Share',
      name: 'share',
      desc: '',
      args: [],
    );
  }

  /// `Unhide to album`
  String get unhideToAlbum {
    return Intl.message(
      'Unhide to album',
      name: 'unhideToAlbum',
      desc: '',
      args: [],
    );
  }

  /// `Restore to album`
  String get restoreToAlbum {
    return Intl.message(
      'Restore to album',
      name: 'restoreToAlbum',
      desc: '',
      args: [],
    );
  }

  /// `{count, plural, =1 {Move item} other {Move items}}`
  String moveItem(num count) {
    return Intl.plural(
      count,
      one: 'Move item',
      other: 'Move items',
      name: 'moveItem',
      desc: 'Page title while moving one or more items to an album',
      args: [count],
    );
  }

  /// `{count, plural, =1 {Add item} other {Add items}}`
  String addItem(num count) {
    return Intl.plural(
      count,
      one: 'Add item',
      other: 'Add items',
      name: 'addItem',
      desc: 'Page title while adding one or more items to album',
      args: [count],
    );
  }

  /// `Create or select album`
  String get createOrSelectAlbum {
    return Intl.message(
      'Create or select album',
      name: 'createOrSelectAlbum',
      desc: '',
      args: [],
    );
  }

  /// `Select album`
  String get selectAlbum {
    return Intl.message(
      'Select album',
      name: 'selectAlbum',
      desc: '',
      args: [],
    );
  }

  /// `Album name`
  String get searchByAlbumNameHint {
    return Intl.message(
      'Album name',
      name: 'searchByAlbumNameHint',
      desc: '',
      args: [],
    );
  }

  /// `Album title`
  String get albumTitle {
    return Intl.message(
      'Album title',
      name: 'albumTitle',
      desc: '',
      args: [],
    );
  }

  /// `Enter album name`
  String get enterAlbumName {
    return Intl.message(
      'Enter album name',
      name: 'enterAlbumName',
      desc: '',
      args: [],
    );
  }

  /// `Restoring files...`
  String get restoringFiles {
    return Intl.message(
      'Restoring files...',
      name: 'restoringFiles',
      desc: '',
      args: [],
    );
  }

  /// `Moving files to album...`
  String get movingFilesToAlbum {
    return Intl.message(
      'Moving files to album...',
      name: 'movingFilesToAlbum',
      desc: '',
      args: [],
    );
  }

  /// `Unhiding files to album`
  String get unhidingFilesToAlbum {
    return Intl.message(
      'Unhiding files to album',
      name: 'unhidingFilesToAlbum',
      desc: '',
      args: [],
    );
  }

  /// `Can not upload to albums owned by others`
  String get canNotUploadToAlbumsOwnedByOthers {
    return Intl.message(
      'Can not upload to albums owned by others',
      name: 'canNotUploadToAlbumsOwnedByOthers',
      desc: '',
      args: [],
    );
  }

  /// `Uploading files to album...`
  String get uploadingFilesToAlbum {
    return Intl.message(
      'Uploading files to album...',
      name: 'uploadingFilesToAlbum',
      desc: '',
      args: [],
    );
  }

  /// `Added successfully to  {albumName}`
  String addedSuccessfullyTo(Object albumName) {
    return Intl.message(
      'Added successfully to  $albumName',
      name: 'addedSuccessfullyTo',
      desc: '',
      args: [albumName],
    );
  }

  /// `Moved successfully to {albumName}`
  String movedSuccessfullyTo(Object albumName) {
    return Intl.message(
      'Moved successfully to $albumName',
      name: 'movedSuccessfullyTo',
      desc: '',
      args: [albumName],
    );
  }

  /// `This album already has a collaborative link`
  String get thisAlbumAlreadyHDACollaborativeLink {
    return Intl.message(
      'This album already has a collaborative link',
      name: 'thisAlbumAlreadyHDACollaborativeLink',
      desc: '',
      args: [],
    );
  }

  /// `Collaborative link created for {albumName}`
  String collaborativeLinkCreatedFor(Object albumName) {
    return Intl.message(
      'Collaborative link created for $albumName',
      name: 'collaborativeLinkCreatedFor',
      desc: '',
      args: [albumName],
    );
  }

  /// `Ask your loved ones to share`
  String get askYourLovedOnesToShare {
    return Intl.message(
      'Ask your loved ones to share',
      name: 'askYourLovedOnesToShare',
      desc: '',
      args: [],
    );
  }

  /// `Invite`
  String get invite {
    return Intl.message(
      'Invite',
      name: 'invite',
      desc: '',
      args: [],
    );
  }

  /// `Share your first album`
  String get shareYourFirstAlbum {
    return Intl.message(
      'Share your first album',
      name: 'shareYourFirstAlbum',
      desc: '',
      args: [],
    );
  }

  /// `Shared with {emailIDs}`
  String sharedWith(Object emailIDs) {
    return Intl.message(
      'Shared with $emailIDs',
      name: 'sharedWith',
      desc: '',
      args: [emailIDs],
    );
  }

  /// `Shared with me`
  String get sharedWithMe {
    return Intl.message(
      'Shared with me',
      name: 'sharedWithMe',
      desc: '',
      args: [],
    );
  }

  /// `Shared by me`
  String get sharedByMe {
    return Intl.message(
      'Shared by me',
      name: 'sharedByMe',
      desc: '',
      args: [],
    );
  }

  /// `Double your storage`
  String get doubleYourStorage {
    return Intl.message(
      'Double your storage',
      name: 'doubleYourStorage',
      desc: '',
      args: [],
    );
  }

  /// `Refer friends and 2x your plan`
  String get referFriendsAnd2xYourPlan {
    return Intl.message(
      'Refer friends and 2x your plan',
      name: 'referFriendsAnd2xYourPlan',
      desc: '',
      args: [],
    );
  }

  /// `Open an album and tap the share button on the top right to share.`
  String get shareAlbumHint {
    return Intl.message(
      'Open an album and tap the share button on the top right to share.',
      name: 'shareAlbumHint',
      desc: '',
      args: [],
    );
  }

  /// `Items show the number of days remaining before permanent deletion`
  String get itemsShowTheNumberOfDaysRemainingBeforePermanentDeletion {
    return Intl.message(
      'Items show the number of days remaining before permanent deletion',
      name: 'itemsShowTheNumberOfDaysRemainingBeforePermanentDeletion',
      desc: '',
      args: [],
    );
  }

  /// `{count, plural, =0 {Soon} =1 {1 day} other {{count} days}}`
  String trashDaysLeft(int count) {
    return Intl.plural(
      count,
      zero: 'Soon',
      one: '1 day',
      other: '$count days',
      name: 'trashDaysLeft',
      desc:
          'Text to indicate number of days remaining before permanent deletion',
      args: [count],
    );
  }

  /// `Delete All`
  String get deleteAll {
    return Intl.message(
      'Delete All',
      name: 'deleteAll',
      desc: '',
      args: [],
    );
  }

  /// `Rename album`
  String get renameAlbum {
    return Intl.message(
      'Rename album',
      name: 'renameAlbum',
      desc: '',
      args: [],
    );
  }

  /// `Convert to album`
  String get convertToAlbum {
    return Intl.message(
      'Convert to album',
      name: 'convertToAlbum',
      desc: '',
      args: [],
    );
  }

  /// `Set cover`
  String get setCover {
    return Intl.message(
      'Set cover',
      name: 'setCover',
      desc: 'Text to set cover photo for an album',
      args: [],
    );
  }

  /// `Sort by`
  String get sortAlbumsBy {
    return Intl.message(
      'Sort by',
      name: 'sortAlbumsBy',
      desc: '',
      args: [],
    );
  }

  /// `Newest first`
  String get sortNewestFirst {
    return Intl.message(
      'Newest first',
      name: 'sortNewestFirst',
      desc: '',
      args: [],
    );
  }

  /// `Oldest first`
  String get sortOldestFirst {
    return Intl.message(
      'Oldest first',
      name: 'sortOldestFirst',
      desc: '',
      args: [],
    );
  }

  /// `Rename`
  String get rename {
    return Intl.message(
      'Rename',
      name: 'rename',
      desc: '',
      args: [],
    );
  }

  /// `Leave shared album?`
  String get leaveSharedAlbum {
    return Intl.message(
      'Leave shared album?',
      name: 'leaveSharedAlbum',
      desc: '',
      args: [],
    );
  }

  /// `Leave album`
  String get leaveAlbum {
    return Intl.message(
      'Leave album',
      name: 'leaveAlbum',
      desc: '',
      args: [],
    );
  }

  /// `Photos added by you will be removed from the album`
  String get photosAddedByYouWillBeRemovedFromTheAlbum {
    return Intl.message(
      'Photos added by you will be removed from the album',
      name: 'photosAddedByYouWillBeRemovedFromTheAlbum',
      desc: '',
      args: [],
    );
  }

  /// `You've no files in this album that can be deleted`
  String get youveNoFilesInThisAlbumThatCanBeDeleted {
    return Intl.message(
      'You\'ve no files in this album that can be deleted',
      name: 'youveNoFilesInThisAlbumThatCanBeDeleted',
      desc: '',
      args: [],
    );
  }

  /// `You don't have any archived items.`
  String get youDontHaveAnyArchivedItems {
    return Intl.message(
      'You don\'t have any archived items.',
      name: 'youDontHaveAnyArchivedItems',
      desc: '',
      args: [],
    );
  }

  /// `Some files in this album are ignored from upload because they had previously been deleted from Ente.`
  String get ignoredFolderUploadReason {
    return Intl.message(
      'Some files in this album are ignored from upload because they had previously been deleted from Ente.',
      name: 'ignoredFolderUploadReason',
      desc: '',
      args: [],
    );
  }

  /// `Reset ignored files`
  String get resetIgnoredFiles {
    return Intl.message(
      'Reset ignored files',
      name: 'resetIgnoredFiles',
      desc: '',
      args: [],
    );
  }

  /// `Files added to this device album will automatically get uploaded to Ente.`
  String get deviceFilesAutoUploading {
    return Intl.message(
      'Files added to this device album will automatically get uploaded to Ente.',
      name: 'deviceFilesAutoUploading',
      desc: '',
      args: [],
    );
  }

  /// `Turn on backup to automatically upload files added to this device folder to Ente.`
  String get turnOnBackupForAutoUpload {
    return Intl.message(
      'Turn on backup to automatically upload files added to this device folder to Ente.',
      name: 'turnOnBackupForAutoUpload',
      desc: '',
      args: [],
    );
  }

  /// `No hidden photos or videos`
  String get noHiddenPhotosOrVideos {
    return Intl.message(
      'No hidden photos or videos',
      name: 'noHiddenPhotosOrVideos',
      desc: '',
      args: [],
    );
  }

  /// `To hide a photo or video`
  String get toHideAPhotoOrVideo {
    return Intl.message(
      'To hide a photo or video',
      name: 'toHideAPhotoOrVideo',
      desc: '',
      args: [],
    );
  }

  /// `• Open the item`
  String get openTheItem {
    return Intl.message(
      '• Open the item',
      name: 'openTheItem',
      desc: '',
      args: [],
    );
  }

  /// `• Click on the overflow menu`
  String get clickOnTheOverflowMenu {
    return Intl.message(
      '• Click on the overflow menu',
      name: 'clickOnTheOverflowMenu',
      desc: '',
      args: [],
    );
  }

  /// `• Click`
  String get click {
    return Intl.message(
      '• Click',
      name: 'click',
      desc: '',
      args: [],
    );
  }

  /// `Nothing to see here! 👀`
  String get nothingToSeeHere {
    return Intl.message(
      'Nothing to see here! 👀',
      name: 'nothingToSeeHere',
      desc: '',
      args: [],
    );
  }

  /// `Unarchive album`
  String get unarchiveAlbum {
    return Intl.message(
      'Unarchive album',
      name: 'unarchiveAlbum',
      desc: '',
      args: [],
    );
  }

  /// `Archive album`
  String get archiveAlbum {
    return Intl.message(
      'Archive album',
      name: 'archiveAlbum',
      desc: '',
      args: [],
    );
  }

  /// `Calculating...`
  String get calculating {
    return Intl.message(
      'Calculating...',
      name: 'calculating',
      desc: '',
      args: [],
    );
  }

  /// `Please wait, deleting album`
  String get pleaseWaitDeletingAlbum {
    return Intl.message(
      'Please wait, deleting album',
      name: 'pleaseWaitDeletingAlbum',
      desc: '',
      args: [],
    );
  }

  /// `• Album names (e.g. "Camera")\n• Types of files (e.g. "Videos", ".gif")\n• Years and months (e.g. "2022", "January")\n• Holidays (e.g. "Christmas")\n• Photo descriptions (e.g. “#fun”)`
  String get searchByExamples {
    return Intl.message(
      '• Album names (e.g. "Camera")\n• Types of files (e.g. "Videos", ".gif")\n• Years and months (e.g. "2022", "January")\n• Holidays (e.g. "Christmas")\n• Photo descriptions (e.g. “#fun”)',
      name: 'searchByExamples',
      desc: '',
      args: [],
    );
  }

  /// `You can try searching for a different query.`
  String get youCanTrySearchingForADifferentQuery {
    return Intl.message(
      'You can try searching for a different query.',
      name: 'youCanTrySearchingForADifferentQuery',
      desc: '',
      args: [],
    );
  }

  /// `No results found`
  String get noResultsFound {
    return Intl.message(
      'No results found',
      name: 'noResultsFound',
      desc: '',
      args: [],
    );
  }

  /// `Added by {emailOrName}`
  String addedBy(Object emailOrName) {
    return Intl.message(
      'Added by $emailOrName',
      name: 'addedBy',
      desc: '',
      args: [emailOrName],
    );
  }

  /// `Loading EXIF data...`
  String get loadingExifData {
    return Intl.message(
      'Loading EXIF data...',
      name: 'loadingExifData',
      desc: '',
      args: [],
    );
  }

  /// `View all EXIF data`
  String get viewAllExifData {
    return Intl.message(
      'View all EXIF data',
      name: 'viewAllExifData',
      desc: '',
      args: [],
    );
  }

  /// `No EXIF data`
  String get noExifData {
    return Intl.message(
      'No EXIF data',
      name: 'noExifData',
      desc: '',
      args: [],
    );
  }

  /// `This image has no exif data`
  String get thisImageHasNoExifData {
    return Intl.message(
      'This image has no exif data',
      name: 'thisImageHasNoExifData',
      desc: '',
      args: [],
    );
  }

  /// `EXIF`
  String get exif {
    return Intl.message(
      'EXIF',
      name: 'exif',
      desc: '',
      args: [],
    );
  }

  /// `No results`
  String get noResults {
    return Intl.message(
      'No results',
      name: 'noResults',
      desc: '',
      args: [],
    );
  }

  /// `We don't support editing photos and albums that you don't own yet`
  String get weDontSupportEditingPhotosAndAlbumsThatYouDont {
    return Intl.message(
      'We don\'t support editing photos and albums that you don\'t own yet',
      name: 'weDontSupportEditingPhotosAndAlbumsThatYouDont',
      desc: '',
      args: [],
    );
  }

  /// `Failed to fetch original for edit`
  String get failedToFetchOriginalForEdit {
    return Intl.message(
      'Failed to fetch original for edit',
      name: 'failedToFetchOriginalForEdit',
      desc: '',
      args: [],
    );
  }

  /// `Close`
  String get close {
    return Intl.message(
      'Close',
      name: 'close',
      desc: '',
      args: [],
    );
  }

  /// `Set as`
  String get setAs {
    return Intl.message(
      'Set as',
      name: 'setAs',
      desc: '',
      args: [],
    );
  }

  /// `File saved to gallery`
  String get fileSavedToGallery {
    return Intl.message(
      'File saved to gallery',
      name: 'fileSavedToGallery',
      desc: '',
      args: [],
    );
  }

  /// `Files saved to gallery`
  String get filesSavedToGallery {
    return Intl.message(
      'Files saved to gallery',
      name: 'filesSavedToGallery',
      desc: '',
      args: [],
    );
  }

  /// `Failed to save file to gallery`
  String get fileFailedToSaveToGallery {
    return Intl.message(
      'Failed to save file to gallery',
      name: 'fileFailedToSaveToGallery',
      desc: '',
      args: [],
    );
  }

  /// `Download`
  String get download {
    return Intl.message(
      'Download',
      name: 'download',
      desc: '',
      args: [],
    );
  }

  /// `Press and hold to play video`
  String get pressAndHoldToPlayVideo {
    return Intl.message(
      'Press and hold to play video',
      name: 'pressAndHoldToPlayVideo',
      desc: '',
      args: [],
    );
  }

  /// `Press and hold on the image to  play video`
  String get pressAndHoldToPlayVideoDetailed {
    return Intl.message(
      'Press and hold on the image to  play video',
      name: 'pressAndHoldToPlayVideoDetailed',
      desc: '',
      args: [],
    );
  }

  /// `Download failed`
  String get downloadFailed {
    return Intl.message(
      'Download failed',
      name: 'downloadFailed',
      desc: '',
      args: [],
    );
  }

  /// `Deduplicate Files`
  String get deduplicateFiles {
    return Intl.message(
      'Deduplicate Files',
      name: 'deduplicateFiles',
      desc: '',
      args: [],
    );
  }

  /// `Deselect all`
  String get deselectAll {
    return Intl.message(
      'Deselect all',
      name: 'deselectAll',
      desc: '',
      args: [],
    );
  }

  /// `Please review and delete the items you believe are duplicates.`
  String get reviewDeduplicateItems {
    return Intl.message(
      'Please review and delete the items you believe are duplicates.',
      name: 'reviewDeduplicateItems',
      desc: '',
      args: [],
    );
  }

  /// `Club by capture time`
  String get clubByCaptureTime {
    return Intl.message(
      'Club by capture time',
      name: 'clubByCaptureTime',
      desc: '',
      args: [],
    );
  }

  /// `Club by file name`
  String get clubByFileName {
    return Intl.message(
      'Club by file name',
      name: 'clubByFileName',
      desc: '',
      args: [],
    );
  }

  /// `Count`
  String get count {
    return Intl.message(
      'Count',
      name: 'count',
      desc: '',
      args: [],
    );
  }

  /// `Total size`
  String get totalSize {
    return Intl.message(
      'Total size',
      name: 'totalSize',
      desc: '',
      args: [],
    );
  }

  /// `Long-press on an item to view in full-screen`
  String get longpressOnAnItemToViewInFullscreen {
    return Intl.message(
      'Long-press on an item to view in full-screen',
      name: 'longpressOnAnItemToViewInFullscreen',
      desc: '',
      args: [],
    );
  }

  /// `Decrypting video...`
  String get decryptingVideo {
    return Intl.message(
      'Decrypting video...',
      name: 'decryptingVideo',
      desc: '',
      args: [],
    );
  }

  /// `Please authenticate to view your memories`
  String get authToViewYourMemories {
    return Intl.message(
      'Please authenticate to view your memories',
      name: 'authToViewYourMemories',
      desc: '',
      args: [],
    );
  }

  /// `Unlock`
  String get unlock {
    return Intl.message(
      'Unlock',
      name: 'unlock',
      desc: '',
      args: [],
    );
  }

  /// `Free up space`
  String get freeUpSpace {
    return Intl.message(
      'Free up space',
      name: 'freeUpSpace',
      desc: '',
      args: [],
    );
  }

  /// `{count, plural, =1 {It can be deleted from the device to free up {formattedSize}} other {They can be deleted from the device to free up {formattedSize}}}`
  String freeUpSpaceSaving(num count, Object formattedSize) {
    return Intl.plural(
      count,
      one: 'It can be deleted from the device to free up $formattedSize',
      other: 'They can be deleted from the device to free up $formattedSize',
      name: 'freeUpSpaceSaving',
      desc:
          'Text to tell user how much space they can free up by deleting items from the device',
      args: [count, formattedSize],
    );
  }

  /// `{count, plural, one {1 file} other {{formattedNumber} files}} in this album has been backed up safely`
  String filesBackedUpInAlbum(int count, String formattedNumber) {
    return Intl.message(
      '${Intl.plural(count, one: '1 file', other: '$formattedNumber files')} in this album has been backed up safely',
      name: 'filesBackedUpInAlbum',
      desc: 'Text to tell user how many files have been backed up in the album',
      args: [count, formattedNumber],
    );
  }

  /// `{count, plural, one {1 file} other {{formattedNumber} files}} on this device have been backed up safely`
  String filesBackedUpFromDevice(int count, String formattedNumber) {
    return Intl.message(
      '${Intl.plural(count, one: '1 file', other: '$formattedNumber files')} on this device have been backed up safely',
      name: 'filesBackedUpFromDevice',
      desc:
          'Text to tell user how many files have been backed up from this device',
      args: [count, formattedNumber],
    );
  }

  /// `You can still access {count, plural, =1 {it} other {them}} on Ente as long as you have an active subscription`
  String freeUpAccessPostDelete(int count) {
    return Intl.message(
      'You can still access ${Intl.plural(count, one: 'it', other: 'them')} on Ente as long as you have an active subscription',
      name: 'freeUpAccessPostDelete',
      desc: '',
      args: [count],
    );
  }

  /// `Free up {sizeInMBorGB}`
  String freeUpAmount(Object sizeInMBorGB) {
    return Intl.message(
      'Free up $sizeInMBorGB',
      name: 'freeUpAmount',
      desc: '',
      args: [sizeInMBorGB],
    );
  }

  /// `This email is already in use`
  String get thisEmailIsAlreadyInUse {
    return Intl.message(
      'This email is already in use',
      name: 'thisEmailIsAlreadyInUse',
      desc: '',
      args: [],
    );
  }

  /// `Incorrect code`
  String get incorrectCode {
    return Intl.message(
      'Incorrect code',
      name: 'incorrectCode',
      desc: '',
      args: [],
    );
  }

  /// `Authentication failed, please try again`
  String get authenticationFailedPleaseTryAgain {
    return Intl.message(
      'Authentication failed, please try again',
      name: 'authenticationFailedPleaseTryAgain',
      desc: '',
      args: [],
    );
  }

  /// `Verification failed, please try again`
  String get verificationFailedPleaseTryAgain {
    return Intl.message(
      'Verification failed, please try again',
      name: 'verificationFailedPleaseTryAgain',
      desc: '',
      args: [],
    );
  }

  /// `Authenticating...`
  String get authenticating {
    return Intl.message(
      'Authenticating...',
      name: 'authenticating',
      desc: '',
      args: [],
    );
  }

  /// `Authentication successful!`
  String get authenticationSuccessful {
    return Intl.message(
      'Authentication successful!',
      name: 'authenticationSuccessful',
      desc: '',
      args: [],
    );
  }

  /// `Incorrect recovery key`
  String get incorrectRecoveryKey {
    return Intl.message(
      'Incorrect recovery key',
      name: 'incorrectRecoveryKey',
      desc: '',
      args: [],
    );
  }

  /// `The recovery key you entered is incorrect`
  String get theRecoveryKeyYouEnteredIsIncorrect {
    return Intl.message(
      'The recovery key you entered is incorrect',
      name: 'theRecoveryKeyYouEnteredIsIncorrect',
      desc: '',
      args: [],
    );
  }

  /// `Two-factor authentication successfully reset`
  String get twofactorAuthenticationSuccessfullyReset {
    return Intl.message(
      'Two-factor authentication successfully reset',
      name: 'twofactorAuthenticationSuccessfullyReset',
      desc: '',
      args: [],
    );
  }

  /// `Please verify the code you have entered`
  String get pleaseVerifyTheCodeYouHaveEntered {
    return Intl.message(
      'Please verify the code you have entered',
      name: 'pleaseVerifyTheCodeYouHaveEntered',
      desc: '',
      args: [],
    );
  }

  /// `Please contact support if the problem persists`
  String get pleaseContactSupportIfTheProblemPersists {
    return Intl.message(
      'Please contact support if the problem persists',
      name: 'pleaseContactSupportIfTheProblemPersists',
      desc: '',
      args: [],
    );
  }

  /// `Two-factor authentication has been disabled`
  String get twofactorAuthenticationHasBeenDisabled {
    return Intl.message(
      'Two-factor authentication has been disabled',
      name: 'twofactorAuthenticationHasBeenDisabled',
      desc: '',
      args: [],
    );
  }

  /// `Sorry, the code you've entered is incorrect`
  String get sorryTheCodeYouveEnteredIsIncorrect {
    return Intl.message(
      'Sorry, the code you\'ve entered is incorrect',
      name: 'sorryTheCodeYouveEnteredIsIncorrect',
      desc: '',
      args: [],
    );
  }

  /// `Your verification code has expired`
  String get yourVerificationCodeHasExpired {
    return Intl.message(
      'Your verification code has expired',
      name: 'yourVerificationCodeHasExpired',
      desc: '',
      args: [],
    );
  }

  /// `Email changed to {newEmail}`
  String emailChangedTo(Object newEmail) {
    return Intl.message(
      'Email changed to $newEmail',
      name: 'emailChangedTo',
      desc: '',
      args: [newEmail],
    );
  }

  /// `Verifying...`
  String get verifying {
    return Intl.message(
      'Verifying...',
      name: 'verifying',
      desc: '',
      args: [],
    );
  }

  /// `Disabling two-factor authentication...`
  String get disablingTwofactorAuthentication {
    return Intl.message(
      'Disabling two-factor authentication...',
      name: 'disablingTwofactorAuthentication',
      desc: '',
      args: [],
    );
  }

  /// `All memories preserved`
  String get allMemoriesPreserved {
    return Intl.message(
      'All memories preserved',
      name: 'allMemoriesPreserved',
      desc: '',
      args: [],
    );
  }

  /// `Loading gallery...`
  String get loadingGallery {
    return Intl.message(
      'Loading gallery...',
      name: 'loadingGallery',
      desc: '',
      args: [],
    );
  }

  /// `Syncing...`
  String get syncing {
    return Intl.message(
      'Syncing...',
      name: 'syncing',
      desc: '',
      args: [],
    );
  }

  /// `Encrypting backup...`
  String get encryptingBackup {
    return Intl.message(
      'Encrypting backup...',
      name: 'encryptingBackup',
      desc: '',
      args: [],
    );
  }

  /// `Sync stopped`
  String get syncStopped {
    return Intl.message(
      'Sync stopped',
      name: 'syncStopped',
      desc: '',
      args: [],
    );
  }

  /// `{completed}/{total} memories preserved`
  String syncProgress(String completed, String total) {
    return Intl.message(
      '$completed/$total memories preserved',
      name: 'syncProgress',
      desc: 'Text to tell user how many memories have been preserved',
      args: [completed, total],
    );
  }

  /// `Preserving {count} memories...`
  String uploadingMultipleMemories(String count) {
    return Intl.message(
      'Preserving $count memories...',
      name: 'uploadingMultipleMemories',
      desc: 'Text to tell user how many memories are being preserved',
      args: [count],
    );
  }

  /// `Preserving 1 memory...`
  String get uploadingSingleMemory {
    return Intl.message(
      'Preserving 1 memory...',
      name: 'uploadingSingleMemory',
      desc: '',
      args: [],
    );
  }

  /// `Archiving...`
  String get archiving {
    return Intl.message(
      'Archiving...',
      name: 'archiving',
      desc: '',
      args: [],
    );
  }

  /// `Unarchiving...`
  String get unarchiving {
    return Intl.message(
      'Unarchiving...',
      name: 'unarchiving',
      desc: '',
      args: [],
    );
  }

  /// `Successfully archived`
  String get successfullyArchived {
    return Intl.message(
      'Successfully archived',
      name: 'successfullyArchived',
      desc: '',
      args: [],
    );
  }

  /// `Successfully unarchived`
  String get successfullyUnarchived {
    return Intl.message(
      'Successfully unarchived',
      name: 'successfullyUnarchived',
      desc: '',
      args: [],
    );
  }

  /// `Rename file`
  String get renameFile {
    return Intl.message(
      'Rename file',
      name: 'renameFile',
      desc: '',
      args: [],
    );
  }

  /// `Enter file name`
  String get enterFileName {
    return Intl.message(
      'Enter file name',
      name: 'enterFileName',
      desc: '',
      args: [],
    );
  }

  /// `Files deleted`
  String get filesDeleted {
    return Intl.message(
      'Files deleted',
      name: 'filesDeleted',
      desc: '',
      args: [],
    );
  }

  /// `Selected files are not on Ente`
  String get selectedFilesAreNotOnEnte {
    return Intl.message(
      'Selected files are not on Ente',
      name: 'selectedFilesAreNotOnEnte',
      desc: '',
      args: [],
    );
  }

  /// `This action cannot be undone`
  String get thisActionCannotBeUndone {
    return Intl.message(
      'This action cannot be undone',
      name: 'thisActionCannotBeUndone',
      desc: '',
      args: [],
    );
  }

  /// `Empty trash?`
  String get emptyTrash {
    return Intl.message(
      'Empty trash?',
      name: 'emptyTrash',
      desc: '',
      args: [],
    );
  }

  /// `All items in trash will be permanently deleted\n\nThis action cannot be undone`
  String get permDeleteWarning {
    return Intl.message(
      'All items in trash will be permanently deleted\n\nThis action cannot be undone',
      name: 'permDeleteWarning',
      desc: '',
      args: [],
    );
  }

  /// `Empty`
  String get empty {
    return Intl.message(
      'Empty',
      name: 'empty',
      desc: '',
      args: [],
    );
  }

  /// `Could not free up space`
  String get couldNotFreeUpSpace {
    return Intl.message(
      'Could not free up space',
      name: 'couldNotFreeUpSpace',
      desc: '',
      args: [],
    );
  }

  /// `Permanently delete from device?`
  String get permanentlyDeleteFromDevice {
    return Intl.message(
      'Permanently delete from device?',
      name: 'permanentlyDeleteFromDevice',
      desc: '',
      args: [],
    );
  }

  /// `Some of the files you are trying to delete are only available on your device and cannot be recovered if deleted`
  String get someOfTheFilesYouAreTryingToDeleteAre {
    return Intl.message(
      'Some of the files you are trying to delete are only available on your device and cannot be recovered if deleted',
      name: 'someOfTheFilesYouAreTryingToDeleteAre',
      desc: '',
      args: [],
    );
  }

  /// `They will be deleted from all albums.`
  String get theyWillBeDeletedFromAllAlbums {
    return Intl.message(
      'They will be deleted from all albums.',
      name: 'theyWillBeDeletedFromAllAlbums',
      desc: '',
      args: [],
    );
  }

  /// `Some items are in both Ente and your device.`
  String get someItemsAreInBothEnteAndYourDevice {
    return Intl.message(
      'Some items are in both Ente and your device.',
      name: 'someItemsAreInBothEnteAndYourDevice',
      desc: '',
      args: [],
    );
  }

  /// `Selected items will be deleted from all albums and moved to trash.`
  String get selectedItemsWillBeDeletedFromAllAlbumsAndMoved {
    return Intl.message(
      'Selected items will be deleted from all albums and moved to trash.',
      name: 'selectedItemsWillBeDeletedFromAllAlbumsAndMoved',
      desc: '',
      args: [],
    );
  }

  /// `These items will be deleted from your device.`
  String get theseItemsWillBeDeletedFromYourDevice {
    return Intl.message(
      'These items will be deleted from your device.',
      name: 'theseItemsWillBeDeletedFromYourDevice',
      desc: '',
      args: [],
    );
  }

  /// `It looks like something went wrong. Please retry after some time. If the error persists, please contact our support team.`
  String get itLooksLikeSomethingWentWrongPleaseRetryAfterSome {
    return Intl.message(
      'It looks like something went wrong. Please retry after some time. If the error persists, please contact our support team.',
      name: 'itLooksLikeSomethingWentWrongPleaseRetryAfterSome',
      desc: '',
      args: [],
    );
  }

  /// `Error`
  String get error {
    return Intl.message(
      'Error',
      name: 'error',
      desc: '',
      args: [],
    );
  }

  /// `It looks like something went wrong. Please retry after some time. If the error persists, please contact our support team.`
  String get tempErrorContactSupportIfPersists {
    return Intl.message(
      'It looks like something went wrong. Please retry after some time. If the error persists, please contact our support team.',
      name: 'tempErrorContactSupportIfPersists',
      desc: '',
      args: [],
    );
  }

  /// `Unable to connect to Ente, please check your network settings and contact support if the error persists.`
  String get networkHostLookUpErr {
    return Intl.message(
      'Unable to connect to Ente, please check your network settings and contact support if the error persists.',
      name: 'networkHostLookUpErr',
      desc: '',
      args: [],
    );
  }

  /// `Unable to connect to Ente, please retry after sometime. If the error persists, please contact support.`
  String get networkConnectionRefusedErr {
    return Intl.message(
      'Unable to connect to Ente, please retry after sometime. If the error persists, please contact support.',
      name: 'networkConnectionRefusedErr',
      desc: '',
      args: [],
    );
  }

  /// `Cached data`
  String get cachedData {
    return Intl.message(
      'Cached data',
      name: 'cachedData',
      desc: '',
      args: [],
    );
  }

  /// `Clear caches`
  String get clearCaches {
    return Intl.message(
      'Clear caches',
      name: 'clearCaches',
      desc: '',
      args: [],
    );
  }

  /// `Remote images`
  String get remoteImages {
    return Intl.message(
      'Remote images',
      name: 'remoteImages',
      desc: '',
      args: [],
    );
  }

  /// `Remote videos`
  String get remoteVideos {
    return Intl.message(
      'Remote videos',
      name: 'remoteVideos',
      desc: '',
      args: [],
    );
  }

  /// `Remote thumbnails`
  String get remoteThumbnails {
    return Intl.message(
      'Remote thumbnails',
      name: 'remoteThumbnails',
      desc: '',
      args: [],
    );
  }

  /// `Pending sync`
  String get pendingSync {
    return Intl.message(
      'Pending sync',
      name: 'pendingSync',
      desc: '',
      args: [],
    );
  }

  /// `Local gallery`
  String get localGallery {
    return Intl.message(
      'Local gallery',
      name: 'localGallery',
      desc: '',
      args: [],
    );
  }

  /// `Today's logs`
  String get todaysLogs {
    return Intl.message(
      'Today\'s logs',
      name: 'todaysLogs',
      desc: '',
      args: [],
    );
  }

  /// `View logs`
  String get viewLogs {
    return Intl.message(
      'View logs',
      name: 'viewLogs',
      desc: '',
      args: [],
    );
  }

  /// `This will send across logs to help us debug your issue. Please note that file names will be included to help track issues with specific files.`
  String get logsDialogBody {
    return Intl.message(
      'This will send across logs to help us debug your issue. Please note that file names will be included to help track issues with specific files.',
      name: 'logsDialogBody',
      desc: '',
      args: [],
    );
  }

  /// `Preparing logs...`
  String get preparingLogs {
    return Intl.message(
      'Preparing logs...',
      name: 'preparingLogs',
      desc: '',
      args: [],
    );
  }

  /// `Email your logs`
  String get emailYourLogs {
    return Intl.message(
      'Email your logs',
      name: 'emailYourLogs',
      desc: '',
      args: [],
    );
  }

  /// `Please send the logs to \n{toEmail}`
  String pleaseSendTheLogsTo(Object toEmail) {
    return Intl.message(
      'Please send the logs to \n$toEmail',
      name: 'pleaseSendTheLogsTo',
      desc: '',
      args: [toEmail],
    );
  }

  /// `Copy email address`
  String get copyEmailAddress {
    return Intl.message(
      'Copy email address',
      name: 'copyEmailAddress',
      desc: '',
      args: [],
    );
  }

  /// `Export logs`
  String get exportLogs {
    return Intl.message(
      'Export logs',
      name: 'exportLogs',
      desc: '',
      args: [],
    );
  }

  /// `Please email us at {toEmail}`
  String pleaseEmailUsAt(Object toEmail) {
    return Intl.message(
      'Please email us at $toEmail',
      name: 'pleaseEmailUsAt',
      desc: '',
      args: [toEmail],
    );
  }

  /// `Dismiss`
  String get dismiss {
    return Intl.message(
      'Dismiss',
      name: 'dismiss',
      desc: '',
      args: [],
    );
  }

  /// `Did you know?`
  String get didYouKnow {
    return Intl.message(
      'Did you know?',
      name: 'didYouKnow',
      desc: '',
      args: [],
    );
  }

  /// `Loading your photos...`
  String get loadingMessage {
    return Intl.message(
      'Loading your photos...',
      name: 'loadingMessage',
      desc: '',
      args: [],
    );
  }

  /// `You can share your subscription with your family`
  String get loadMessage1 {
    return Intl.message(
      'You can share your subscription with your family',
      name: 'loadMessage1',
      desc: '',
      args: [],
    );
  }

  /// `We have preserved over 200 million memories so far`
  String get loadMessage2 {
    return Intl.message(
      'We have preserved over 200 million memories so far',
      name: 'loadMessage2',
      desc: '',
      args: [],
    );
  }

  /// `We keep 3 copies of your data, one in an underground fallout shelter`
  String get loadMessage3 {
    return Intl.message(
      'We keep 3 copies of your data, one in an underground fallout shelter',
      name: 'loadMessage3',
      desc: '',
      args: [],
    );
  }

  /// `All our apps are open source`
  String get loadMessage4 {
    return Intl.message(
      'All our apps are open source',
      name: 'loadMessage4',
      desc: '',
      args: [],
    );
  }

  /// `Our source code and cryptography have been externally audited`
  String get loadMessage5 {
    return Intl.message(
      'Our source code and cryptography have been externally audited',
      name: 'loadMessage5',
      desc: '',
      args: [],
    );
  }

  /// `You can share links to your albums with your loved ones`
  String get loadMessage6 {
    return Intl.message(
      'You can share links to your albums with your loved ones',
      name: 'loadMessage6',
      desc: '',
      args: [],
    );
  }

  /// `Our mobile apps run in the background to encrypt and backup any new photos you click`
  String get loadMessage7 {
    return Intl.message(
      'Our mobile apps run in the background to encrypt and backup any new photos you click',
      name: 'loadMessage7',
      desc: '',
      args: [],
    );
  }

  /// `web.ente.io has a slick uploader`
  String get loadMessage8 {
    return Intl.message(
      'web.ente.io has a slick uploader',
      name: 'loadMessage8',
      desc: '',
      args: [],
    );
  }

  /// `We use Xchacha20Poly1305 to safely encrypt your data`
  String get loadMessage9 {
    return Intl.message(
      'We use Xchacha20Poly1305 to safely encrypt your data',
      name: 'loadMessage9',
      desc: '',
      args: [],
    );
  }

  /// `Photo descriptions`
  String get photoDescriptions {
    return Intl.message(
      'Photo descriptions',
      name: 'photoDescriptions',
      desc: '',
      args: [],
    );
  }

  /// `File types and names`
  String get fileTypesAndNames {
    return Intl.message(
      'File types and names',
      name: 'fileTypesAndNames',
      desc: '',
      args: [],
    );
  }

  /// `Location`
  String get location {
    return Intl.message(
      'Location',
      name: 'location',
      desc: '',
      args: [],
    );
  }

  /// `Moments`
  String get moments {
    return Intl.message(
      'Moments',
      name: 'moments',
      desc: '',
      args: [],
    );
  }

  /// `People will be shown here once indexing is done`
  String get searchFaceEmptySection {
    return Intl.message(
      'People will be shown here once indexing is done',
      name: 'searchFaceEmptySection',
      desc: '',
      args: [],
    );
  }

  /// `Search by a date, month or year`
  String get searchDatesEmptySection {
    return Intl.message(
      'Search by a date, month or year',
      name: 'searchDatesEmptySection',
      desc: '',
      args: [],
    );
  }

  /// `Group photos that are taken within some radius of a photo`
  String get searchLocationEmptySection {
    return Intl.message(
      'Group photos that are taken within some radius of a photo',
      name: 'searchLocationEmptySection',
      desc: '',
      args: [],
    );
  }

  /// `Invite people, and you'll see all photos shared by them here`
  String get searchPeopleEmptySection {
    return Intl.message(
      'Invite people, and you\'ll see all photos shared by them here',
      name: 'searchPeopleEmptySection',
      desc: '',
      args: [],
    );
  }

  /// `Albums`
  String get searchAlbumsEmptySection {
    return Intl.message(
      'Albums',
      name: 'searchAlbumsEmptySection',
      desc: '',
      args: [],
    );
  }

  /// `File types and names`
  String get searchFileTypesAndNamesEmptySection {
    return Intl.message(
      'File types and names',
      name: 'searchFileTypesAndNamesEmptySection',
      desc: '',
      args: [],
    );
  }

  /// `Add descriptions like "#trip" in photo info to quickly find them here`
  String get searchCaptionEmptySection {
    return Intl.message(
      'Add descriptions like "#trip" in photo info to quickly find them here',
      name: 'searchCaptionEmptySection',
      desc: '',
      args: [],
    );
  }

  /// `Language`
  String get language {
    return Intl.message(
      'Language',
      name: 'language',
      desc: '',
      args: [],
    );
  }

  /// `Select Language`
  String get selectLanguage {
    return Intl.message(
      'Select Language',
      name: 'selectLanguage',
      desc: '',
      args: [],
    );
  }

  /// `Location name`
  String get locationName {
    return Intl.message(
      'Location name',
      name: 'locationName',
      desc: '',
      args: [],
    );
  }

  /// `Add location`
  String get addLocation {
    return Intl.message(
      'Add location',
      name: 'addLocation',
      desc: '',
      args: [],
    );
  }

  /// `Group nearby photos`
  String get groupNearbyPhotos {
    return Intl.message(
      'Group nearby photos',
      name: 'groupNearbyPhotos',
      desc: '',
      args: [],
    );
  }

  /// `km`
  String get kiloMeterUnit {
    return Intl.message(
      'km',
      name: 'kiloMeterUnit',
      desc: '',
      args: [],
    );
  }

  /// `Add`
  String get addLocationButton {
    return Intl.message(
      'Add',
      name: 'addLocationButton',
      desc: '',
      args: [],
    );
  }

  /// `Radius`
  String get radius {
    return Intl.message(
      'Radius',
      name: 'radius',
      desc: '',
      args: [],
    );
  }

  /// `A location tag groups all photos that were taken within some radius of a photo`
  String get locationTagFeatureDescription {
    return Intl.message(
      'A location tag groups all photos that were taken within some radius of a photo',
      name: 'locationTagFeatureDescription',
      desc: '',
      args: [],
    );
  }

  /// `Up to 1000 memories shown in gallery`
  String get galleryMemoryLimitInfo {
    return Intl.message(
      'Up to 1000 memories shown in gallery',
      name: 'galleryMemoryLimitInfo',
      desc: '',
      args: [],
    );
  }

  /// `Save`
  String get save {
    return Intl.message(
      'Save',
      name: 'save',
      desc: '',
      args: [],
    );
  }

  /// `Center point`
  String get centerPoint {
    return Intl.message(
      'Center point',
      name: 'centerPoint',
      desc: '',
      args: [],
    );
  }

  /// `Pick center point`
  String get pickCenterPoint {
    return Intl.message(
      'Pick center point',
      name: 'pickCenterPoint',
      desc: '',
      args: [],
    );
  }

  /// `Use selected photo`
  String get useSelectedPhoto {
    return Intl.message(
      'Use selected photo',
      name: 'useSelectedPhoto',
      desc: '',
      args: [],
    );
  }

  /// `Reset to default`
  String get resetToDefault {
    return Intl.message(
      'Reset to default',
      name: 'resetToDefault',
      desc: 'Button text to reset cover photo to default',
      args: [],
    );
  }

  /// `Edit`
  String get edit {
    return Intl.message(
      'Edit',
      name: 'edit',
      desc: '',
      args: [],
    );
  }

  /// `Delete location`
  String get deleteLocation {
    return Intl.message(
      'Delete location',
      name: 'deleteLocation',
      desc: '',
      args: [],
    );
  }

  /// `Rotate left`
  String get rotateLeft {
    return Intl.message(
      'Rotate left',
      name: 'rotateLeft',
      desc: '',
      args: [],
    );
  }

  /// `Flip`
  String get flip {
    return Intl.message(
      'Flip',
      name: 'flip',
      desc: '',
      args: [],
    );
  }

  /// `Rotate right`
  String get rotateRight {
    return Intl.message(
      'Rotate right',
      name: 'rotateRight',
      desc: '',
      args: [],
    );
  }

  /// `Save copy`
  String get saveCopy {
    return Intl.message(
      'Save copy',
      name: 'saveCopy',
      desc: '',
      args: [],
    );
  }

  /// `Light`
  String get light {
    return Intl.message(
      'Light',
      name: 'light',
      desc: '',
      args: [],
    );
  }

  /// `Color`
  String get color {
    return Intl.message(
      'Color',
      name: 'color',
      desc: '',
      args: [],
    );
  }

  /// `Yes, discard changes`
  String get yesDiscardChanges {
    return Intl.message(
      'Yes, discard changes',
      name: 'yesDiscardChanges',
      desc: '',
      args: [],
    );
  }

  /// `Do you want to discard the edits you have made?`
  String get doYouWantToDiscardTheEditsYouHaveMade {
    return Intl.message(
      'Do you want to discard the edits you have made?',
      name: 'doYouWantToDiscardTheEditsYouHaveMade',
      desc: '',
      args: [],
    );
  }

  /// `Saving...`
  String get saving {
    return Intl.message(
      'Saving...',
      name: 'saving',
      desc: '',
      args: [],
    );
  }

  /// `Edits saved`
  String get editsSaved {
    return Intl.message(
      'Edits saved',
      name: 'editsSaved',
      desc: '',
      args: [],
    );
  }

  /// `Oops, could not save edits`
  String get oopsCouldNotSaveEdits {
    return Intl.message(
      'Oops, could not save edits',
      name: 'oopsCouldNotSaveEdits',
      desc: '',
      args: [],
    );
  }

  /// `km`
  String get distanceInKMUnit {
    return Intl.message(
      'km',
      name: 'distanceInKMUnit',
      desc: 'Unit for distance in km',
      args: [],
    );
  }

  /// `Today`
  String get dayToday {
    return Intl.message(
      'Today',
      name: 'dayToday',
      desc: '',
      args: [],
    );
  }

  /// `Yesterday`
  String get dayYesterday {
    return Intl.message(
      'Yesterday',
      name: 'dayYesterday',
      desc: '',
      args: [],
    );
  }

  /// `Storage`
  String get storage {
    return Intl.message(
      'Storage',
      name: 'storage',
      desc: '',
      args: [],
    );
  }

  /// `Used space`
  String get usedSpace {
    return Intl.message(
      'Used space',
      name: 'usedSpace',
      desc: '',
      args: [],
    );
  }

  /// `Family`
  String get storageBreakupFamily {
    return Intl.message(
      'Family',
      name: 'storageBreakupFamily',
      desc: '',
      args: [],
    );
  }

  /// `You`
  String get storageBreakupYou {
    return Intl.message(
      'You',
      name: 'storageBreakupYou',
      desc:
          'Label to indicate how much storage you are using when you are part of a family plan',
      args: [],
    );
  }

  /// `{usedAmount} {usedStorageUnit} of {totalAmount} {totalStorageUnit} used`
  String storageUsageInfo(Object usedAmount, Object usedStorageUnit,
      Object totalAmount, Object totalStorageUnit) {
    return Intl.message(
      '$usedAmount $usedStorageUnit of $totalAmount $totalStorageUnit used',
      name: 'storageUsageInfo',
      desc: 'Example: 1.2 GB of 2 GB used or 100 GB or 2TB used',
      args: [usedAmount, usedStorageUnit, totalAmount, totalStorageUnit],
    );
  }

  /// `{freeAmount} {storageUnit} free`
  String availableStorageSpace(Object freeAmount, Object storageUnit) {
    return Intl.message(
      '$freeAmount $storageUnit free',
      name: 'availableStorageSpace',
      desc: '',
      args: [freeAmount, storageUnit],
    );
  }

  /// `Version: {versionValue}`
  String appVersion(Object versionValue) {
    return Intl.message(
      'Version: $versionValue',
      name: 'appVersion',
      desc: '',
      args: [versionValue],
    );
  }

  /// `Verify`
  String get verifyIDLabel {
    return Intl.message(
      'Verify',
      name: 'verifyIDLabel',
      desc: '',
      args: [],
    );
  }

  /// `Add a description...`
  String get fileInfoAddDescHint {
    return Intl.message(
      'Add a description...',
      name: 'fileInfoAddDescHint',
      desc: '',
      args: [],
    );
  }

  /// `Edit location`
  String get editLocationTagTitle {
    return Intl.message(
      'Edit location',
      name: 'editLocationTagTitle',
      desc: '',
      args: [],
    );
  }

  /// `Set`
  String get setLabel {
    return Intl.message(
      'Set',
      name: 'setLabel',
      desc:
          'Label of confirm button to add a new custom radius to the radius selector of a location tag',
      args: [],
    );
  }

  /// `Set radius`
  String get setRadius {
    return Intl.message(
      'Set radius',
      name: 'setRadius',
      desc: '',
      args: [],
    );
  }

  /// `Family`
  String get familyPlanPortalTitle {
    return Intl.message(
      'Family',
      name: 'familyPlanPortalTitle',
      desc: '',
      args: [],
    );
  }

  /// `Add 5 family members to your existing plan without paying extra.\n\nEach member gets their own private space, and cannot see each other's files unless they're shared.\n\nFamily plans are available to customers who have a paid Ente subscription.\n\nSubscribe now to get started!`
  String get familyPlanOverview {
    return Intl.message(
      'Add 5 family members to your existing plan without paying extra.\n\nEach member gets their own private space, and cannot see each other\'s files unless they\'re shared.\n\nFamily plans are available to customers who have a paid Ente subscription.\n\nSubscribe now to get started!',
      name: 'familyPlanOverview',
      desc: '',
      args: [],
    );
  }

  /// `Verify identity`
  String get androidBiometricHint {
    return Intl.message(
      'Verify identity',
      name: 'androidBiometricHint',
      desc:
          'Hint message advising the user how to authenticate with biometrics. It is used on Android side. Maximum 60 characters.',
      args: [],
    );
  }

  /// `Not recognized. Try again.`
  String get androidBiometricNotRecognized {
    return Intl.message(
      'Not recognized. Try again.',
      name: 'androidBiometricNotRecognized',
      desc:
          'Message to let the user know that authentication was failed. It is used on Android side. Maximum 60 characters.',
      args: [],
    );
  }

  /// `Success`
  String get androidBiometricSuccess {
    return Intl.message(
      'Success',
      name: 'androidBiometricSuccess',
      desc:
          'Message to let the user know that authentication was successful. It is used on Android side. Maximum 60 characters.',
      args: [],
    );
  }

  /// `Cancel`
  String get androidCancelButton {
    return Intl.message(
      'Cancel',
      name: 'androidCancelButton',
      desc:
          'Message showed on a button that the user can click to leave the current dialog. It is used on Android side. Maximum 30 characters.',
      args: [],
    );
  }

  /// `Authentication required`
  String get androidSignInTitle {
    return Intl.message(
      'Authentication required',
      name: 'androidSignInTitle',
      desc:
          'Message showed as a title in a dialog which indicates the user that they need to scan biometric to continue. It is used on Android side. Maximum 60 characters.',
      args: [],
    );
  }

  /// `Biometric required`
  String get androidBiometricRequiredTitle {
    return Intl.message(
      'Biometric required',
      name: 'androidBiometricRequiredTitle',
      desc:
          'Message showed as a title in a dialog which indicates the user has not set up biometric authentication on their device. It is used on Android side. Maximum 60 characters.',
      args: [],
    );
  }

  /// `Device credentials required`
  String get androidDeviceCredentialsRequiredTitle {
    return Intl.message(
      'Device credentials required',
      name: 'androidDeviceCredentialsRequiredTitle',
      desc:
          'Message showed as a title in a dialog which indicates the user has not set up credentials authentication on their device. It is used on Android side. Maximum 60 characters.',
      args: [],
    );
  }

  /// `Device credentials required`
  String get androidDeviceCredentialsSetupDescription {
    return Intl.message(
      'Device credentials required',
      name: 'androidDeviceCredentialsSetupDescription',
      desc:
          'Message advising the user to go to the settings and configure device credentials on their device. It shows in a dialog on Android side.',
      args: [],
    );
  }

  /// `Go to settings`
  String get goToSettings {
    return Intl.message(
      'Go to settings',
      name: 'goToSettings',
      desc:
          'Message showed on a button that the user can click to go to settings pages from the current dialog. It is used on both Android and iOS side. Maximum 30 characters.',
      args: [],
    );
  }

  /// `Biometric authentication is not set up on your device. Go to 'Settings > Security' to add biometric authentication.`
  String get androidGoToSettingsDescription {
    return Intl.message(
      'Biometric authentication is not set up on your device. Go to \'Settings > Security\' to add biometric authentication.',
      name: 'androidGoToSettingsDescription',
      desc:
          'Message advising the user to go to the settings and configure biometric on their device. It shows in a dialog on Android side.',
      args: [],
    );
  }

  /// `Biometric authentication is disabled. Please lock and unlock your screen to enable it.`
  String get iOSLockOut {
    return Intl.message(
      'Biometric authentication is disabled. Please lock and unlock your screen to enable it.',
      name: 'iOSLockOut',
      desc:
          'Message advising the user to re-enable biometrics on their device. It shows in a dialog on iOS side.',
      args: [],
    );
  }

  /// `Biometric authentication is not set up on your device. Please either enable Touch ID or Face ID on your phone.`
  String get iOSGoToSettingsDescription {
    return Intl.message(
      'Biometric authentication is not set up on your device. Please either enable Touch ID or Face ID on your phone.',
      name: 'iOSGoToSettingsDescription',
      desc:
          'Message advising the user to go to the settings and configure Biometrics for their device. It shows in a dialog on iOS side.',
      args: [],
    );
  }

  /// `OK`
  String get iOSOkButton {
    return Intl.message(
      'OK',
      name: 'iOSOkButton',
      desc:
          'Message showed on a button that the user can click to leave the current dialog. It is used on iOS side. Maximum 30 characters.',
      args: [],
    );
  }

  /// `OpenStreetMap contributors`
  String get openstreetmapContributors {
    return Intl.message(
      'OpenStreetMap contributors',
      name: 'openstreetmapContributors',
      desc: '',
      args: [],
    );
  }

  /// `Hosted at OSM France`
  String get hostedAtOsmFrance {
    return Intl.message(
      'Hosted at OSM France',
      name: 'hostedAtOsmFrance',
      desc: '',
      args: [],
    );
  }

  /// `Map`
  String get map {
    return Intl.message(
      'Map',
      name: 'map',
      desc: 'Label for the map view',
      args: [],
    );
  }

  /// `Maps`
  String get maps {
    return Intl.message(
      'Maps',
      name: 'maps',
      desc: '',
      args: [],
    );
  }

  /// `Enable Maps`
  String get enableMaps {
    return Intl.message(
      'Enable Maps',
      name: 'enableMaps',
      desc: '',
      args: [],
    );
  }

  /// `This will show your photos on a world map.\n\nThis map is hosted by Open Street Map, and the exact locations of your photos are never shared.\n\nYou can disable this feature anytime from Settings.`
  String get enableMapsDesc {
    return Intl.message(
      'This will show your photos on a world map.\n\nThis map is hosted by Open Street Map, and the exact locations of your photos are never shared.\n\nYou can disable this feature anytime from Settings.',
      name: 'enableMapsDesc',
      desc: '',
      args: [],
    );
  }

  /// `Quick links`
  String get quickLinks {
    return Intl.message(
      'Quick links',
      name: 'quickLinks',
      desc: '',
      args: [],
    );
  }

  /// `Select items to add`
  String get selectItemsToAdd {
    return Intl.message(
      'Select items to add',
      name: 'selectItemsToAdd',
      desc: '',
      args: [],
    );
  }

  /// `Add selected`
  String get addSelected {
    return Intl.message(
      'Add selected',
      name: 'addSelected',
      desc: '',
      args: [],
    );
  }

  /// `Add from device`
  String get addFromDevice {
    return Intl.message(
      'Add from device',
      name: 'addFromDevice',
      desc: '',
      args: [],
    );
  }

  /// `Add photos`
  String get addPhotos {
    return Intl.message(
      'Add photos',
      name: 'addPhotos',
      desc: '',
      args: [],
    );
  }

  /// `No photos found here`
  String get noPhotosFoundHere {
    return Intl.message(
      'No photos found here',
      name: 'noPhotosFoundHere',
      desc: '',
      args: [],
    );
  }

  /// `Zoom out to see photos`
  String get zoomOutToSeePhotos {
    return Intl.message(
      'Zoom out to see photos',
      name: 'zoomOutToSeePhotos',
      desc: '',
      args: [],
    );
  }

  /// `No images with location`
  String get noImagesWithLocation {
    return Intl.message(
      'No images with location',
      name: 'noImagesWithLocation',
      desc: '',
      args: [],
    );
  }

  /// `Unpin album`
  String get unpinAlbum {
    return Intl.message(
      'Unpin album',
      name: 'unpinAlbum',
      desc: '',
      args: [],
    );
  }

  /// `Pin album`
  String get pinAlbum {
    return Intl.message(
      'Pin album',
      name: 'pinAlbum',
      desc: '',
      args: [],
    );
  }

  /// `Create`
  String get create {
    return Intl.message(
      'Create',
      name: 'create',
      desc: '',
      args: [],
    );
  }

  /// `View all`
  String get viewAll {
    return Intl.message(
      'View all',
      name: 'viewAll',
      desc: '',
      args: [],
    );
  }

  /// `Nothing shared with you yet`
  String get nothingSharedWithYouYet {
    return Intl.message(
      'Nothing shared with you yet',
      name: 'nothingSharedWithYouYet',
      desc: '',
      args: [],
    );
  }

  /// `No albums shared by you yet`
  String get noAlbumsSharedByYouYet {
    return Intl.message(
      'No albums shared by you yet',
      name: 'noAlbumsSharedByYouYet',
      desc: '',
      args: [],
    );
  }

  /// `Shared with you`
  String get sharedWithYou {
    return Intl.message(
      'Shared with you',
      name: 'sharedWithYou',
      desc: '',
      args: [],
    );
  }

  /// `Shared by you`
  String get sharedByYou {
    return Intl.message(
      'Shared by you',
      name: 'sharedByYou',
      desc: '',
      args: [],
    );
  }

  /// `Invite your friends to Ente`
  String get inviteYourFriendsToEnte {
    return Intl.message(
      'Invite your friends to Ente',
      name: 'inviteYourFriendsToEnte',
      desc: '',
      args: [],
    );
  }

  /// `Failed to download video`
  String get failedToDownloadVideo {
    return Intl.message(
      'Failed to download video',
      name: 'failedToDownloadVideo',
      desc: '',
      args: [],
    );
  }

  /// `Hiding...`
  String get hiding {
    return Intl.message(
      'Hiding...',
      name: 'hiding',
      desc: '',
      args: [],
    );
  }

  /// `Unhiding...`
  String get unhiding {
    return Intl.message(
      'Unhiding...',
      name: 'unhiding',
      desc: '',
      args: [],
    );
  }

  /// `Successfully hid`
  String get successfullyHid {
    return Intl.message(
      'Successfully hid',
      name: 'successfullyHid',
      desc: '',
      args: [],
    );
  }

  /// `Successfully unhid`
  String get successfullyUnhid {
    return Intl.message(
      'Successfully unhid',
      name: 'successfullyUnhid',
      desc: '',
      args: [],
    );
  }

  /// `Crash reporting`
  String get crashReporting {
    return Intl.message(
      'Crash reporting',
      name: 'crashReporting',
      desc: '',
      args: [],
    );
  }

  /// `Resumable uploads`
  String get resumableUploads {
    return Intl.message(
      'Resumable uploads',
      name: 'resumableUploads',
      desc: '',
      args: [],
    );
  }

  /// `Add to hidden album`
  String get addToHiddenAlbum {
    return Intl.message(
      'Add to hidden album',
      name: 'addToHiddenAlbum',
      desc: '',
      args: [],
    );
  }

  /// `Move to hidden album`
  String get moveToHiddenAlbum {
    return Intl.message(
      'Move to hidden album',
      name: 'moveToHiddenAlbum',
      desc: '',
      args: [],
    );
  }

  /// `File types`
  String get fileTypes {
    return Intl.message(
      'File types',
      name: 'fileTypes',
      desc: '',
      args: [],
    );
  }

  /// `This account is linked to other Ente apps, if you use any. Your uploaded data, across all Ente apps, will be scheduled for deletion, and your account will be permanently deleted.`
  String get deleteConfirmDialogBody {
    return Intl.message(
      'This account is linked to other Ente apps, if you use any. Your uploaded data, across all Ente apps, will be scheduled for deletion, and your account will be permanently deleted.',
      name: 'deleteConfirmDialogBody',
      desc: '',
      args: [],
    );
  }

  /// `How did you hear about Ente? (optional)`
  String get hearUsWhereTitle {
    return Intl.message(
      'How did you hear about Ente? (optional)',
      name: 'hearUsWhereTitle',
      desc: '',
      args: [],
    );
  }

  /// `We don't track app installs. It'd help if you told us where you found us!`
  String get hearUsExplanation {
    return Intl.message(
      'We don\'t track app installs. It\'d help if you told us where you found us!',
      name: 'hearUsExplanation',
      desc: '',
      args: [],
    );
  }

  /// `View add-ons`
  String get viewAddOnButton {
    return Intl.message(
      'View add-ons',
      name: 'viewAddOnButton',
      desc: '',
      args: [],
    );
  }

  /// `Add-ons`
  String get addOns {
    return Intl.message(
      'Add-ons',
      name: 'addOns',
      desc: '',
      args: [],
    );
  }

  /// `Details of add-ons`
  String get addOnPageSubtitle {
    return Intl.message(
      'Details of add-ons',
      name: 'addOnPageSubtitle',
      desc: '',
      args: [],
    );
  }

  /// `Your map`
  String get yourMap {
    return Intl.message(
      'Your map',
      name: 'yourMap',
      desc: '',
      args: [],
    );
  }

  /// `Modify your query, or try searching for`
  String get modifyYourQueryOrTrySearchingFor {
    return Intl.message(
      'Modify your query, or try searching for',
      name: 'modifyYourQueryOrTrySearchingFor',
      desc: '',
      args: [],
    );
  }

  /// `Black Friday Sale`
  String get blackFridaySale {
    return Intl.message(
      'Black Friday Sale',
      name: 'blackFridaySale',
      desc: '',
      args: [],
    );
  }

  /// `Upto 50% off, until 4th Dec.`
  String get upto50OffUntil4thDec {
    return Intl.message(
      'Upto 50% off, until 4th Dec.',
      name: 'upto50OffUntil4thDec',
      desc: '',
      args: [],
    );
  }

  /// `Photos`
  String get photos {
    return Intl.message(
      'Photos',
      name: 'photos',
      desc: '',
      args: [],
    );
  }

  /// `Videos`
  String get videos {
    return Intl.message(
      'Videos',
      name: 'videos',
      desc: '',
      args: [],
    );
  }

  /// `Live Photos`
  String get livePhotos {
    return Intl.message(
      'Live Photos',
      name: 'livePhotos',
      desc: '',
      args: [],
    );
  }

  /// `Fast, on-device search`
  String get searchHint1 {
    return Intl.message(
      'Fast, on-device search',
      name: 'searchHint1',
      desc: '',
      args: [],
    );
  }

  /// `Photo dates, descriptions`
  String get searchHint2 {
    return Intl.message(
      'Photo dates, descriptions',
      name: 'searchHint2',
      desc: '',
      args: [],
    );
  }

  /// `Albums, file names, and types`
  String get searchHint3 {
    return Intl.message(
      'Albums, file names, and types',
      name: 'searchHint3',
      desc: '',
      args: [],
    );
  }

  /// `Location`
  String get searchHint4 {
    return Intl.message(
      'Location',
      name: 'searchHint4',
      desc: '',
      args: [],
    );
  }

  /// `Coming soon: Faces & magic search ✨`
  String get searchHint5 {
    return Intl.message(
      'Coming soon: Faces & magic search ✨',
      name: 'searchHint5',
      desc: '',
      args: [],
    );
  }

  /// `Add your photos now`
  String get addYourPhotosNow {
    return Intl.message(
      'Add your photos now',
      name: 'addYourPhotosNow',
      desc: '',
      args: [],
    );
  }

  /// `{count, plural, one{{count} result found} other{{count} results found}}`
  String searchResultCount(int count) {
    return Intl.plural(
      count,
      one: '$count result found',
      other: '$count results found',
      name: 'searchResultCount',
      desc:
          'Text to tell user how many results were found for their search query',
      args: [count],
    );
  }

  /// `Faces`
  String get faces {
    return Intl.message(
      'Faces',
      name: 'faces',
      desc: '',
      args: [],
    );
  }

  /// `People`
  String get people {
    return Intl.message(
      'People',
      name: 'people',
      desc: '',
      args: [],
    );
  }

  /// `Contents`
  String get contents {
    return Intl.message(
      'Contents',
      name: 'contents',
      desc: '',
      args: [],
    );
  }

  /// `Add new`
  String get addNew {
    return Intl.message(
      'Add new',
      name: 'addNew',
      desc: 'Text to add a new item (location tag, album, caption etc)',
      args: [],
    );
  }

  /// `Contacts`
  String get contacts {
    return Intl.message(
      'Contacts',
      name: 'contacts',
      desc: '',
      args: [],
    );
  }

  /// `No internet connection`
  String get noInternetConnection {
    return Intl.message(
      'No internet connection',
      name: 'noInternetConnection',
      desc: '',
      args: [],
    );
  }

  /// `Please check your internet connection and try again.`
  String get pleaseCheckYourInternetConnectionAndTryAgain {
    return Intl.message(
      'Please check your internet connection and try again.',
      name: 'pleaseCheckYourInternetConnectionAndTryAgain',
      desc: '',
      args: [],
    );
  }

  /// `Sign out from other devices`
  String get signOutFromOtherDevices {
    return Intl.message(
      'Sign out from other devices',
      name: 'signOutFromOtherDevices',
      desc: '',
      args: [],
    );
  }

  /// `If you think someone might know your password, you can force all other devices using your account to sign out.`
  String get signOutOtherBody {
    return Intl.message(
      'If you think someone might know your password, you can force all other devices using your account to sign out.',
      name: 'signOutOtherBody',
      desc: '',
      args: [],
    );
  }

  /// `Sign out other devices`
  String get signOutOtherDevices {
    return Intl.message(
      'Sign out other devices',
      name: 'signOutOtherDevices',
      desc: '',
      args: [],
    );
  }

  /// `Do not sign out`
  String get doNotSignOut {
    return Intl.message(
      'Do not sign out',
      name: 'doNotSignOut',
      desc: '',
      args: [],
    );
  }

  /// `Edit location`
  String get editLocation {
    return Intl.message(
      'Edit location',
      name: 'editLocation',
      desc: '',
      args: [],
    );
  }

  /// `Select a location`
  String get selectALocation {
    return Intl.message(
      'Select a location',
      name: 'selectALocation',
      desc: '',
      args: [],
    );
  }

  /// `Select a location first`
  String get selectALocationFirst {
    return Intl.message(
      'Select a location first',
      name: 'selectALocationFirst',
      desc: '',
      args: [],
    );
  }

  /// `Change location of selected items?`
  String get changeLocationOfSelectedItems {
    return Intl.message(
      'Change location of selected items?',
      name: 'changeLocationOfSelectedItems',
      desc: '',
      args: [],
    );
  }

  /// `Edits to location will only be seen within Ente`
  String get editsToLocationWillOnlyBeSeenWithinEnte {
    return Intl.message(
      'Edits to location will only be seen within Ente',
      name: 'editsToLocationWillOnlyBeSeenWithinEnte',
      desc: '',
      args: [],
    );
  }

  /// `Clean Uncategorized`
  String get cleanUncategorized {
    return Intl.message(
      'Clean Uncategorized',
      name: 'cleanUncategorized',
      desc: '',
      args: [],
    );
  }

  /// `Remove all files from Uncategorized that are present in other albums`
  String get cleanUncategorizedDescription {
    return Intl.message(
      'Remove all files from Uncategorized that are present in other albums',
      name: 'cleanUncategorizedDescription',
      desc: '',
      args: [],
    );
  }

  /// `Waiting for verification...`
  String get waitingForVerification {
    return Intl.message(
      'Waiting for verification...',
      name: 'waitingForVerification',
      desc: '',
      args: [],
    );
  }

  /// `Passkey`
  String get passkey {
    return Intl.message(
      'Passkey',
      name: 'passkey',
      desc: '',
      args: [],
    );
  }

  /// `Passkey verification`
  String get passkeyAuthTitle {
    return Intl.message(
      'Passkey verification',
      name: 'passkeyAuthTitle',
      desc: '',
      args: [],
    );
  }

  /// `Login with TOTP`
  String get loginWithTOTP {
    return Intl.message(
      'Login with TOTP',
      name: 'loginWithTOTP',
      desc: '',
      args: [],
    );
  }

  /// `Verification is still pending`
  String get passKeyPendingVerification {
    return Intl.message(
      'Verification is still pending',
      name: 'passKeyPendingVerification',
      desc: '',
      args: [],
    );
  }

  /// `Session expired`
  String get loginSessionExpired {
    return Intl.message(
      'Session expired',
      name: 'loginSessionExpired',
      desc: '',
      args: [],
    );
  }

  /// `Your session has expired. Please login again.`
  String get loginSessionExpiredDetails {
    return Intl.message(
      'Your session has expired. Please login again.',
      name: 'loginSessionExpiredDetails',
      desc: '',
      args: [],
    );
  }

  /// `Verify passkey`
  String get verifyPasskey {
    return Intl.message(
      'Verify passkey',
      name: 'verifyPasskey',
      desc: '',
      args: [],
    );
  }

  /// `Play album on TV`
  String get playOnTv {
    return Intl.message(
      'Play album on TV',
      name: 'playOnTv',
      desc: '',
      args: [],
    );
  }

  /// `Pair`
  String get pair {
    return Intl.message(
      'Pair',
      name: 'pair',
      desc: '',
      args: [],
    );
  }

  /// `Device not found`
  String get deviceNotFound {
    return Intl.message(
      'Device not found',
      name: 'deviceNotFound',
      desc: '',
      args: [],
    );
  }

  /// `Visit cast.ente.io on the device you want to pair.\n\nEnter the code below to play the album on your TV.`
  String get castInstruction {
    return Intl.message(
      'Visit cast.ente.io on the device you want to pair.\n\nEnter the code below to play the album on your TV.',
      name: 'castInstruction',
      desc: '',
      args: [],
    );
  }

  /// `Enter the code`
  String get deviceCodeHint {
    return Intl.message(
      'Enter the code',
      name: 'deviceCodeHint',
      desc: '',
      args: [],
    );
  }

  /// `Join Discord`
  String get joinDiscord {
    return Intl.message(
      'Join Discord',
      name: 'joinDiscord',
      desc: '',
      args: [],
    );
  }

  /// `Locations`
  String get locations {
    return Intl.message(
      'Locations',
      name: 'locations',
      desc: '',
      args: [],
    );
  }

  /// `Add a name`
  String get addAName {
    return Intl.message(
      'Add a name',
      name: 'addAName',
      desc: '',
      args: [],
    );
  }

  /// `Find them quickly`
  String get findThemQuickly {
    return Intl.message(
      'Find them quickly',
      name: 'findThemQuickly',
      desc:
          'Subtitle to indicate that the user can find people quickly by name',
      args: [],
    );
  }

  /// `Find people quickly by name`
  String get findPeopleByName {
    return Intl.message(
      'Find people quickly by name',
      name: 'findPeopleByName',
      desc: '',
      args: [],
    );
  }

  /// `{count, plural, =0 {Add viewer} =1 {Add viewer} other {Add viewers}}`
  String addViewers(num count) {
    return Intl.plural(
      count,
      zero: 'Add viewer',
      one: 'Add viewer',
      other: 'Add viewers',
      name: 'addViewers',
      desc: '',
      args: [count],
    );
  }

  /// `{count, plural, =0 {Add collaborator} =1 {Add collaborator} other {Add collaborators}}`
  String addCollaborators(num count) {
    return Intl.plural(
      count,
      zero: 'Add collaborator',
      one: 'Add collaborator',
      other: 'Add collaborators',
      name: 'addCollaborators',
      desc: '',
      args: [count],
    );
  }

  /// `Long press an email to verify end to end encryption.`
  String get longPressAnEmailToVerifyEndToEndEncryption {
    return Intl.message(
      'Long press an email to verify end to end encryption.',
      name: 'longPressAnEmailToVerifyEndToEndEncryption',
      desc: '',
      args: [],
    );
  }

  /// `Are you sure that you want to modify Developer settings?`
  String get developerSettingsWarning {
    return Intl.message(
      'Are you sure that you want to modify Developer settings?',
      name: 'developerSettingsWarning',
      desc: '',
      args: [],
    );
  }

  /// `Developer settings`
  String get developerSettings {
    return Intl.message(
      'Developer settings',
      name: 'developerSettings',
      desc: '',
      args: [],
    );
  }

  /// `Server endpoint`
  String get serverEndpoint {
    return Intl.message(
      'Server endpoint',
      name: 'serverEndpoint',
      desc: '',
      args: [],
    );
  }

  /// `Invalid endpoint`
  String get invalidEndpoint {
    return Intl.message(
      'Invalid endpoint',
      name: 'invalidEndpoint',
      desc: '',
      args: [],
    );
  }

  /// `Sorry, the endpoint you entered is invalid. Please enter a valid endpoint and try again.`
  String get invalidEndpointMessage {
    return Intl.message(
      'Sorry, the endpoint you entered is invalid. Please enter a valid endpoint and try again.',
      name: 'invalidEndpointMessage',
      desc: '',
      args: [],
    );
  }

  /// `Endpoint updated successfully`
  String get endpointUpdatedMessage {
    return Intl.message(
      'Endpoint updated successfully',
      name: 'endpointUpdatedMessage',
      desc: '',
      args: [],
    );
  }

  /// `Connected to {endpoint}`
  String customEndpoint(Object endpoint) {
    return Intl.message(
      'Connected to $endpoint',
      name: 'customEndpoint',
      desc: '',
      args: [endpoint],
    );
  }

  /// `Create collaborative link`
  String get createCollaborativeLink {
    return Intl.message(
      'Create collaborative link',
      name: 'createCollaborativeLink',
      desc: '',
      args: [],
    );
  }

  /// `Search`
  String get search {
    return Intl.message(
      'Search',
      name: 'search',
      desc: '',
      args: [],
    );
  }

  /// `Enter person name`
  String get enterPersonName {
    return Intl.message(
      'Enter person name',
      name: 'enterPersonName',
      desc: '',
      args: [],
    );
  }

  /// `This email is already linked to {name}.`
  String editEmailAlreadyLinked(Object name) {
    return Intl.message(
      'This email is already linked to $name.',
      name: 'editEmailAlreadyLinked',
      desc: '',
      args: [name],
    );
  }

  /// `View {name} to unlink`
  String viewPersonToUnlink(Object name) {
    return Intl.message(
      'View $name to unlink',
      name: 'viewPersonToUnlink',
      desc: '',
      args: [name],
    );
  }

  /// `Enter name`
  String get enterName {
    return Intl.message(
      'Enter name',
      name: 'enterName',
      desc: '',
      args: [],
    );
  }

  /// `Save person`
  String get savePerson {
    return Intl.message(
      'Save person',
      name: 'savePerson',
      desc: '',
      args: [],
    );
  }

  /// `Edit person`
  String get editPerson {
    return Intl.message(
      'Edit person',
      name: 'editPerson',
      desc: '',
      args: [],
    );
  }

  /// `Merged photos`
  String get mergedPhotos {
    return Intl.message(
      'Merged photos',
      name: 'mergedPhotos',
      desc: '',
      args: [],
    );
  }

  /// `Or merge with existing`
  String get orMergeWithExistingPerson {
    return Intl.message(
      'Or merge with existing',
      name: 'orMergeWithExistingPerson',
      desc: '',
      args: [],
    );
  }

  /// `Birthday (optional)`
  String get enterDateOfBirth {
    return Intl.message(
      'Birthday (optional)',
      name: 'enterDateOfBirth',
      desc: '',
      args: [],
    );
  }

  /// `Birthday`
  String get birthday {
    return Intl.message(
      'Birthday',
      name: 'birthday',
      desc: '',
      args: [],
    );
  }

  /// `Remove person label`
  String get removePersonLabel {
    return Intl.message(
      'Remove person label',
      name: 'removePersonLabel',
      desc: '',
      args: [],
    );
  }

  /// `Auto pair works only with devices that support Chromecast.`
  String get autoPairDesc {
    return Intl.message(
      'Auto pair works only with devices that support Chromecast.',
      name: 'autoPairDesc',
      desc: '',
      args: [],
    );
  }

  /// `Pair with PIN works with any screen you wish to view your album on.`
  String get manualPairDesc {
    return Intl.message(
      'Pair with PIN works with any screen you wish to view your album on.',
      name: 'manualPairDesc',
      desc: '',
      args: [],
    );
  }

  /// `Connect to device`
  String get connectToDevice {
    return Intl.message(
      'Connect to device',
      name: 'connectToDevice',
      desc: '',
      args: [],
    );
  }

  /// `You'll see available Cast devices here.`
  String get autoCastDialogBody {
    return Intl.message(
      'You\'ll see available Cast devices here.',
      name: 'autoCastDialogBody',
      desc: '',
      args: [],
    );
  }

  /// `Make sure Local Network permissions are turned on for the Ente Photos app, in Settings.`
  String get autoCastiOSPermission {
    return Intl.message(
      'Make sure Local Network permissions are turned on for the Ente Photos app, in Settings.',
      name: 'autoCastiOSPermission',
      desc: '',
      args: [],
    );
  }

  /// `No device found`
  String get noDeviceFound {
    return Intl.message(
      'No device found',
      name: 'noDeviceFound',
      desc: '',
      args: [],
    );
  }

  /// `Stop casting`
  String get stopCastingTitle {
    return Intl.message(
      'Stop casting',
      name: 'stopCastingTitle',
      desc: '',
      args: [],
    );
  }

  /// `Do you want to stop casting?`
  String get stopCastingBody {
    return Intl.message(
      'Do you want to stop casting?',
      name: 'stopCastingBody',
      desc: '',
      args: [],
    );
  }

  /// `Failed to cast album`
  String get castIPMismatchTitle {
    return Intl.message(
      'Failed to cast album',
      name: 'castIPMismatchTitle',
      desc: '',
      args: [],
    );
  }

  /// `Please make sure you are on the same network as the TV.`
  String get castIPMismatchBody {
    return Intl.message(
      'Please make sure you are on the same network as the TV.',
      name: 'castIPMismatchBody',
      desc: '',
      args: [],
    );
  }

  /// `Pairing complete`
  String get pairingComplete {
    return Intl.message(
      'Pairing complete',
      name: 'pairingComplete',
      desc: '',
      args: [],
    );
  }

  /// `Saving edits...`
  String get savingEdits {
    return Intl.message(
      'Saving edits...',
      name: 'savingEdits',
      desc: '',
      args: [],
    );
  }

  /// `Auto pair`
  String get autoPair {
    return Intl.message(
      'Auto pair',
      name: 'autoPair',
      desc: '',
      args: [],
    );
  }

  /// `Pair with PIN`
  String get pairWithPin {
    return Intl.message(
      'Pair with PIN',
      name: 'pairWithPin',
      desc: '',
      args: [],
    );
  }

  /// `Face recognition`
  String get faceRecognition {
    return Intl.message(
      'Face recognition',
      name: 'faceRecognition',
      desc: '',
      args: [],
    );
  }

  /// `Found faces`
  String get foundFaces {
    return Intl.message(
      'Found faces',
      name: 'foundFaces',
      desc: '',
      args: [],
    );
  }

  /// `Clustering progress`
  String get clusteringProgress {
    return Intl.message(
      'Clustering progress',
      name: 'clusteringProgress',
      desc: '',
      args: [],
    );
  }

  /// `Indexing is paused. It will automatically resume when device is ready.`
  String get indexingIsPaused {
    return Intl.message(
      'Indexing is paused. It will automatically resume when device is ready.',
      name: 'indexingIsPaused',
      desc: '',
      args: [],
    );
  }

  /// `Trim`
  String get trim {
    return Intl.message(
      'Trim',
      name: 'trim',
      desc: '',
      args: [],
    );
  }

  /// `Crop`
  String get crop {
    return Intl.message(
      'Crop',
      name: 'crop',
      desc: '',
      args: [],
    );
  }

  /// `Rotate`
  String get rotate {
    return Intl.message(
      'Rotate',
      name: 'rotate',
      desc: '',
      args: [],
    );
  }

  /// `Left`
  String get left {
    return Intl.message(
      'Left',
      name: 'left',
      desc: '',
      args: [],
    );
  }

  /// `Right`
  String get right {
    return Intl.message(
      'Right',
      name: 'right',
      desc: '',
      args: [],
    );
  }

  /// `What's new`
  String get whatsNew {
    return Intl.message(
      'What\'s new',
      name: 'whatsNew',
      desc: '',
      args: [],
    );
  }

  /// `Review suggestions`
  String get reviewSuggestions {
    return Intl.message(
      'Review suggestions',
      name: 'reviewSuggestions',
      desc: '',
      args: [],
    );
  }

  /// `Review`
  String get review {
    return Intl.message(
      'Review',
      name: 'review',
      desc: '',
      args: [],
    );
  }

  /// `Use as cover`
  String get useAsCover {
    return Intl.message(
      'Use as cover',
      name: 'useAsCover',
      desc: '',
      args: [],
    );
  }

  /// `Not {name}?`
  String notPersonLabel(String name) {
    return Intl.message(
      'Not $name?',
      name: 'notPersonLabel',
      desc:
          'Label to indicate that the person in the photo is not the person whose name is mentioned',
      args: [name],
    );
  }

  /// `Enable`
  String get enable {
    return Intl.message(
      'Enable',
      name: 'enable',
      desc: '',
      args: [],
    );
  }

  /// `Enabled`
  String get enabled {
    return Intl.message(
      'Enabled',
      name: 'enabled',
      desc: '',
      args: [],
    );
  }

  /// `More details`
  String get moreDetails {
    return Intl.message(
      'More details',
      name: 'moreDetails',
      desc: '',
      args: [],
    );
  }

  /// `Ente supports on-device machine learning for face recognition, magic search and other advanced search features`
  String get enableMLIndexingDesc {
    return Intl.message(
      'Ente supports on-device machine learning for face recognition, magic search and other advanced search features',
      name: 'enableMLIndexingDesc',
      desc: '',
      args: [],
    );
  }

  /// `Magic search allows to search photos by their contents, e.g. 'flower', 'red car', 'identity documents'`
  String get magicSearchHint {
    return Intl.message(
      'Magic search allows to search photos by their contents, e.g. \'flower\', \'red car\', \'identity documents\'',
      name: 'magicSearchHint',
      desc: '',
      args: [],
    );
  }

  /// `Panorama`
  String get panorama {
    return Intl.message(
      'Panorama',
      name: 'panorama',
      desc: '',
      args: [],
    );
  }

  /// `Re-enter password`
  String get reenterPassword {
    return Intl.message(
      'Re-enter password',
      name: 'reenterPassword',
      desc: '',
      args: [],
    );
  }

  /// `Re-enter PIN`
  String get reenterPin {
    return Intl.message(
      'Re-enter PIN',
      name: 'reenterPin',
      desc: '',
      args: [],
    );
  }

  /// `Device lock`
  String get deviceLock {
    return Intl.message(
      'Device lock',
      name: 'deviceLock',
      desc: '',
      args: [],
    );
  }

  /// `PIN lock`
  String get pinLock {
    return Intl.message(
      'PIN lock',
      name: 'pinLock',
      desc: '',
      args: [],
    );
  }

  /// `Next`
  String get next {
    return Intl.message(
      'Next',
      name: 'next',
      desc: '',
      args: [],
    );
  }

  /// `Set new password`
  String get setNewPassword {
    return Intl.message(
      'Set new password',
      name: 'setNewPassword',
      desc: '',
      args: [],
    );
  }

  /// `Enter PIN`
  String get enterPin {
    return Intl.message(
      'Enter PIN',
      name: 'enterPin',
      desc: '',
      args: [],
    );
  }

  /// `Set new PIN`
  String get setNewPin {
    return Intl.message(
      'Set new PIN',
      name: 'setNewPin',
      desc: '',
      args: [],
    );
  }

  /// `App lock`
  String get appLock {
    return Intl.message(
      'App lock',
      name: 'appLock',
      desc: '',
      args: [],
    );
  }

  /// `No system lock found`
  String get noSystemLockFound {
    return Intl.message(
      'No system lock found',
      name: 'noSystemLockFound',
      desc: '',
      args: [],
    );
  }

  /// `Tap to unlock`
  String get tapToUnlock {
    return Intl.message(
      'Tap to unlock',
      name: 'tapToUnlock',
      desc: '',
      args: [],
    );
  }

  /// `Too many incorrect attempts`
  String get tooManyIncorrectAttempts {
    return Intl.message(
      'Too many incorrect attempts',
      name: 'tooManyIncorrectAttempts',
      desc: '',
      args: [],
    );
  }

  /// `Video Info`
  String get videoInfo {
    return Intl.message(
      'Video Info',
      name: 'videoInfo',
      desc: '',
      args: [],
    );
  }

  /// `Auto lock`
  String get autoLock {
    return Intl.message(
      'Auto lock',
      name: 'autoLock',
      desc: '',
      args: [],
    );
  }

  /// `Immediately`
  String get immediately {
    return Intl.message(
      'Immediately',
      name: 'immediately',
      desc: '',
      args: [],
    );
  }

  /// `Time after which the app locks after being put in the background`
  String get autoLockFeatureDescription {
    return Intl.message(
      'Time after which the app locks after being put in the background',
      name: 'autoLockFeatureDescription',
      desc: '',
      args: [],
    );
  }

  /// `Hide content`
  String get hideContent {
    return Intl.message(
      'Hide content',
      name: 'hideContent',
      desc: '',
      args: [],
    );
  }

  /// `Hides app content in the app switcher and disables screenshots`
  String get hideContentDescriptionAndroid {
    return Intl.message(
      'Hides app content in the app switcher and disables screenshots',
      name: 'hideContentDescriptionAndroid',
      desc: '',
      args: [],
    );
  }

  /// `Hides app content in the app switcher`
  String get hideContentDescriptionIos {
    return Intl.message(
      'Hides app content in the app switcher',
      name: 'hideContentDescriptionIos',
      desc: '',
      args: [],
    );
  }

  /// `Password strength is calculated considering the length of the password, used characters, and whether or not the password appears in the top 10,000 most used passwords`
  String get passwordStrengthInfo {
    return Intl.message(
      'Password strength is calculated considering the length of the password, used characters, and whether or not the password appears in the top 10,000 most used passwords',
      name: 'passwordStrengthInfo',
      desc: '',
      args: [],
    );
  }

  /// `No quick links selected`
  String get noQuickLinksSelected {
    return Intl.message(
      'No quick links selected',
      name: 'noQuickLinksSelected',
      desc: '',
      args: [],
    );
  }

  /// `Please select quick links to remove`
  String get pleaseSelectQuickLinksToRemove {
    return Intl.message(
      'Please select quick links to remove',
      name: 'pleaseSelectQuickLinksToRemove',
      desc: '',
      args: [],
    );
  }

  /// `Remove public links`
  String get removePublicLinks {
    return Intl.message(
      'Remove public links',
      name: 'removePublicLinks',
      desc: '',
      args: [],
    );
  }

  /// `This will remove public links of all selected quick links.`
  String get thisWillRemovePublicLinksOfAllSelectedQuickLinks {
    return Intl.message(
      'This will remove public links of all selected quick links.',
      name: 'thisWillRemovePublicLinksOfAllSelectedQuickLinks',
      desc: '',
      args: [],
    );
  }

  /// `Guest view`
  String get guestView {
    return Intl.message(
      'Guest view',
      name: 'guestView',
      desc: '',
      args: [],
    );
  }

  /// `To enable guest view, please setup device passcode or screen lock in your system settings.`
  String get guestViewEnablePreSteps {
    return Intl.message(
      'To enable guest view, please setup device passcode or screen lock in your system settings.',
      name: 'guestViewEnablePreSteps',
      desc: '',
      args: [],
    );
  }

  /// `Name the album`
  String get nameTheAlbum {
    return Intl.message(
      'Name the album',
      name: 'nameTheAlbum',
      desc: '',
      args: [],
    );
  }

  /// `Create a link where your friends can upload photos in original quality.`
  String get collectPhotosDescription {
    return Intl.message(
      'Create a link where your friends can upload photos in original quality.',
      name: 'collectPhotosDescription',
      desc: '',
      args: [],
    );
  }

  /// `Collect`
  String get collect {
    return Intl.message(
      'Collect',
      name: 'collect',
      desc: '',
      args: [],
    );
  }

  /// `Choose between your device's default lock screen and a custom lock screen with a PIN or password.`
  String get appLockDescriptions {
    return Intl.message(
      'Choose between your device\'s default lock screen and a custom lock screen with a PIN or password.',
      name: 'appLockDescriptions',
      desc: '',
      args: [],
    );
  }

  /// `To enable app lock, please setup device passcode or screen lock in your system settings.`
  String get toEnableAppLockPleaseSetupDevicePasscodeOrScreen {
    return Intl.message(
      'To enable app lock, please setup device passcode or screen lock in your system settings.',
      name: 'toEnableAppLockPleaseSetupDevicePasscodeOrScreen',
      desc: '',
      args: [],
    );
  }

  /// `Please authenticate to view your passkey`
  String get authToViewPasskey {
    return Intl.message(
      'Please authenticate to view your passkey',
      name: 'authToViewPasskey',
      desc: '',
      args: [],
    );
  }

  /// `Loop video on`
  String get loopVideoOn {
    return Intl.message(
      'Loop video on',
      name: 'loopVideoOn',
      desc: '',
      args: [],
    );
  }

  /// `Loop video off`
  String get loopVideoOff {
    return Intl.message(
      'Loop video off',
      name: 'loopVideoOff',
      desc: '',
      args: [],
    );
  }

  /// `Looks like something went wrong since local photos sync is taking more time than expected. Please reach out to our support team`
  String get localSyncErrorMessage {
    return Intl.message(
      'Looks like something went wrong since local photos sync is taking more time than expected. Please reach out to our support team',
      name: 'localSyncErrorMessage',
      desc: '',
      args: [],
    );
  }

  /// `Show person`
  String get showPerson {
    return Intl.message(
      'Show person',
      name: 'showPerson',
      desc: '',
      args: [],
    );
  }

  /// `Sort`
  String get sort {
    return Intl.message(
      'Sort',
      name: 'sort',
      desc: '',
      args: [],
    );
  }

  /// `Most recent`
  String get mostRecent {
    return Intl.message(
      'Most recent',
      name: 'mostRecent',
      desc: '',
      args: [],
    );
  }

  /// `Most relevant`
  String get mostRelevant {
    return Intl.message(
      'Most relevant',
      name: 'mostRelevant',
      desc: '',
      args: [],
    );
  }

  /// `Loading your photos...`
  String get loadingYourPhotos {
    return Intl.message(
      'Loading your photos...',
      name: 'loadingYourPhotos',
      desc: '',
      args: [],
    );
  }

  /// `Processing {folderName}...`
  String processingImport(Object folderName) {
    return Intl.message(
      'Processing $folderName...',
      name: 'processingImport',
      desc: '',
      args: [folderName],
    );
  }

  /// `Person name`
  String get personName {
    return Intl.message(
      'Person name',
      name: 'personName',
      desc: '',
      args: [],
    );
  }

  /// `Add new person`
  String get addNewPerson {
    return Intl.message(
      'Add new person',
      name: 'addNewPerson',
      desc: '',
      args: [],
    );
  }

  /// `Add name or merge`
  String get addNameOrMerge {
    return Intl.message(
      'Add name or merge',
      name: 'addNameOrMerge',
      desc: '',
      args: [],
    );
  }

  /// `Merge with existing`
  String get mergeWithExisting {
    return Intl.message(
      'Merge with existing',
      name: 'mergeWithExisting',
      desc: '',
      args: [],
    );
  }

  /// `New person`
  String get newPerson {
    return Intl.message(
      'New person',
      name: 'newPerson',
      desc: '',
      args: [],
    );
  }

  /// `Add name`
  String get addName {
    return Intl.message(
      'Add name',
      name: 'addName',
      desc: '',
      args: [],
    );
  }

  /// `Add`
  String get add {
    return Intl.message(
      'Add',
      name: 'add',
      desc: '',
      args: [],
    );
  }

  /// `Extra photos found for {text}`
  String extraPhotosFoundFor(String text) {
    return Intl.message(
      'Extra photos found for $text',
      name: 'extraPhotosFoundFor',
      desc: '',
      args: [text],
    );
  }

  /// `Extra photos found`
  String get extraPhotosFound {
    return Intl.message(
      'Extra photos found',
      name: 'extraPhotosFound',
      desc: '',
      args: [],
    );
  }

  /// `Configuration`
  String get configuration {
    return Intl.message(
      'Configuration',
      name: 'configuration',
      desc: '',
      args: [],
    );
  }

  /// `Local indexing`
  String get localIndexing {
    return Intl.message(
      'Local indexing',
      name: 'localIndexing',
      desc: '',
      args: [],
    );
  }

  /// `Processed`
  String get processed {
    return Intl.message(
      'Processed',
      name: 'processed',
      desc: '',
      args: [],
    );
  }

  /// `Remove`
  String get resetPerson {
    return Intl.message(
      'Remove',
      name: 'resetPerson',
      desc: '',
      args: [],
    );
  }

  /// `Are you sure you want to reset this person?`
  String get areYouSureYouWantToResetThisPerson {
    return Intl.message(
      'Are you sure you want to reset this person?',
      name: 'areYouSureYouWantToResetThisPerson',
      desc: '',
      args: [],
    );
  }

  /// `All groupings for this person will be reset, and you will lose all suggestions made for this person`
  String get allPersonGroupingWillReset {
    return Intl.message(
      'All groupings for this person will be reset, and you will lose all suggestions made for this person',
      name: 'allPersonGroupingWillReset',
      desc: '',
      args: [],
    );
  }

  /// `Yes, reset person`
  String get yesResetPerson {
    return Intl.message(
      'Yes, reset person',
      name: 'yesResetPerson',
      desc: '',
      args: [],
    );
  }

  /// `Only them`
  String get onlyThem {
    return Intl.message(
      'Only them',
      name: 'onlyThem',
      desc: '',
      args: [],
    );
  }

  /// `Checking models...`
  String get checkingModels {
    return Intl.message(
      'Checking models...',
      name: 'checkingModels',
      desc: '',
      args: [],
    );
  }

  /// `Enable machine learning for magic search and face recognition`
  String get enableMachineLearningBanner {
    return Intl.message(
      'Enable machine learning for magic search and face recognition',
      name: 'enableMachineLearningBanner',
      desc: '',
      args: [],
    );
  }

  /// `Images will be shown here once processing and syncing is complete`
  String get searchDiscoverEmptySection {
    return Intl.message(
      'Images will be shown here once processing and syncing is complete',
      name: 'searchDiscoverEmptySection',
      desc: '',
      args: [],
    );
  }

  /// `People will be shown here once processing and syncing is complete`
  String get searchPersonsEmptySection {
    return Intl.message(
      'People will be shown here once processing and syncing is complete',
      name: 'searchPersonsEmptySection',
      desc: '',
      args: [],
    );
  }

  /// `{count, plural, =0 {Added 0 viewers} =1 {Added 1 viewer} other {Added {count} viewers}}`
  String viewersSuccessfullyAdded(int count) {
    return Intl.plural(
      count,
      zero: 'Added 0 viewers',
      one: 'Added 1 viewer',
      other: 'Added $count viewers',
      name: 'viewersSuccessfullyAdded',
      desc: 'Number of viewers that were successfully added to an album.',
      args: [count],
    );
  }

  /// `{count, plural, =0 {Added 0 collaborator} =1 {Added 1 collaborator} other {Added {count} collaborators}}`
  String collaboratorsSuccessfullyAdded(int count) {
    return Intl.plural(
      count,
      zero: 'Added 0 collaborator',
      one: 'Added 1 collaborator',
      other: 'Added $count collaborators',
      name: 'collaboratorsSuccessfullyAdded',
      desc: 'Number of collaborators that were successfully added to an album.',
      args: [count],
    );
  }

  /// `Account is already configured.`
  String get accountIsAlreadyConfigured {
    return Intl.message(
      'Account is already configured.',
      name: 'accountIsAlreadyConfigured',
      desc: '',
      args: [],
    );
  }

  /// `Session ID mismatch`
  String get sessionIdMismatch {
    return Intl.message(
      'Session ID mismatch',
      name: 'sessionIdMismatch',
      desc:
          'In passkey page, deeplink is ignored because of session ID mismatch.',
      args: [],
    );
  }

  /// `Failed to fetch active sessions`
  String get failedToFetchActiveSessions {
    return Intl.message(
      'Failed to fetch active sessions',
      name: 'failedToFetchActiveSessions',
      desc:
          'In session page, warn user (in toast) that active sessions could not be fetched.',
      args: [],
    );
  }

  /// `Failed to refresh subscription`
  String get failedToRefreshStripeSubscription {
    return Intl.message(
      'Failed to refresh subscription',
      name: 'failedToRefreshStripeSubscription',
      desc: '',
      args: [],
    );
  }

  /// `Failed to play video`
  String get failedToPlayVideo {
    return Intl.message(
      'Failed to play video',
      name: 'failedToPlayVideo',
      desc: '',
      args: [],
    );
  }

  /// `Upload is ignored due to {ignoreReason}`
  String uploadIsIgnoredDueToIgnorereason(String ignoreReason) {
    return Intl.message(
      'Upload is ignored due to $ignoreReason',
      name: 'uploadIsIgnoredDueToIgnorereason',
      desc: '',
      args: [ignoreReason],
    );
  }

  /// `Type of gallery {galleryType} is not supported for rename`
  String typeOfGallerGallerytypeIsNotSupportedForRename(String galleryType) {
    return Intl.message(
      'Type of gallery $galleryType is not supported for rename',
      name: 'typeOfGallerGallerytypeIsNotSupportedForRename',
      desc: '',
      args: [galleryType],
    );
  }

  /// `Tap to upload, upload is currently ignored due to {ignoreReason}`
  String tapToUploadIsIgnoredDue(String ignoreReason) {
    return Intl.message(
      'Tap to upload, upload is currently ignored due to $ignoreReason',
      name: 'tapToUploadIsIgnoredDue',
      desc: 'Shown in upload icon widet, inside a tooltip.',
      args: [ignoreReason],
    );
  }

  /// `Tap to upload`
  String get tapToUpload {
    return Intl.message(
      'Tap to upload',
      name: 'tapToUpload',
      desc: 'Shown in upload icon widet, inside a tooltip.',
      args: [],
    );
  }

  /// `Info`
  String get info {
    return Intl.message(
      'Info',
      name: 'info',
      desc: '',
      args: [],
    );
  }

  /// `Add Files`
  String get addFiles {
    return Intl.message(
      'Add Files',
      name: 'addFiles',
      desc: '',
      args: [],
    );
  }

  /// `Cast album`
  String get castAlbum {
    return Intl.message(
      'Cast album',
      name: 'castAlbum',
      desc: '',
      args: [],
    );
  }

  /// `Image not analyzed`
  String get imageNotAnalyzed {
    return Intl.message(
      'Image not analyzed',
      name: 'imageNotAnalyzed',
      desc: '',
      args: [],
    );
  }

  /// `No faces found`
  String get noFacesFound {
    return Intl.message(
      'No faces found',
      name: 'noFacesFound',
      desc: '',
      args: [],
    );
  }

  /// `File not uploaded yet`
  String get fileNotUploadedYet {
    return Intl.message(
      'File not uploaded yet',
      name: 'fileNotUploadedYet',
      desc: '',
      args: [],
    );
  }

  /// `No suggestions for {personName}`
  String noSuggestionsForPerson(String personName) {
    return Intl.message(
      'No suggestions for $personName',
      name: 'noSuggestionsForPerson',
      desc: '',
      args: [personName],
    );
  }

  /// `month`
  String get month {
    return Intl.message(
      'month',
      name: 'month',
      desc: '',
      args: [],
    );
  }

  /// `yr`
  String get yearShort {
    return Intl.message(
      'yr',
      name: 'yearShort',
      desc: 'Appears in pricing page (/yr)',
      args: [],
    );
  }

  /// `currently running`
  String get currentlyRunning {
    return Intl.message(
      'currently running',
      name: 'currentlyRunning',
      desc: '',
      args: [],
    );
  }

  /// `ignored`
  String get ignored {
    return Intl.message(
      'ignored',
      name: 'ignored',
      desc: '',
      args: [],
    );
  }

  /// `{count, plural, =0 {0 photos} =1 {1 photo} other {{count} photos}}`
  String photosCount(int count) {
    return Intl.plural(
      count,
      zero: '0 photos',
      one: '1 photo',
      other: '$count photos',
      name: 'photosCount',
      desc: '',
      args: [count],
    );
  }

  /// `File`
  String get file {
    return Intl.message(
      'File',
      name: 'file',
      desc: '',
      args: [],
    );
  }

  /// `Sections length mismatch: {snapshotLength} != {searchLength}`
  String searchSectionsLengthMismatch(int snapshotLength, int searchLength) {
    return Intl.message(
      'Sections length mismatch: $snapshotLength != $searchLength',
      name: 'searchSectionsLengthMismatch',
      desc: 'Appears in search tab page',
      args: [snapshotLength, searchLength],
    );
  }

  /// `Select mail app`
  String get selectMailApp {
    return Intl.message(
      'Select mail app',
      name: 'selectMailApp',
      desc: '',
      args: [],
    );
  }

  /// `All`
  String get selectAllShort {
    return Intl.message(
      'All',
      name: 'selectAllShort',
      desc:
          'Text that appears in bottom right when you start to select multiple photos. When clicked, it selects all photos.',
      args: [],
    );
  }

  /// `Select cover photo`
  String get selectCoverPhoto {
    return Intl.message(
      'Select cover photo',
      name: 'selectCoverPhoto',
      desc: '',
      args: [],
    );
  }

  /// `New location`
  String get newLocation {
    return Intl.message(
      'New location',
      name: 'newLocation',
      desc: '',
      args: [],
    );
  }

  /// `Face not clustered yet, please come back later`
  String get faceNotClusteredYet {
    return Intl.message(
      'Face not clustered yet, please come back later',
      name: 'faceNotClusteredYet',
      desc: '',
      args: [],
    );
  }

  /// `The link you are trying to access has expired.`
  String get theLinkYouAreTryingToAccessHasExpired {
    return Intl.message(
      'The link you are trying to access has expired.',
      name: 'theLinkYouAreTryingToAccessHasExpired',
      desc: '',
      args: [],
    );
  }

  /// `Open file`
  String get openFile {
    return Intl.message(
      'Open file',
      name: 'openFile',
      desc: '',
      args: [],
    );
  }

  /// `Backup file`
  String get backupFile {
    return Intl.message(
      'Backup file',
      name: 'backupFile',
      desc: '',
      args: [],
    );
  }

  /// `Open album in browser`
  String get openAlbumInBrowser {
    return Intl.message(
      'Open album in browser',
      name: 'openAlbumInBrowser',
      desc: '',
      args: [],
    );
  }

  /// `Please use the web app to add photos to this album`
  String get openAlbumInBrowserTitle {
    return Intl.message(
      'Please use the web app to add photos to this album',
      name: 'openAlbumInBrowserTitle',
      desc: '',
      args: [],
    );
  }

  /// `Allow`
  String get allow {
    return Intl.message(
      'Allow',
      name: 'allow',
      desc: '',
      args: [],
    );
  }

  /// `Allow app to open shared album links`
  String get allowAppToOpenSharedAlbumLinks {
    return Intl.message(
      'Allow app to open shared album links',
      name: 'allowAppToOpenSharedAlbumLinks',
      desc: '',
      args: [],
    );
  }

  /// `See public album links in app`
  String get seePublicAlbumLinksInApp {
    return Intl.message(
      'See public album links in app',
      name: 'seePublicAlbumLinksInApp',
      desc: '',
      args: [],
    );
  }

  /// `Emergency Contacts`
  String get emergencyContacts {
    return Intl.message(
      'Emergency Contacts',
      name: 'emergencyContacts',
      desc: '',
      args: [],
    );
  }

  /// `Accept Invite`
  String get acceptTrustInvite {
    return Intl.message(
      'Accept Invite',
      name: 'acceptTrustInvite',
      desc: '',
      args: [],
    );
  }

  /// `Decline Invite`
  String get declineTrustInvite {
    return Intl.message(
      'Decline Invite',
      name: 'declineTrustInvite',
      desc: '',
      args: [],
    );
  }

  /// `Remove yourself as trusted contact`
  String get removeYourselfAsTrustedContact {
    return Intl.message(
      'Remove yourself as trusted contact',
      name: 'removeYourselfAsTrustedContact',
      desc: '',
      args: [],
    );
  }

  /// `Legacy`
  String get legacy {
    return Intl.message(
      'Legacy',
      name: 'legacy',
      desc: '',
      args: [],
    );
  }

  /// `Legacy allows trusted contacts to access your account in your absence.`
  String get legacyPageDesc {
    return Intl.message(
      'Legacy allows trusted contacts to access your account in your absence.',
      name: 'legacyPageDesc',
      desc: '',
      args: [],
    );
  }

  /// `Trusted contacts can initiate account recovery, and if not blocked within 30 days, reset your password and access your account.`
  String get legacyPageDesc2 {
    return Intl.message(
      'Trusted contacts can initiate account recovery, and if not blocked within 30 days, reset your password and access your account.',
      name: 'legacyPageDesc2',
      desc: '',
      args: [],
    );
  }

  /// `Legacy accounts`
  String get legacyAccounts {
    return Intl.message(
      'Legacy accounts',
      name: 'legacyAccounts',
      desc: '',
      args: [],
    );
  }

  /// `Trusted contacts`
  String get trustedContacts {
    return Intl.message(
      'Trusted contacts',
      name: 'trustedContacts',
      desc: '',
      args: [],
    );
  }

  /// `Add Trusted Contact`
  String get addTrustedContact {
    return Intl.message(
      'Add Trusted Contact',
      name: 'addTrustedContact',
      desc: '',
      args: [],
    );
  }

  /// `Remove invite`
  String get removeInvite {
    return Intl.message(
      'Remove invite',
      name: 'removeInvite',
      desc: '',
      args: [],
    );
  }

  /// `A trusted contact is trying to access your account`
  String get recoveryWarning {
    return Intl.message(
      'A trusted contact is trying to access your account',
      name: 'recoveryWarning',
      desc: '',
      args: [],
    );
  }

  /// `Reject recovery`
  String get rejectRecovery {
    return Intl.message(
      'Reject recovery',
      name: 'rejectRecovery',
      desc: '',
      args: [],
    );
  }

  /// `Recovery initiated`
  String get recoveryInitiated {
    return Intl.message(
      'Recovery initiated',
      name: 'recoveryInitiated',
      desc: '',
      args: [],
    );
  }

  /// `You can access the account after {days} days. A notification will be sent to {email}.`
  String recoveryInitiatedDesc(int days, String email) {
    return Intl.message(
      'You can access the account after $days days. A notification will be sent to $email.',
      name: 'recoveryInitiatedDesc',
      desc: '',
      args: [days, email],
    );
  }

  /// `Cancel recovery`
  String get cancelAccountRecovery {
    return Intl.message(
      'Cancel recovery',
      name: 'cancelAccountRecovery',
      desc: '',
      args: [],
    );
  }

  /// `Recover account`
  String get recoveryAccount {
    return Intl.message(
      'Recover account',
      name: 'recoveryAccount',
      desc: '',
      args: [],
    );
  }

  /// `Are you sure you want to cancel recovery?`
  String get cancelAccountRecoveryBody {
    return Intl.message(
      'Are you sure you want to cancel recovery?',
      name: 'cancelAccountRecoveryBody',
      desc: '',
      args: [],
    );
  }

  /// `Start recovery`
  String get startAccountRecoveryTitle {
    return Intl.message(
      'Start recovery',
      name: 'startAccountRecoveryTitle',
      desc: '',
      args: [],
    );
  }

  /// `Trusted contact can help in recovering your data.`
  String get whyAddTrustContact {
    return Intl.message(
      'Trusted contact can help in recovering your data.',
      name: 'whyAddTrustContact',
      desc: '',
      args: [],
    );
  }

  /// `You can now recover {email}'s account by setting a new password.`
  String recoveryReady(String email) {
    return Intl.message(
      'You can now recover $email\'s account by setting a new password.',
      name: 'recoveryReady',
      desc: '',
      args: [email],
    );
  }

  /// `{email} is trying to recover your account.`
  String recoveryWarningBody(Object email) {
    return Intl.message(
      '$email is trying to recover your account.',
      name: 'recoveryWarningBody',
      desc: '',
      args: [email],
    );
  }

  /// `You have been invited to be a legacy contact by {email}.`
  String trustedInviteBody(Object email) {
    return Intl.message(
      'You have been invited to be a legacy contact by $email.',
      name: 'trustedInviteBody',
      desc: '',
      args: [email],
    );
  }

  /// `Warning`
  String get warning {
    return Intl.message(
      'Warning',
      name: 'warning',
      desc: '',
      args: [],
    );
  }

  /// `Proceed`
  String get proceed {
    return Intl.message(
      'Proceed',
      name: 'proceed',
      desc: '',
      args: [],
    );
  }

  /// `You are about to add {email} as a trusted contact. They will be able to recover your account if you are absent for {numOfDays} days.`
  String confirmAddingTrustedContact(String email, int numOfDays) {
    return Intl.message(
      'You are about to add $email as a trusted contact. They will be able to recover your account if you are absent for $numOfDays days.',
      name: 'confirmAddingTrustedContact',
      desc: '',
      args: [email, numOfDays],
    );
  }

  /// `{email} has invited you to be a trusted contact`
  String legacyInvite(Object email) {
    return Intl.message(
      '$email has invited you to be a trusted contact',
      name: 'legacyInvite',
      desc: '',
      args: [email],
    );
  }

  /// `Please authenticate to manage your trusted contacts`
  String get authToManageLegacy {
    return Intl.message(
      'Please authenticate to manage your trusted contacts',
      name: 'authToManageLegacy',
      desc: '',
      args: [],
    );
  }

  /// `Having trouble playing this video? Long press here to try a different player.`
  String get useDifferentPlayerInfo {
    return Intl.message(
      'Having trouble playing this video? Long press here to try a different player.',
      name: 'useDifferentPlayerInfo',
      desc: '',
      args: [],
    );
  }

  /// `Hide shared items from home gallery`
  String get hideSharedItemsFromHomeGallery {
    return Intl.message(
      'Hide shared items from home gallery',
      name: 'hideSharedItemsFromHomeGallery',
      desc: '',
      args: [],
    );
  }

  /// `Gallery`
  String get gallery {
    return Intl.message(
      'Gallery',
      name: 'gallery',
      desc: '',
      args: [],
    );
  }

  /// `Join album`
  String get joinAlbum {
    return Intl.message(
      'Join album',
      name: 'joinAlbum',
      desc: '',
      args: [],
    );
  }

  /// `to view and add your photos`
  String get joinAlbumSubtext {
    return Intl.message(
      'to view and add your photos',
      name: 'joinAlbumSubtext',
      desc: '',
      args: [],
    );
  }

  /// `to add this to shared albums`
  String get joinAlbumSubtextViewer {
    return Intl.message(
      'to add this to shared albums',
      name: 'joinAlbumSubtextViewer',
      desc: '',
      args: [],
    );
  }

  /// `Join`
  String get join {
    return Intl.message(
      'Join',
      name: 'join',
      desc: '',
      args: [],
    );
  }

  /// `Link email`
  String get linkEmail {
    return Intl.message(
      'Link email',
      name: 'linkEmail',
      desc: '',
      args: [],
    );
  }

  /// `Link`
  String get link {
    return Intl.message(
      'Link',
      name: 'link',
      desc: '',
      args: [],
    );
  }

  /// `No Ente account!`
  String get noEnteAccountExclamation {
    return Intl.message(
      'No Ente account!',
      name: 'noEnteAccountExclamation',
      desc: '',
      args: [],
    );
  }

  /// `or pick from your contacts`
  String get orPickFromYourContacts {
    return Intl.message(
      'or pick from your contacts',
      name: 'orPickFromYourContacts',
      desc: '',
      args: [],
    );
  }

  /// `{email} does not have an Ente account.`
  String emailDoesNotHaveEnteAccount(String email) {
    return Intl.message(
      '$email does not have an Ente account.',
      name: 'emailDoesNotHaveEnteAccount',
      desc: 'Shown when email doesn\'t have an Ente account',
      args: [email],
    );
  }

  /// `{title} (Me)`
  String accountOwnerPersonAppbarTitle(String title) {
    return Intl.message(
      '$title (Me)',
      name: 'accountOwnerPersonAppbarTitle',
      desc: 'Title of appbar for account owner person',
      args: [title],
    );
  }

  /// `Reassign "Me"`
  String get reassignMe {
    return Intl.message(
      'Reassign "Me"',
      name: 'reassignMe',
      desc: '',
      args: [],
    );
  }

  /// `Me`
  String get me {
    return Intl.message(
      'Me',
      name: 'me',
      desc: '',
      args: [],
    );
  }

  /// `for faster sharing`
  String get linkEmailToContactBannerCaption {
    return Intl.message(
      'for faster sharing',
      name: 'linkEmailToContactBannerCaption',
      desc:
          'Caption for the \'Link email\' title. It should be a continuation of the \'Link email\' title. Just like how \'Link email\' + \'for faster sharing\' forms a proper sentence in English, the combination of these two strings should also be a proper sentence in other languages.',
      args: [],
    );
  }

  /// `Select person to link`
  String get selectPersonToLink {
    return Intl.message(
      'Select person to link',
      name: 'selectPersonToLink',
      desc: '',
      args: [],
    );
  }

  /// `Link person to {email}`
  String linkPersonToEmail(String email) {
    return Intl.message(
      'Link person to $email',
      name: 'linkPersonToEmail',
      desc: '',
      args: [email],
    );
  }

  /// `This will link {personName} to {email}`
  String linkPersonToEmailConfirmation(String personName, String email) {
    return Intl.message(
      'This will link $personName to $email',
      name: 'linkPersonToEmailConfirmation',
      desc: 'Confirmation message when linking a person to an email',
      args: [personName, email],
    );
  }

  /// `Select your face`
  String get selectYourFace {
    return Intl.message(
      'Select your face',
      name: 'selectYourFace',
      desc: '',
      args: [],
    );
  }

  /// `Reassigning...`
  String get reassigningLoading {
    return Intl.message(
      'Reassigning...',
      name: 'reassigningLoading',
      desc: '',
      args: [],
    );
  }

  /// `Reassigned you to {name}`
  String reassignedToName(String name) {
    return Intl.message(
      'Reassigned you to $name',
      name: 'reassignedToName',
      desc: '',
      args: [name],
    );
  }

  /// `Save changes before leaving?`
  String get saveChangesBeforeLeavingQuestion {
    return Intl.message(
      'Save changes before leaving?',
      name: 'saveChangesBeforeLeavingQuestion',
      desc: '',
      args: [],
    );
  }

  /// `Don't save`
  String get dontSave {
    return Intl.message(
      'Don\'t save',
      name: 'dontSave',
      desc: '',
      args: [],
    );
  }

  /// `This is me!`
  String get thisIsMeExclamation {
    return Intl.message(
      'This is me!',
      name: 'thisIsMeExclamation',
      desc: '',
      args: [],
    );
  }

  /// `Link person`
  String get linkPerson {
    return Intl.message(
      'Link person',
      name: 'linkPerson',
      desc: '',
      args: [],
    );
  }

  /// `for better sharing experience`
  String get linkPersonCaption {
    return Intl.message(
      'for better sharing experience',
      name: 'linkPersonCaption',
      desc:
          'Caption for the \'Link person\' title. It should be a continuation of the \'Link person\' title. Just like how \'Link person\' + \'for better sharing experience\' forms a proper sentence in English, the combination of these two strings should also be a proper sentence in other languages.',
      args: [],
    );
  }

  /// `Streamable videos`
  String get videoStreaming {
    return Intl.message(
      'Streamable videos',
      name: 'videoStreaming',
      desc: '',
      args: [],
    );
  }

  /// `Processing videos`
  String get processingVideos {
    return Intl.message(
      'Processing videos',
      name: 'processingVideos',
      desc: '',
      args: [],
    );
  }

  /// `Stream details`
  String get streamDetails {
    return Intl.message(
      'Stream details',
      name: 'streamDetails',
      desc: '',
      args: [],
    );
  }

  /// `Processing`
  String get processing {
    return Intl.message(
      'Processing',
      name: 'processing',
      desc: '',
      args: [],
    );
  }

  /// `Queued`
  String get queued {
    return Intl.message(
      'Queued',
      name: 'queued',
      desc: '',
      args: [],
    );
  }

  /// `Ineligible`
  String get ineligible {
    return Intl.message(
      'Ineligible',
      name: 'ineligible',
      desc: '',
      args: [],
    );
  }

  /// `Failed`
  String get failed {
    return Intl.message(
      'Failed',
      name: 'failed',
      desc: '',
      args: [],
    );
  }

  /// `Play stream`
  String get playStream {
    return Intl.message(
      'Play stream',
      name: 'playStream',
      desc: '',
      args: [],
    );
  }

  /// `Play original`
  String get playOriginal {
    return Intl.message(
      'Play original',
      name: 'playOriginal',
      desc: '',
      args: [],
    );
  }

  /// `Joining an album will make your email visible to its participants.`
  String get joinAlbumConfirmationDialogBody {
    return Intl.message(
      'Joining an album will make your email visible to its participants.',
      name: 'joinAlbumConfirmationDialogBody',
      desc: '',
      args: [],
    );
  }

  /// `Please wait, this will take a while.`
  String get pleaseWaitThisWillTakeAWhile {
    return Intl.message(
      'Please wait, this will take a while.',
      name: 'pleaseWaitThisWillTakeAWhile',
      desc: '',
      args: [],
    );
  }

  /// `Edit time`
  String get editTime {
    return Intl.message(
      'Edit time',
      name: 'editTime',
      desc: '',
      args: [],
    );
  }

  /// `Select time`
  String get selectTime {
    return Intl.message(
      'Select time',
      name: 'selectTime',
      desc: '',
      args: [],
    );
  }

  /// `Select date`
  String get selectDate {
    return Intl.message(
      'Select date',
      name: 'selectDate',
      desc: '',
      args: [],
    );
  }

  /// `Previous`
  String get previous {
    return Intl.message(
      'Previous',
      name: 'previous',
      desc: '',
      args: [],
    );
  }

  /// `Select one date and time for all`
  String get selectOneDateAndTimeForAll {
    return Intl.message(
      'Select one date and time for all',
      name: 'selectOneDateAndTimeForAll',
      desc: '',
      args: [],
    );
  }

  /// `Select start of range`
  String get selectStartOfRange {
    return Intl.message(
      'Select start of range',
      name: 'selectStartOfRange',
      desc: '',
      args: [],
    );
  }

  /// `This will make the date and time of all selected photos the same.`
  String get thisWillMakeTheDateAndTimeOfAllSelected {
    return Intl.message(
      'This will make the date and time of all selected photos the same.',
      name: 'thisWillMakeTheDateAndTimeOfAllSelected',
      desc: '',
      args: [],
    );
  }

  /// `This is the first in the group. Other selected photos will automatically shift based on this new date`
  String get allWillShiftRangeBasedOnFirst {
    return Intl.message(
      'This is the first in the group. Other selected photos will automatically shift based on this new date',
      name: 'allWillShiftRangeBasedOnFirst',
      desc: '',
      args: [],
    );
  }

  /// `New range`
  String get newRange {
    return Intl.message(
      'New range',
      name: 'newRange',
      desc: '',
      args: [],
    );
  }

  /// `Select one date and time`
  String get selectOneDateAndTime {
    return Intl.message(
      'Select one date and time',
      name: 'selectOneDateAndTime',
      desc: '',
      args: [],
    );
  }

  /// `Move selected photos to one date`
  String get moveSelectedPhotosToOneDate {
    return Intl.message(
      'Move selected photos to one date',
      name: 'moveSelectedPhotosToOneDate',
      desc: '',
      args: [],
    );
  }

  /// `Shift dates and time`
  String get shiftDatesAndTime {
    return Intl.message(
      'Shift dates and time',
      name: 'shiftDatesAndTime',
      desc: '',
      args: [],
    );
  }

  /// `Photos keep relative time difference`
  String get photosKeepRelativeTimeDifference {
    return Intl.message(
      'Photos keep relative time difference',
      name: 'photosKeepRelativeTimeDifference',
      desc: '',
      args: [],
    );
  }

  /// `{count, plural, =0 {No photos} =1 {1 photo} other {{count} photos}}`
  String photocountPhotos(int count) {
    return Intl.plural(
      count,
      zero: 'No photos',
      one: '1 photo',
      other: '$count photos',
      name: 'photocountPhotos',
      desc: '',
      args: [count],
    );
  }

  /// `App icon`
  String get appIcon {
    return Intl.message(
      'App icon',
      name: 'appIcon',
      desc: '',
      args: [],
    );
  }

  /// `Not this person?`
  String get notThisPerson {
    return Intl.message(
      'Not this person?',
      name: 'notThisPerson',
      desc: '',
      args: [],
    );
  }

  /// `Selected items will be removed from this person, but not deleted from your library.`
  String get selectedItemsWillBeRemovedFromThisPerson {
    return Intl.message(
      'Selected items will be removed from this person, but not deleted from your library.',
      name: 'selectedItemsWillBeRemovedFromThisPerson',
      desc: '',
      args: [],
    );
  }

  /// `{dateFormat} through the years`
  String throughTheYears(Object dateFormat) {
    return Intl.message(
      '$dateFormat through the years',
      name: 'throughTheYears',
      desc: '',
      args: [dateFormat],
    );
  }

  /// `This week through the years`
  String get thisWeekThroughTheYears {
    return Intl.message(
      'This week through the years',
      name: 'thisWeekThroughTheYears',
      desc: '',
      args: [],
    );
  }

  /// `{count, plural, =1 {This week, {count} year ago} other {This week, {count} years ago}}`
  String thisWeekXYearsAgo(num count) {
    return Intl.plural(
      count,
      one: 'This week, $count year ago',
      other: 'This week, $count years ago',
      name: 'thisWeekXYearsAgo',
      desc: '',
      args: [count],
    );
  }

  /// `You and {name}`
  String youAndThem(Object name) {
    return Intl.message(
      'You and $name',
      name: 'youAndThem',
      desc: '',
      args: [name],
    );
  }

  /// `Admiring {name}`
  String admiringThem(Object name) {
    return Intl.message(
      'Admiring $name',
      name: 'admiringThem',
      desc: '',
      args: [name],
    );
  }

  /// `Embracing {name}`
  String embracingThem(Object name) {
    return Intl.message(
      'Embracing $name',
      name: 'embracingThem',
      desc: '',
      args: [name],
    );
  }

  /// `Party with {name}`
  String partyWithThem(Object name) {
    return Intl.message(
      'Party with $name',
      name: 'partyWithThem',
      desc: '',
      args: [name],
    );
  }

  /// `Hiking with {name}`
  String hikingWithThem(Object name) {
    return Intl.message(
      'Hiking with $name',
      name: 'hikingWithThem',
      desc: '',
      args: [name],
    );
  }

  /// `Feasting with {name}`
  String feastingWithThem(Object name) {
    return Intl.message(
      'Feasting with $name',
      name: 'feastingWithThem',
      desc: '',
      args: [name],
    );
  }

  /// `Selfies with {name}`
  String selfiesWithThem(Object name) {
    return Intl.message(
      'Selfies with $name',
      name: 'selfiesWithThem',
      desc: '',
      args: [name],
    );
  }

  /// `Posing with {name}`
  String posingWithThem(Object name) {
    return Intl.message(
      'Posing with $name',
      name: 'posingWithThem',
      desc: '',
      args: [name],
    );
  }

  /// `Beautiful views with {name}`
  String backgroundWithThem(Object name) {
    return Intl.message(
      'Beautiful views with $name',
      name: 'backgroundWithThem',
      desc: '',
      args: [name],
    );
  }

  /// `Sports with {name}`
  String sportsWithThem(Object name) {
    return Intl.message(
      'Sports with $name',
      name: 'sportsWithThem',
      desc: '',
      args: [name],
    );
  }

  /// `Road trip with {name}`
  String roadtripWithThem(Object name) {
    return Intl.message(
      'Road trip with $name',
      name: 'roadtripWithThem',
      desc: '',
      args: [name],
    );
  }

  /// `Spotlight on yourself`
  String get spotlightOnYourself {
    return Intl.message(
      'Spotlight on yourself',
      name: 'spotlightOnYourself',
      desc: '',
      args: [],
    );
  }

  /// `Spotlight on {name}`
  String spotlightOnThem(Object name) {
    return Intl.message(
      'Spotlight on $name',
      name: 'spotlightOnThem',
      desc: '',
      args: [name],
    );
  }

  /// `{name} is {age}!`
  String personIsAge(Object name, Object age) {
    return Intl.message(
      '$name is $age!',
      name: 'personIsAge',
      desc: '',
      args: [name, age],
    );
  }

  /// `{name} turning {age} soon`
  String personTurningAge(Object name, Object age) {
    return Intl.message(
      '$name turning $age soon',
      name: 'personTurningAge',
      desc: '',
      args: [name, age],
    );
  }

  /// `Last time with {name}`
  String lastTimeWithThem(Object name) {
    return Intl.message(
      'Last time with $name',
      name: 'lastTimeWithThem',
      desc: '',
      args: [name],
    );
  }

  /// `Trip to {location}`
  String tripToLocation(Object location) {
    return Intl.message(
      'Trip to $location',
      name: 'tripToLocation',
      desc: '',
      args: [location],
    );
  }

  /// `Trip in {year}`
  String tripInYear(Object year) {
    return Intl.message(
      'Trip in $year',
      name: 'tripInYear',
      desc: '',
      args: [year],
    );
  }

  /// `Last year's trip`
  String get lastYearsTrip {
    return Intl.message(
      'Last year\'s trip',
      name: 'lastYearsTrip',
      desc: '',
      args: [],
    );
  }

  /// `On the horizon`
  String get sunrise {
    return Intl.message(
      'On the horizon',
      name: 'sunrise',
      desc: '',
      args: [],
    );
  }

  /// `Over the hills`
  String get mountains {
    return Intl.message(
      'Over the hills',
      name: 'mountains',
      desc: '',
      args: [],
    );
  }

  /// `The green life`
  String get greenery {
    return Intl.message(
      'The green life',
      name: 'greenery',
      desc: '',
      args: [],
    );
  }

  /// `Sand and sea`
  String get beach {
    return Intl.message(
      'Sand and sea',
      name: 'beach',
      desc: '',
      args: [],
    );
  }

  /// `In the city`
  String get city {
    return Intl.message(
      'In the city',
      name: 'city',
      desc: '',
      args: [],
    );
  }

  /// `In the moonlight`
  String get moon {
    return Intl.message(
      'In the moonlight',
      name: 'moon',
      desc: '',
      args: [],
    );
  }

  /// `On the road again`
  String get onTheRoad {
    return Intl.message(
      'On the road again',
      name: 'onTheRoad',
      desc: '',
      args: [],
    );
  }

  /// `Culinary delight`
  String get food {
    return Intl.message(
      'Culinary delight',
      name: 'food',
      desc: '',
      args: [],
    );
  }

  /// `Furry companions`
  String get pets {
    return Intl.message(
      'Furry companions',
      name: 'pets',
      desc: '',
      args: [],
    );
  }

  /// `New Icon`
  String get cLIcon {
    return Intl.message(
      'New Icon',
      name: 'cLIcon',
      desc: '',
      args: [],
    );
  }

  /// `Finally, a new app icon, that we think best represents our work. We've also added an icon-switcher so you can continue using the old icon.`
  String get cLIconDesc {
    return Intl.message(
      'Finally, a new app icon, that we think best represents our work. We\'ve also added an icon-switcher so you can continue using the old icon.',
      name: 'cLIconDesc',
      desc: '',
      args: [],
    );
  }

  /// `Memories`
  String get cLMemories {
    return Intl.message(
      'Memories',
      name: 'cLMemories',
      desc: '',
      args: [],
    );
  }

  /// `Rediscover your special moments - spotlight on your favorite people, your trips and holidays, your best clicks, and much more. Turn on machine learning, tag yourself and name your friends for the best experience.`
  String get cLMemoriesDesc {
    return Intl.message(
      'Rediscover your special moments - spotlight on your favorite people, your trips and holidays, your best clicks, and much more. Turn on machine learning, tag yourself and name your friends for the best experience.',
      name: 'cLMemoriesDesc',
      desc: '',
      args: [],
    );
  }

  /// `Widgets`
  String get cLWidgets {
    return Intl.message(
      'Widgets',
      name: 'cLWidgets',
      desc: '',
      args: [],
    );
  }

  /// `Home screen widgets that are integrated with memories are now available. They will show your special moments without opening the app.`
  String get cLWidgetsDesc {
    return Intl.message(
      'Home screen widgets that are integrated with memories are now available. They will show your special moments without opening the app.',
      name: 'cLWidgetsDesc',
      desc: '',
      args: [],
    );
  }

  /// `Family Plan Limits`
  String get cLFamilyPlan {
    return Intl.message(
      'Family Plan Limits',
      name: 'cLFamilyPlan',
      desc: '',
      args: [],
    );
  }

  /// `You can now set limits on how much storage your family members can use.`
  String get cLFamilyPlanDesc {
    return Intl.message(
      'You can now set limits on how much storage your family members can use.',
      name: 'cLFamilyPlanDesc',
      desc: '',
      args: [],
    );
  }

  /// `Bulk Edit dates`
  String get cLBulkEdit {
    return Intl.message(
      'Bulk Edit dates',
      name: 'cLBulkEdit',
      desc: '',
      args: [],
    );
  }

  /// `You can now select multiple photos, and edit date/time for all of them with one quick action. Shifting dates is also supported.`
  String get cLBulkEditDesc {
    return Intl.message(
      'You can now select multiple photos, and edit date/time for all of them with one quick action. Shifting dates is also supported.',
      name: 'cLBulkEditDesc',
      desc: '',
      args: [],
    );
  }

  /// `Curated memories`
  String get curatedMemories {
    return Intl.message(
      'Curated memories',
      name: 'curatedMemories',
      desc: '',
      args: [],
    );
  }

<<<<<<< HEAD
  /// `Widgets`
  String get widgets {
    return Intl.message(
      'Widgets',
      name: 'widgets',
      desc: '',
      args: [],
    );
  }

  /// `Memories`
  String get memories {
    return Intl.message(
      'Memories',
      name: 'memories',
      desc: '',
      args: [],
    );
  }

  /// `Select the people you wish to see on your homescreen.`
  String get peopleWidgetDesc {
    return Intl.message(
      'Select the people you wish to see on your homescreen.',
      name: 'peopleWidgetDesc',
      desc: '',
      args: [],
    );
  }

  /// `Select the albums you wish to see on your homescreen.`
  String get albumsWidgetDesc {
    return Intl.message(
      'Select the albums you wish to see on your homescreen.',
      name: 'albumsWidgetDesc',
      desc: '',
      args: [],
    );
  }

  /// `Select the kind of memories you wish to see on your homescreen.`
  String get memoriesWidgetDesc {
    return Intl.message(
      'Select the kind of memories you wish to see on your homescreen.',
      name: 'memoriesWidgetDesc',
=======
  /// `Also delete the photos (and videos) present in these {count} albums from <bold>all</bold> other albums they are part of?`
  String deleteMultipleAlbumDialog(Object count) {
    return Intl.message(
      'Also delete the photos (and videos) present in these $count albums from <bold>all</bold> other albums they are part of?',
      name: 'deleteMultipleAlbumDialog',
      desc: '',
      args: [count],
    );
  }

  /// `Add participants`
  String get addParticipants {
    return Intl.message(
      'Add participants',
      name: 'addParticipants',
>>>>>>> 59a53422
      desc: '',
      args: [],
    );
  }

<<<<<<< HEAD
  /// `Smart memories`
  String get smartMemories {
    return Intl.message(
      'Smart memories',
      name: 'smartMemories',
      desc: '',
      args: [],
    );
  }

  /// `Past years' memories`
  String get pastYearsMemories {
    return Intl.message(
      'Past years\' memories',
      name: 'pastYearsMemories',
=======
  /// `{count} selected`
  String selectedAlbums(Object count) {
    return Intl.message(
      '$count selected',
      name: 'selectedAlbums',
      desc: '',
      args: [count],
    );
  }

  /// `Action not supported on Favourites album`
  String get actionNotSupportedOnFavouritesAlbum {
    return Intl.message(
      'Action not supported on Favourites album',
      name: 'actionNotSupportedOnFavouritesAlbum',
>>>>>>> 59a53422
      desc: '',
      args: [],
    );
  }
}

class AppLocalizationDelegate extends LocalizationsDelegate<S> {
  const AppLocalizationDelegate();

  List<Locale> get supportedLocales {
    return const <Locale>[
      Locale.fromSubtags(languageCode: 'en'),
      Locale.fromSubtags(languageCode: 'ar'),
      Locale.fromSubtags(languageCode: 'be'),
      Locale.fromSubtags(languageCode: 'bg'),
      Locale.fromSubtags(languageCode: 'ca'),
      Locale.fromSubtags(languageCode: 'cs'),
      Locale.fromSubtags(languageCode: 'da'),
      Locale.fromSubtags(languageCode: 'de'),
      Locale.fromSubtags(languageCode: 'el'),
      Locale.fromSubtags(languageCode: 'es'),
      Locale.fromSubtags(languageCode: 'et'),
      Locale.fromSubtags(languageCode: 'eu'),
      Locale.fromSubtags(languageCode: 'fa'),
      Locale.fromSubtags(languageCode: 'fr'),
      Locale.fromSubtags(languageCode: 'gu'),
      Locale.fromSubtags(languageCode: 'he'),
      Locale.fromSubtags(languageCode: 'hi'),
      Locale.fromSubtags(languageCode: 'hu'),
      Locale.fromSubtags(languageCode: 'id'),
      Locale.fromSubtags(languageCode: 'it'),
      Locale.fromSubtags(languageCode: 'ja'),
      Locale.fromSubtags(languageCode: 'km'),
      Locale.fromSubtags(languageCode: 'ko'),
      Locale.fromSubtags(languageCode: 'lt'),
      Locale.fromSubtags(languageCode: 'lv'),
      Locale.fromSubtags(languageCode: 'ml'),
      Locale.fromSubtags(languageCode: 'nl'),
      Locale.fromSubtags(languageCode: 'no'),
      Locale.fromSubtags(languageCode: 'or'),
      Locale.fromSubtags(languageCode: 'pl'),
      Locale.fromSubtags(languageCode: 'pt'),
      Locale.fromSubtags(languageCode: 'pt', countryCode: 'BR'),
      Locale.fromSubtags(languageCode: 'pt', countryCode: 'PT'),
      Locale.fromSubtags(languageCode: 'ro'),
      Locale.fromSubtags(languageCode: 'ru'),
      Locale.fromSubtags(languageCode: 'sl'),
      Locale.fromSubtags(languageCode: 'sv'),
      Locale.fromSubtags(languageCode: 'ta'),
      Locale.fromSubtags(languageCode: 'te'),
      Locale.fromSubtags(languageCode: 'th'),
      Locale.fromSubtags(languageCode: 'ti'),
      Locale.fromSubtags(languageCode: 'tr'),
      Locale.fromSubtags(languageCode: 'uk'),
      Locale.fromSubtags(languageCode: 'vi'),
      Locale.fromSubtags(languageCode: 'zh'),
    ];
  }

  @override
  bool isSupported(Locale locale) => _isSupported(locale);
  @override
  Future<S> load(Locale locale) => S.load(locale);
  @override
  bool shouldReload(AppLocalizationDelegate old) => false;

  bool _isSupported(Locale locale) {
    for (var supportedLocale in supportedLocales) {
      if (supportedLocale.languageCode == locale.languageCode) {
        return true;
      }
    }
    return false;
  }
}<|MERGE_RESOLUTION|>--- conflicted
+++ resolved
@@ -11806,7 +11806,6 @@
     );
   }
 
-<<<<<<< HEAD
   /// `Widgets`
   String get widgets {
     return Intl.message(
@@ -11852,7 +11851,31 @@
     return Intl.message(
       'Select the kind of memories you wish to see on your homescreen.',
       name: 'memoriesWidgetDesc',
-=======
+      desc: '',
+      args: [],
+    );
+  }
+
+  /// `Smart memories`
+  String get smartMemories {
+    return Intl.message(
+      'Smart memories',
+      name: 'smartMemories',
+      desc: '',
+      args: [],
+    );
+  }
+
+  /// `Past years' memories`
+  String get pastYearsMemories {
+    return Intl.message(
+      'Past years\' memories',
+      name: 'pastYearsMemories',
+      desc: '',
+      args: [],
+    );
+  }
+
   /// `Also delete the photos (and videos) present in these {count} albums from <bold>all</bold> other albums they are part of?`
   String deleteMultipleAlbumDialog(Object count) {
     return Intl.message(
@@ -11868,29 +11891,11 @@
     return Intl.message(
       'Add participants',
       name: 'addParticipants',
->>>>>>> 59a53422
-      desc: '',
-      args: [],
-    );
-  }
-
-<<<<<<< HEAD
-  /// `Smart memories`
-  String get smartMemories {
-    return Intl.message(
-      'Smart memories',
-      name: 'smartMemories',
-      desc: '',
-      args: [],
-    );
-  }
-
-  /// `Past years' memories`
-  String get pastYearsMemories {
-    return Intl.message(
-      'Past years\' memories',
-      name: 'pastYearsMemories',
-=======
+      desc: '',
+      args: [],
+    );
+  }
+
   /// `{count} selected`
   String selectedAlbums(Object count) {
     return Intl.message(
@@ -11906,7 +11911,6 @@
     return Intl.message(
       'Action not supported on Favourites album',
       name: 'actionNotSupportedOnFavouritesAlbum',
->>>>>>> 59a53422
       desc: '',
       args: [],
     );
