--- conflicted
+++ resolved
@@ -1734,15 +1734,5 @@
   "cLFamilyPlanDesc": "Теперь вы можете установить ограничения на объём хранилища, которое могут использовать члены вашей семьи.",
   "cLBulkEdit": "Массовое редактирование дат",
   "cLBulkEditDesc": "Теперь вы можете выбрать несколько фото и отредактировать дату/время быстро и сразу для всех. Также поддерживается смещение дат.",
-<<<<<<< HEAD
-  "curatedMemories": "Отобранные воспоминания",
-  "onThisDay": "On this day",
-  "lookBackOnYourMemories": "Look back on your memories 🌄",
-  "newPhotosEmoji": " new 📸",
-  "sorryWeHadToPauseYourBackups": "Sorry, we had to pause your backups",
-  "clickToInstallOurBestVersionYet": "Click to install our best version yet",
-  "onThisDayNotificationExplanation": "Receive reminders about memories from this day in previous years."
-=======
   "curatedMemories": "Отобранные воспоминания"
->>>>>>> f045dc8e
 }