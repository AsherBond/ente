{
  "@@locale ": "en",
  "enterYourEmailAddress": "Įveskite savo el. pašto adresą",
  "enterYourNewEmailAddress": "Įveskite savo naują el. pašto adresą",
  "accountWelcomeBack": "Sveiki sugrįžę!",
  "emailAlreadyRegistered": "El. paštas jau užregistruotas.",
  "emailNotRegistered": "El. paštas neregistruotas.",
  "email": "El. paštas",
  "cancel": "Atšaukti",
  "verify": "Patvirtinti",
  "invalidEmailAddress": "Netinkamas el. pašto adresas",
  "enterValidEmail": "Įveskite tinkamą el. pašto adresą.",
  "deleteAccount": "Ištrinti paskyrą",
  "askDeleteReason": "Kokia yra pagrindinė priežastis, dėl kurios ištrinate savo paskyrą?",
  "deleteAccountFeedbackPrompt": "Apgailestaujame, kad išeinate. Pasidalykite savo atsiliepimais, kad padėtumėte mums tobulėti.",
  "feedback": "Atsiliepimai",
  "kindlyHelpUsWithThisInformation": "Maloniai padėkite mums su šia informacija.",
  "confirmDeletePrompt": "Taip, noriu negrįžtamai ištrinti šią paskyrą ir jos duomenis per visas programas",
  "confirmAccountDeletion": "Patvirtinti paskyros ištrynimą",
  "deleteAccountPermanentlyButton": "Ištrinti paskyrą negrįžtamai",
  "yourAccountHasBeenDeleted": "Jūsų paskyra ištrinta",
  "selectReason": "Pasirinkite priežastį",
  "deleteReason1": "Trūksta pagrindinės funkcijos, kurios man reikia",
  "deleteReason2": "Programa arba tam tikra funkcija nesielgia taip, kaip, mano manymu, turėtų elgtis",
  "deleteReason3": "Radau kitą paslaugą, kuri man patinka labiau",
  "deleteReason4": "Mano priežastis nenurodyta",
  "sendEmail": "Siųsti el. laišką",
  "deleteRequestSLAText": "Jūsų prašymas bus apdorotas per 72 valandas.",
  "deleteEmailRequest": "Iš savo registruoto el. pašto adreso siųskite el. laišką adresu <warning>account-deletion@ente.io</warning>.",
  "entePhotosPerm": "„Ente“ <i>reikia leidimo</i> išsaugoti jūsų nuotraukas",
  "ok": "Gerai",
  "createAccount": "Kurti paskyrą",
  "createNewAccount": "Kurti naują paskyrą",
  "password": "Slaptažodis",
  "confirmPassword": "Patvirtinkite slaptažodį",
  "activeSessions": "Aktyvūs seansai",
  "oops": "Ups",
  "somethingWentWrongPleaseTryAgain": "Kažkas nutiko ne taip. Bandykite dar kartą.",
  "thisWillLogYouOutOfThisDevice": "Tai jus atjungs nuo šio įrenginio.",
  "thisWillLogYouOutOfTheFollowingDevice": "Tai jus atjungs nuo toliau nurodyto įrenginio:",
  "terminateSession": "Baigti seansą?",
  "terminate": "Baigti",
  "thisDevice": "Šis įrenginys",
  "recoverButton": "Atkurti",
  "recoverySuccessful": "Atkūrimas sėkmingas.",
  "decrypting": "Iššifruojama...",
  "incorrectRecoveryKeyTitle": "Neteisingas atkūrimo raktas",
  "incorrectRecoveryKeyBody": "Įvestas atkūrimo raktas yra neteisingas.",
  "forgotPassword": "Pamiršau slaptažodį",
  "enterYourRecoveryKey": "Įveskite atkūrimo raktą",
  "noRecoveryKey": "Neturite atkūrimo rakto?",
  "sorry": "Atsiprašome",
  "noRecoveryKeyNoDecryption": "Dėl mūsų visapusio šifravimo protokolo pobūdžio jūsų duomenų negalima iššifruoti be slaptažodžio arba atkūrimo rakto",
  "verifyEmail": "Patvirtinti el. paštą",
  "toResetVerifyEmail": "Kad iš naujo nustatytumėte slaptažodį, pirmiausia patvirtinkite savo el. paštą.",
  "checkInboxAndSpamFolder": "Patikrinkite savo gautieją (ir šlamštą), kad užbaigtumėte patvirtinimą",
  "tapToEnterCode": "Palieskite, kad įvestumėte kodą",
  "resendEmail": "Iš naujo siųsti el. laišką",
  "weHaveSendEmailTo": "Išsiuntėme laišką adresu <green>{email}</green>",
  "@weHaveSendEmailTo": {
    "description": "Text to indicate that we have sent a mail to the user",
    "placeholders": {
      "email": {
        "description": "The email address of the user",
        "type": "String",
        "example": "example@ente.io"
      }
    }
  },
  "setPasswordTitle": "Nustatyti slaptažodį",
  "changePasswordTitle": "Keisti slaptažodį",
  "resetPasswordTitle": "Nustatyti slaptažodį iš naujo",
  "encryptionKeys": "Šifravimo raktai",
  "passwordWarning": "Šio slaptažodžio nesaugome, todėl jei jį pamiršite, <underline>negalėsime iššifruoti jūsų duomenų</underline>",
  "enterPasswordToEncrypt": "Įveskite slaptažodį, kurį galime naudoti jūsų duomenims šifruoti",
  "enterNewPasswordToEncrypt": "Įveskite naują slaptažodį, kurį galime naudoti jūsų duomenims šifruoti",
  "weakStrength": "Silpna",
  "strongStrength": "Stipri",
  "moderateStrength": "Vidutinė",
  "passwordStrength": "Slaptažodžio stiprumas: {passwordStrengthValue}",
  "@passwordStrength": {
    "description": "Text to indicate the password strength",
    "placeholders": {
      "passwordStrengthValue": {
        "description": "The strength of the password as a string",
        "type": "String",
        "example": "Weak or Moderate or Strong"
      }
    },
    "message": "Password Strength: {passwordStrengthText}"
  },
  "passwordChangedSuccessfully": "Slaptažodis sėkmingai pakeistas",
  "generatingEncryptionKeys": "Generuojami šifravimo raktai...",
  "pleaseWait": "Palaukite...",
  "continueLabel": "Tęsti",
  "insecureDevice": "Nesaugus įrenginys",
  "sorryWeCouldNotGenerateSecureKeysOnThisDevicennplease": "Atsiprašome, šiame įrenginyje nepavyko sugeneruoti saugių raktų.\n\nRegistruokitės iš kito įrenginio.",
  "howItWorks": "Kaip tai veikia",
  "encryption": "Šifravimas",
  "ackPasswordLostWarning": "Suprantu, kad jei prarasiu slaptažodį, galiu prarasti savo duomenis, kadangi mano duomenys yra <underline>visapusiškai užšifruoti</underline>",
  "privacyPolicyTitle": "Privatumo politika",
  "termsOfServicesTitle": "Sąlygos",
  "signUpTerms": "Sutinku su <u-terms>paslaugų sąlygomis</u-terms> ir <u-policy> privatumo politika</u-policy>",
  "logInLabel": "Prisijungti",
  "loginTerms": "Spustelėjus Prisijungti sutinku su <u-terms>paslaugų sąlygomis</u-terms> ir <u-policy> privatumo politika</u-policy>",
  "changeEmail": "Keisti el. paštą",
  "enterYourPassword": "Įveskite savo slaptažodį",
  "welcomeBack": "Sveiki sugrįžę!",
  "contactSupport": "Susisiekti su palaikymo komanda",
  "incorrectPasswordTitle": "Neteisingas slaptažodis",
  "pleaseTryAgain": "Bandykite dar kartą.",
  "recreatePasswordTitle": "Iš naujo sukurti slaptažodį",
  "useRecoveryKey": "Naudoti atkūrimo raktą",
  "recreatePasswordBody": "Dabartinis įrenginys nėra pakankamai galingas, kad patvirtintų jūsų slaptažodį, bet mes galime iš naujo sugeneruoti taip, kad jis veiktų su visais įrenginiais.\n\nPrisijunkite naudojant atkūrimo raktą ir sugeneruokite iš naujo slaptažodį (jei norite, galite vėl naudoti tą patį).",
  "verifyPassword": "Patvirtinkite slaptažodį",
  "recoveryKey": "Atkūrimo raktas",
  "recoveryKeyOnForgotPassword": "Jei pamiršote slaptažodį, vienintelis būdas atkurti duomenis – naudoti šį raktą.",
  "recoveryKeySaveDescription": "Šio rakto nesaugome, todėl išsaugokite šį 24 žodžių raktą saugioje vietoje.",
  "doThisLater": "Daryti tai vėliau",
  "saveKey": "Išsaugoti raktą",
  "recoveryKeyCopiedToClipboard": "Nukopijuotas atkūrimo raktas į iškarpinę",
  "recoverAccount": "Atkurti paskyrą",
  "recover": "Atkurti",
  "dropSupportEmail": "Iš savo registruoto el. pašto adreso atsiųskite el. laišką adresu {supportEmail}",
  "@dropSupportEmail": {
    "placeholders": {
      "supportEmail": {
        "description": "The support email address",
        "type": "String",
        "example": "support@ente.io"
      }
    }
  },
  "twofactorSetup": "Dvigubo tapatybės nustatymo sąranka",
  "enterCode": "Įvesti kodą",
  "scanCode": "Skenuoti kodą",
  "codeCopiedToClipboard": "Nukopijuotas kodas į iškarpinę",
  "copypasteThisCodentoYourAuthenticatorApp": "Nukopijuokite ir įklijuokite šį kodą\nį autentifikatoriaus programą",
  "tapToCopy": "palieskite, kad nukopijuotumėte",
  "scanThisBarcodeWithnyourAuthenticatorApp": "Skenuokite šį QR kodą\nsu autentifikatoriaus programa",
  "enterThe6digitCodeFromnyourAuthenticatorApp": "Įveskite 6 skaitmenų kodą\niš autentifikatoriaus programos",
  "confirm": "Patvirtinti",
  "setupComplete": "Sąranka baigta",
  "saveYourRecoveryKeyIfYouHaventAlready": "Išsaugokite atkūrimo raktą, jei dar to nepadarėte",
  "thisCanBeUsedToRecoverYourAccountIfYou": "Tai gali būti naudojama paskyrai atkurti, jei prarandate dvigubo tapatybės nustatymą",
  "twofactorAuthenticationPageTitle": "Dvigubas tapatybės nustatymas",
  "lostDevice": "Prarastas įrenginys?",
  "verifyingRecoveryKey": "Patvirtinima atkūrimo raktą...",
  "recoveryKeyVerified": "Patvirtintas atkūrimo raktas",
  "recoveryKeySuccessBody": "Puiku! Jūsų atkūrimo raktas tinkamas. Dėkojame už patvirtinimą.\n\nNepamirškite sukurti saugią atkūrimo rakto atsarginę kopiją.",
  "invalidRecoveryKey": "Įvestas atkūrimo raktas yra netinkamas. Įsitikinkite, kad jame yra 24 žodžiai, ir patikrinkite kiekvieno iš jų rašybą.\n\nJei įvedėte senesnį atkūrimo kodą, įsitikinkite, kad jis yra 64 simbolių ilgio, ir patikrinkite kiekvieną iš jų.",
  "invalidKey": "Netinkamas raktas.",
  "tryAgain": "Bandyti dar kartą",
  "viewRecoveryKey": "Peržiūrėti atkūrimo raktą",
  "confirmRecoveryKey": "Patvirtinkite atkūrimo raktą",
  "recoveryKeyVerifyReason": "Atkūrimo raktas – vienintelis būdas atkurti nuotraukas, jei pamiršote slaptažodį. Atkūrimo raktą galite rasti Nustatymose > Paskyra.\n\nĮveskite savo atkūrimo raktą čia, kad patvirtintumėte, ar teisingai jį išsaugojote.",
  "confirmYourRecoveryKey": "Patvirtinkite savo atkūrimo raktą",
  "addViewer": "Pridėti žiūrėtoją",
  "addCollaborator": "Pridėti bendradarbį",
  "addANewEmail": "Įtraukite naują el. paštą",
  "orPickAnExistingOne": "Arba pasirinkite esamą",
  "collaboratorsCanAddPhotosAndVideosToTheSharedAlbum": "Bendradarbiai gali pridėti nuotraukų ir vaizdo įrašų į bendrintą albumą.",
  "enterEmail": "Įveskite el. paštą",
  "albumOwner": "Savininkas",
  "@albumOwner": {
    "description": "Role of the album owner"
  },
  "you": "Jūs",
  "collaborator": "Bendradarbis",
  "addMore": "Pridėti daugiau",
  "@addMore": {
    "description": "Button text to add more collaborators/viewers"
  },
  "viewer": "Žiūrėtojas",
  "remove": "Šalinti",
  "removeParticipant": "Šalinti dalyvį",
  "@removeParticipant": {
    "description": "menuSectionTitle for removing a participant"
  },
  "manage": "Tvarkyti",
  "addedAs": "Pridėta kaip",
  "changePermissions": "Keisti leidimus?",
  "yesConvertToViewer": "Taip, keisti į žiūrėtoją",
  "cannotAddMorePhotosAfterBecomingViewer": "{user} negalės pridėti daugiau nuotraukų į šį albumą\n\nJie vis tiek galės pašalinti esamas pridėtas nuotraukas",
  "allowAddingPhotos": "Leisti pridėti nuotraukų",
  "@allowAddingPhotos": {
    "description": "Switch button to enable uploading photos to a public link"
  },
  "allowAddPhotosDescription": "Leiskite nuorodą turintiems asmenims taip pat pridėti nuotraukų į bendrinamą albumą.",
  "passwordLock": "Slaptažodžio užraktas",
  "canNotOpenTitle": "Negalima atverti šio albumo",
  "canNotOpenBody": "Atsiprašome, šio albumo negalima atverti programoje.",
  "disableDownloadWarningTitle": "Atkreipkite dėmesį",
  "disableDownloadWarningBody": "Žiūrėtojai vis tiek gali daryti ekrano kopijas arba išsaugoti nuotraukų kopijas naudojant išorinius įrankius",
  "allowDownloads": "Leisti atsisiuntimus",
  "linkDeviceLimit": "Įrenginių riba",
  "noDeviceLimit": "Jokio",
  "@noDeviceLimit": {
    "description": "Text to indicate that there is limit on number of devices"
  },
  "linkExpiry": "Nuorodos galiojimo laikas",
  "linkExpired": "Nebegalioja",
  "linkEnabled": "Įjungta",
  "linkNeverExpires": "Niekada",
  "expiredLinkInfo": "Ši nuoroda nebegalioja. Pasirinkite naują galiojimo laiką arba išjunkite nuorodos galiojimo laiką.",
  "setAPassword": "Nustatyti slaptažodį",
  "lockButtonLabel": "Užrakinti",
  "enterPassword": "Įveskite slaptažodį",
  "removeLink": "Šalinti nuorodą",
  "manageLink": "Tvarkyti nuorodą",
  "linkExpiresOn": "Nuoroda nebegalios {expiryTime}",
  "albumUpdated": "Atnaujintas albumas",
  "never": "Niekada",
  "custom": "Pasirinktinis",
  "@custom": {
    "description": "Label for setting custom value for link expiry"
  },
  "after1Hour": "Po 1 valandos",
  "after1Day": "Po 1 dienos",
  "after1Week": "Po 1 savaitės",
  "after1Month": "Po 1 mėnesio",
  "after1Year": "Po 1 metų",
  "manageParticipants": "Tvarkyti",
  "albumParticipantsCount": "{count, plural, =0 {Nėra dalyvių} =1 {1 dalyvis} other {{count} dalyviai}}",
  "@albumParticipantsCount": {
    "placeholders": {
      "count": {
        "type": "int",
        "example": "5"
      }
    },
    "description": "Number of participants in an album, including the album owner."
  },
  "collabLinkSectionDescription": "Sukurkite nuorodą, kad asmenys galėtų pridėti ir peržiūrėti nuotraukas bendrinamame albume, nereikalaujant „Ente“ programos ar paskyros. Puikiai tinka įvykių nuotraukoms rinkti.",
  "collectPhotos": "Rinkti nuotraukas",
  "collaborativeLink": "Bendradarbiavimo nuoroda",
  "shareWithNonenteUsers": "Bendrinkite su ne „Ente“ naudotojais.",
  "createPublicLink": "Kurti viešą nuorodą",
  "sendLink": "Siųsti nuorodą",
  "copyLink": "Kopijuoti nuorodą",
  "linkHasExpired": "Nuoroda nebegalioja",
  "publicLinkEnabled": "Įjungta viešoji nuoroda",
  "shareALink": "Bendrinkite nuorodą",
  "sharedAlbumSectionDescription": "Sukurkite bendrinamus ir bendradarbiaujamus albumus su kitais „Ente“ naudotojais, įskaitant naudotojus nemokamuose planuose.",
  "shareWithPeopleSectionTitle": "{numberOfPeople, plural, =0 {Bendrinti su konkrečiais asmenimis} =1 {Bendrinta su 1 asmeniu} other {Bendrinta su {numberOfPeople} asmenimis}}",
  "@shareWithPeopleSectionTitle": {
    "placeholders": {
      "numberOfPeople": {
        "type": "int",
        "example": "2"
      }
    }
  },
  "thisIsYourVerificationId": "Tai – jūsų patvirtinimo ID",
  "someoneSharingAlbumsWithYouShouldSeeTheSameId": "Asmuo, kuris bendrina albumus su jumis, savo įrenginyje turėtų matyti tą patį ID.",
  "howToViewShareeVerificationID": "Paprašykite jų ilgai paspausti savo el. pašto adresą nustatymų ekrane ir patvirtinti, kad abiejų įrenginių ID sutampa.",
  "thisIsPersonVerificationId": "Tai – {email} patvirtinimo ID",
  "@thisIsPersonVerificationId": {
    "placeholders": {
      "email": {
        "type": "String",
        "example": "someone@ente.io"
      }
    }
  },
  "verificationId": "Patvirtinimo ID",
  "verifyEmailID": "Patvirtinti {email}",
  "emailNoEnteAccount": "{email} neturi „Ente“ paskyros.\n\nSiųskite jiems kvietimą bendrinti nuotraukas.",
  "shareMyVerificationID": "Štai mano patvirtinimo ID: {verificationID}, skirta ente.io.",
  "shareTextConfirmOthersVerificationID": "Ei, ar galite patvirtinti, kad tai yra jūsų ente.io patvirtinimo ID: {verificationID}",
  "somethingWentWrong": "Kažkas nutiko ne taip",
  "sendInvite": "Siųsti kvietimą",
  "shareTextRecommendUsingEnte": "Atsisiųskite „Ente“, kad galėtume lengvai bendrinti originalios kokybės nuotraukas ir vaizdo įrašus.\n\nhttps://ente.io",
  "done": "Atlikta",
  "applyCodeTitle": "Taikyti kodą",
  "enterCodeDescription": "Įveskite draugo pateiktą kodą, kad gautumėte nemokamą saugyklą abiem.",
  "apply": "Taikyti",
  "failedToApplyCode": "Nepavyko pritaikyti kodo.",
  "enterReferralCode": "Įveskite rekomendacijos kodą",
  "codeAppliedPageTitle": "Pritaikytas kodas",
  "changeYourReferralCode": "Keisti savo rekomendacijos kodą",
  "change": "Keisti",
  "unavailableReferralCode": "Atsiprašome, šis kodas nepasiekiamas.",
  "codeChangeLimitReached": "Atsiprašome, pasiekėte kodo pakeitimų ribą.",
  "onlyFamilyAdminCanChangeCode": "Susisiekite su {familyAdminEmail}, kad pakeistumėte savo kodą.",
  "storageInGB": "{storageAmountInGB} GB",
  "claimed": "Gauta",
  "@claimed": {
    "description": "Used to indicate storage claimed, like 10GB Claimed"
  },
  "details": "Išsami informacija",
  "claimMore": "Gaukite daugiau!",
  "theyAlsoGetXGb": "Jie taip pat gauna {storageAmountInGB} GB",
  "freeStorageOnReferralSuccess": "{storageAmountInGB} GB kiekvieną kartą, kai kas nors užsiregistruoja mokamam planui ir pritaiko jūsų kodą.",
  "shareTextReferralCode": "„Ente“ rekomendacijos kodas: {referralCode} \n\nTaikykite jį per Nustatymai → Bendrieji → Rekomendacijos, kad gautumėte {referralStorageInGB} GB nemokamai po to, kai užsiregistruosite mokamam planui.\n\nhttps://ente.io",
  "claimFreeStorage": "Gaukite nemokamos saugyklos",
  "inviteYourFriends": "Kviesti savo draugus",
  "failedToFetchReferralDetails": "Nepavyksta gauti rekomendacijos išsamios informacijos. Bandykite dar kartą vėliau.",
  "referralStep1": "1. Duokite šį kodą savo draugams",
  "referralStep2": "2. Jie užsiregistruoja mokamą planą",
  "referralStep3": "3. Abu gaunate {storageInGB} GB* nemokamai",
  "referralsAreCurrentlyPaused": "Šiuo metu rekomendacijos yra pristabdytos",
  "youCanAtMaxDoubleYourStorage": "* Galite daugiausiai padvigubinti savo saugyklą.",
  "claimedStorageSoFar": "{isFamilyMember, select, true {Jūsų šeima gavo {storageAmountInGb} GB iki šiol} false {Jūs gavote {storageAmountInGb} GB iki šiol} other {Jūs gavote {storageAmountInGb} GB iki šiol.}}",
  "@claimedStorageSoFar": {
    "placeholders": {
      "isFamilyMember": {
        "type": "String",
        "example": "true"
      },
      "storageAmountInGb": {
        "type": "int",
        "example": "10"
      }
    }
  },
  "faq": "DUK",
  "help": "Pagalba",
  "oopsSomethingWentWrong": "Ups, kažkas nutiko ne taip",
  "peopleUsingYourCode": "Asmenys, naudojantys jūsų kodą",
  "eligible": "tinkamas",
  "total": "iš viso",
  "codeUsedByYou": "Jūsų naudojamas kodas",
  "freeStorageClaimed": "Gauta nemokama saugykla",
  "freeStorageUsable": "Naudojama nemokama saugykla",
  "usableReferralStorageInfo": "Naudojama saugykla ribojama pagal jūsų dabartinį planą. Perteklinė gauta saugykla automatiškai taps tinkama naudoti, kai pakeisite planą.",
  "removeFromAlbumTitle": "Pašalinti iš albumo?",
  "removeFromAlbum": "Šalinti iš albumo",
  "itemsWillBeRemovedFromAlbum": "Pasirinkti elementai bus pašalinti iš šio albumo",
  "removeShareItemsWarning": "Kai kuriuos elementus, kuriuos šalinate, pridėjo kiti asmenys, todėl prarasite prieigą prie jų",
  "addingToFavorites": "Pridedama prie mėgstamų...",
  "removingFromFavorites": "Pašalinama iš mėgstamų...",
  "sorryCouldNotAddToFavorites": "Atsiprašome, nepavyko pridėti prie mėgstamų.",
  "sorryCouldNotRemoveFromFavorites": "Atsiprašome, nepavyko pašalinti iš mėgstamų.",
  "subscribeToEnableSharing": "Kad įjungtumėte bendrinimą, reikia aktyvios mokamos prenumeratos.",
  "subscribe": "Prenumeruoti",
  "canOnlyRemoveFilesOwnedByYou": "Galima pašalinti tik jums priklausančius failus",
  "deleteSharedAlbum": "Ištrinti bendrinamą albumą?",
  "deleteAlbum": "Ištrinti albumą",
  "deleteAlbumDialog": "Taip pat ištrinti šiame albume esančias nuotraukas (ir vaizdo įrašus) iš <bold>visų</bold> kitų albumų, kuriuose jos yra dalis?",
  "deleteSharedAlbumDialogBody": "Albumas bus ištrintas visiems.\n\nPrarasite prieigą prie bendrinamų nuotraukų, esančių šiame albume ir priklausančių kitiems.",
  "yesRemove": "Taip, šalinti",
  "creatingLink": "Kuriama nuoroda...",
  "removeWithQuestionMark": "Šalinti?",
  "removeParticipantBody": "{userEmail} bus pašalintas iš šio bendrinamo albumo.\n\nVisos jų pridėtos nuotraukos taip pat bus pašalintos iš albumo.",
  "keepPhotos": "Palikti nuotraukas",
  "deletePhotos": "Ištrinti nuotraukas",
  "inviteToEnte": "Kviesti į „Ente“",
  "removePublicLink": "Šalinti viešą nuorodą",
  "disableLinkMessage": "Tai pašalins viešą nuorodą, skirtą pasiekti „{albumName}“.",
  "sharing": "Bendrinima...",
  "youCannotShareWithYourself": "Negalite bendrinti su savimi.",
  "archive": "Archyvas",
  "createAlbumActionHint": "Ilgai paspauskite, kad pasirinktumėte nuotraukas, ir spustelėkite +, kad sukurtumėte albumą",
  "importing": "Importuojama....",
  "failedToLoadAlbums": "Nepavyko įkelti albumų.",
  "hidden": "Paslėpti",
  "authToViewYourHiddenFiles": "Nustatykite tapatybę, kad peržiūrėtumėte paslėptus failus",
  "authToViewTrashedFiles": "Nustatykite tapatybę, kad peržiūrėtumėte išmestus failus",
  "trash": "Šiukšlinė",
  "uncategorized": "Nekategorizuoti",
  "videoSmallCase": "vaizdo įrašas",
  "photoSmallCase": "nuotrauka",
  "singleFileDeleteHighlight": "Jis bus ištrintas iš visų albumų.",
  "singleFileInBothLocalAndRemote": "Šis {fileType} yra ir saugykloje „Ente“ bei įrenginyje.",
  "singleFileInRemoteOnly": "Šis {fileType} bus ištrintas iš „Ente“.",
  "singleFileDeleteFromDevice": "Šis {fileType} bus ištrintas iš jūsų įrenginio.",
  "deleteFromEnte": "Ištrinti iš „Ente“",
  "yesDelete": "Taip, ištrinti",
  "movedToTrash": "Perkelta į šiukšlinę",
  "deleteFromDevice": "Ištrinti iš įrenginio",
  "deleteFromBoth": "Ištrinti iš abiejų",
  "newAlbum": "Naujas albumas",
  "albums": "Albumai",
  "memoryCount": "{count, plural, =0 {nėra prisiminimų} one {{formattedCount} prisiminimas} other {{formattedCount} prisiminimų}}",
  "@memoryCount": {
    "description": "The text to display the number of memories",
    "type": "text",
    "placeholders": {
      "count": {
        "example": "1",
        "type": "int"
      },
      "formattedCount": {
        "type": "String",
        "example": "11.513, 11,511"
      }
    }
  },
  "selectedPhotos": "{count} pasirinkta",
  "@selectedPhotos": {
    "description": "Display the number of selected photos",
    "type": "text",
    "placeholders": {
      "count": {
        "example": "5",
        "type": "int"
      }
    }
  },
  "selectedPhotosWithYours": "{count} pasirinkta ({yourCount} jūsų)",
  "@selectedPhotosWithYours": {
    "description": "Display the number of selected photos, including the number of selected photos owned by the user",
    "type": "text",
    "placeholders": {
      "count": {
        "example": "12",
        "type": "int"
      },
      "yourCount": {
        "example": "2",
        "type": "int"
      }
    }
  },
  "advancedSettings": "Išplėstiniai",
  "@advancedSettings": {
    "description": "The text to display in the advanced settings section"
  },
  "photoGridSize": "Nuotraukų tinklelio dydis",
  "manageDeviceStorage": "Tvarkyti įrenginio podėlį",
  "manageDeviceStorageDesc": "Peržiūrėkite ir išvalykite vietinę podėlį.",
  "machineLearning": "Mašininis mokymasis",
  "mlConsent": "Įjungti mašininį mokymąsi",
  "mlConsentTitle": "Įjungti mašininį mokymąsi?",
  "mlConsentDescription": "Jei įjungsite mašininį mokymąsi, „Ente“ išsitrauks tokią informaciją kaip veido geometrija iš failų, įskaitant tuos, kuriais su jumis bendrinama.\n\nTai bus daroma jūsų įrenginyje, o visa sugeneruota biometrinė informacija bus visapusiškai užšifruota.",
  "mlConsentPrivacy": "Spustelėkite čia dėl išsamesnės informacijos apie šią funkciją mūsų privatumo politikoje",
  "mlConsentConfirmation": "Suprantu ir noriu įjungti mašininį mokymąsi",
  "magicSearch": "Magiška paieška",
  "discover": "Atraskite",
  "@discover": {
    "description": "The text to display for the discover section under which we show receipts, screenshots, sunsets, greenery, etc."
  },
  "discover_identity": "Tapatybė",
  "discover_screenshots": "Ekrano kopijos",
  "discover_receipts": "Kvitai",
  "discover_notes": "Užrašai",
  "discover_memes": "Mėmai",
  "discover_visiting_cards": "Lankymo kortelės",
  "discover_babies": "Kūdikiai",
  "discover_pets": "Gyvūnai",
  "discover_selfies": "Asmenukės",
  "discover_wallpapers": "Ekrano fonai",
  "discover_food": "Maistas",
  "discover_celebrations": "Šventės",
  "discover_sunset": "Saulėlydis",
  "discover_hills": "Kalvos",
  "discover_greenery": "Žaluma",
  "mlIndexingDescription": "Atkreipkite dėmesį, kad mašininis mokymasis padidins pralaidumą ir akumuliatoriaus naudojimą, kol bus indeksuoti visi elementai. Apsvarstykite galimybę naudoti darbalaukio programą, kad indeksavimas būtų spartesnis – visi rezultatai bus sinchronizuojami automatiškai.",
  "loadingModel": "Atsisiunčiami modeliai...",
  "waitingForWifi": "Laukiama „WiFi“...",
  "status": "Būsena",
  "indexedItems": "Indeksuoti elementai",
  "pendingItems": "Laukiami elementai",
  "clearIndexes": "Valyti indeksavimus",
  "selectFoldersForBackup": "Pasirinkite aplankus atsarginėms kopijoms kurti",
  "selectedFoldersWillBeEncryptedAndBackedUp": "Pasirinkti aplankai bus užšifruoti ir sukurtos atsarginės kopijos.",
  "unselectAll": "Nesirinkti visų",
  "selectAll": "Pasirinkti viską",
  "skip": "Praleisti",
  "updatingFolderSelection": "Atnaujinamas aplankų pasirinkimas...",
  "itemCount": "{count, plural, one{{count} elementas} other{{count} elementų}}",
  "deleteItemCount": "{count, plural, =1 {Ištrinti {count} elementą} other {Ištrinti {count} elementų}}",
  "duplicateItemsGroup": "{count} failai (-ų), kiekvienas {formattedSize}",
  "@duplicateItemsGroup": {
    "description": "Display the number of duplicate files and their size",
    "type": "text",
    "placeholders": {
      "count": {
        "example": "12",
        "type": "int"
      },
      "formattedSize": {
        "example": "2.3 MB",
        "type": "String"
      }
    }
  },
  "showMemories": "Rodyti prisiminimus",
  "yearsAgo": "{count, plural, one{prieš {count} metus} other{prieš {count} metų}}",
  "backupSettings": "Atsarginės kopijos nustatymai",
  "backupStatus": "Atsarginės kopijos būsena",
  "backupStatusDescription": "Čia bus rodomi elementai, kurių atsarginės kopijos buvo sukurtos.",
  "backupOverMobileData": "Kurti atsargines kopijas per mobiliuosius duomenis",
  "backupVideos": "Kurti atsargines vaizdo įrašų kopijas",
  "disableAutoLock": "Išjungti automatinį užraktą",
  "deviceLockExplanation": "Išjunkite įrenginio ekrano užraktą, kai „Ente“ yra priekiniame fone ir kuriama atsarginės kopijos. Paprastai to nereikia, bet tai gali padėti greičiau užbaigti didelius įkėlimus ir pradinį didelių bibliotekų importą.",
  "about": "Apie",
  "weAreOpenSource": "Esame atviro kodo!",
  "privacy": "Privatumas",
  "terms": "Sąlygos",
  "checkForUpdates": "Tikrinti, ar yra atnaujinimų",
  "checkStatus": "Tikrinti būseną",
  "checking": "Tikrinama...",
  "youAreOnTheLatestVersion": "Esate naujausioje versijoje",
  "account": "Paskyra",
  "manageSubscription": "Tvarkyti prenumeratą",
  "authToChangeYourEmail": "Nustatykite tapatybę, kad pakeistumėte savo el. paštą",
  "changePassword": "Keisti slaptažodį",
  "authToChangeYourPassword": "Nustatykite tapatybę, kad pakeistumėte slaptažodį",
  "emailVerificationToggle": "El. pašto patvirtinimas",
  "authToChangeEmailVerificationSetting": "Nustatykite tapatybę, kad pakeistumėte el. pašto patvirtinimą",
  "exportYourData": "Eksportuoti duomenis",
  "logout": "Atsijungti",
  "authToInitiateAccountDeletion": "Nustatykite tapatybę, kad pradėtumėte paskyros ištrynimą",
  "areYouSureYouWantToLogout": "Ar tikrai norite atsijungti?",
  "yesLogout": "Taip, atsijungti",
  "aNewVersionOfEnteIsAvailable": "Yra nauja „Ente“ versija.",
  "update": "Atnaujinti",
  "installManually": "Diegti rankiniu būdu",
  "criticalUpdateAvailable": "Yra kritinis naujinimas",
  "updateAvailable": "Yra naujinimas",
  "ignoreUpdate": "Ignoruoti",
  "downloading": "Atsisiunčiama...",
  "cannotDeleteSharedFiles": "Negalima ištrinti bendrinamų failų.",
  "theDownloadCouldNotBeCompleted": "Atsisiuntimas negalėjo būti baigtas.",
  "retry": "Kartoti",
  "backedUpFolders": "Sukurtos atsarginės aplankų kopijos",
  "backup": "Kurti atsarginę kopiją",
  "freeUpDeviceSpace": "Atlaisvinti įrenginio vietą",
  "freeUpDeviceSpaceDesc": "Sutaupykite vietos savo įrenginyje išvalydami failus, kurių atsarginės kopijos jau buvo sukurtos.",
  "allClear": "✨ Viskas išvalyta",
  "noDeviceThatCanBeDeleted": "Neturite šiame įrenginyje failų, kuriuos galima ištrinti.",
  "removeDuplicates": "Šalinti dublikatus",
  "removeDuplicatesDesc": "Peržiūrėkite ir pašalinkite failus, kurie yra tiksliai dublikatai.",
  "viewLargeFiles": "Dideli failai",
  "viewLargeFilesDesc": "Peržiūrėkite failus, kurie užima daugiausiai saugyklos vietos.",
  "noDuplicates": "✨ Dublikatų nėra",
  "youveNoDuplicateFilesThatCanBeCleared": "Neturite dubliuotų failų, kuriuos būtų galima išvalyti.",
  "success": "Sėkmė",
  "rateUs": "Vertinti mus",
  "remindToEmptyDeviceTrash": "Taip pat ištuštinkite Neseniai ištrinti iš Nustatymai -> Saugykla, kad atlaisvintumėte vietos.",
  "youHaveSuccessfullyFreedUp": "Sėkmingai atlaisvinote {storageSaved}!",
  "@youHaveSuccessfullyFreedUp": {
    "description": "The text to display when the user has successfully freed up storage",
    "type": "text",
    "placeholders": {
      "storageSaved": {
        "example": "1.2 GB",
        "type": "String"
      }
    }
  },
  "remindToEmptyEnteTrash": "Taip pat ištuštinkite šiukšlinę, kad gautumėte laisvos vietos.",
  "sparkleSuccess": "✨ Sėkmė",
  "duplicateFileCountWithStorageSaved": "Išvalėte {count, plural, one{{count} dubliuojantį failą} other{{count} dubliuojančių failų}}, išsaugodami ({storageSaved})",
  "@duplicateFileCountWithStorageSaved": {
    "description": "The text to display when the user has successfully cleaned up duplicate files",
    "type": "text",
    "placeholders": {
      "count": {
        "example": "1",
        "type": "int"
      },
      "storageSaved": {
        "example": "1.2 GB",
        "type": "String"
      }
    }
  },
  "familyPlans": "Šeimos planai",
  "referrals": "Rekomendacijos",
  "notifications": "Pranešimai",
  "sharedPhotoNotifications": "Naujos bendrintos nuotraukos",
  "sharedPhotoNotificationsExplanation": "Gaukite pranešimus, kai kas nors įtraukia nuotrauką į bendrinamą albumą, kuriame dalyvaujate.",
  "advanced": "Išplėstiniai",
  "general": "Bendrieji",
  "security": "Saugumas",
  "authToViewYourRecoveryKey": "Nustatykite tapatybę, kad peržiūrėtumėte savo atkūrimo raktą",
  "twofactor": "Dvigubas tapatybės nustatymas",
  "authToConfigureTwofactorAuthentication": "Nustatykite tapatybę, kad sukonfigūruotumėte dvigubą tapatybės nustatymą",
  "lockscreen": "Ekrano užraktas",
  "authToChangeLockscreenSetting": "Nustatykite tapatybę, kad pakeistumėte užrakinto ekrano nustatymą",
  "viewActiveSessions": "Peržiūrėti aktyvius seansus",
  "authToViewYourActiveSessions": "Nustatykite tapatybę, kad peržiūrėtumėte savo aktyvius seansus",
  "disableTwofactor": "Išjungti dvigubą tapatybės nustatymą",
  "confirm2FADisable": "Ar tikrai norite išjungti dvigubą tapatybės nustatymą?",
  "no": "Ne",
  "yes": "Taip",
  "social": "Socialinės",
  "rateUsOnStore": "Vertinti mus parduotuvėje „{storeName}“",
  "blog": "Tinklaraštis",
  "merchandise": "Atributika",
  "twitter": "„Twitter“",
  "mastodon": "„Mastodon“",
  "matrix": "„Matrix“",
  "discord": "„Discord“",
  "reddit": "„Reddit“",
  "yourStorageDetailsCouldNotBeFetched": "Nepavyko gauti jūsų saugyklos duomenų.",
  "reportABug": "Pranešti apie riktą",
  "reportBug": "Pranešti apie riktą",
  "suggestFeatures": "Siūlyti funkcijas",
  "support": "Pagalba",
  "theme": "Tema",
  "lightTheme": "Šviesi",
  "darkTheme": "Tamsi",
  "systemTheme": "Sistemos",
  "freeTrial": "Nemokamas bandomasis laikotarpis",
  "selectYourPlan": "Pasirinkite planą",
  "enteSubscriptionPitch": "„Ente“ išsaugo jūsų prisiminimus, todėl jie visada bus pasiekiami, net jei prarasite įrenginį.",
  "enteSubscriptionShareWithFamily": "Į planą galima pridėti ir savo šeimą.",
  "currentUsageIs": "Dabartinis naudojimas – ",
  "@currentUsageIs": {
    "description": "This text is followed by storage usage",
    "examples": {
      "0": "Current usage is 1.2 GB"
    },
    "type": "text"
  },
  "faqs": "DUK",
  "renewsOn": "Prenumerata pratęsiama {endDate}",
  "freeTrialValidTill": "Nemokamas bandomasis laikotarpis galioja iki {endDate}",
  "validTill": "Galioja iki {endDate}",
  "addOnValidTill": "Jūsų {storageAmount} priedas galioja iki {endDate}",
  "playStoreFreeTrialValidTill": "Nemokama bandomoji versija galioja iki {endDate}.\nVėliau galėsite pasirinkti mokamą planą.",
  "subWillBeCancelledOn": "Jūsų prenumerata bus atsisakyta {endDate}",
  "subscription": "Prenumerata",
  "paymentDetails": "Mokėjimo duomenys",
  "manageFamily": "Tvarkyti šeimą",
  "contactToManageSubscription": "Susisiekite su mumis adresu support@ente.io, kad sutvarkytumėte savo {provider} prenumeratą.",
  "renewSubscription": "Pratęsti prenumeratą",
  "cancelSubscription": "Atsisakyti prenumeratos",
  "areYouSureYouWantToRenew": "Ar tikrai norite pratęsti?",
  "yesRenew": "Taip, pratęsti",
  "areYouSureYouWantToCancel": "Ar tikrai norite atšaukti?",
  "yesCancel": "Taip, atsisakyti",
  "failedToRenew": "Nepavyko pratęsti.",
  "failedToCancel": "Nepavyko atsisakyti",
  "twoMonthsFreeOnYearlyPlans": "2 mėnesiai nemokamai metiniuose planuose",
  "monthly": "Mėnesinis",
  "@monthly": {
    "description": "The text to display for monthly plans",
    "type": "text"
  },
  "yearly": "Metinis",
  "@yearly": {
    "description": "The text to display for yearly plans",
    "type": "text"
  },
  "confirmPlanChange": "Patvirtinkite plano pakeitimą",
  "areYouSureYouWantToChangeYourPlan": "Ar tikrai norite keisti planą?",
  "youCannotDowngradeToThisPlan": "Negalite pakeisti į šį planą",
  "cancelOtherSubscription": "Pirmiausia atsisakykite esamos prenumeratos iš {paymentProvider}",
  "@cancelOtherSubscription": {
    "description": "The text to display when the user has an existing subscription from a different payment provider",
    "type": "text",
    "placeholders": {
      "paymentProvider": {
        "example": "Apple",
        "type": "String"
      }
    }
  },
  "optionalAsShortAsYouLike": "Nebūtina, trumpai, kaip jums patinka...",
  "send": "Siųsti",
  "askCancelReason": "Jūsų prenumerata buvo atšaukta. Ar norėtumėte pasidalyti priežastimi?",
  "thankYouForSubscribing": "Dėkojame, kad užsiprenumeravote!",
  "yourPurchaseWasSuccessful": "Jūsų pirkimas buvo sėkmingas",
  "yourPlanWasSuccessfullyUpgraded": "Jūsų planas sėkmingai pakeistas",
  "yourPlanWasSuccessfullyDowngraded": "Jūsų planas sėkmingai pakeistas į žemesnį",
  "yourSubscriptionWasUpdatedSuccessfully": "Jūsų prenumerata buvo sėkmingai atnaujinta",
  "googlePlayId": "„Google Play“ ID",
  "appleId": "„Apple ID“",
  "playstoreSubscription": "„PlayStore“ prenumerata",
  "appstoreSubscription": "„App Store“ prenumerata",
  "subAlreadyLinkedErrMessage": "Jūsų {id} jau susietas su kita „Ente“ paskyra.\nJei norite naudoti savo {id} su šia paskyra, susisiekite su mūsų palaikymo komanda.",
  "visitWebToManage": "Aplankykite web.ente.io, kad tvarkytumėte savo prenumeratą",
  "couldNotUpdateSubscription": "Nepavyko atnaujinti prenumeratos",
  "pleaseContactSupportAndWeWillBeHappyToHelp": "Susisiekite adresu support@ente.io ir mes mielai padėsime!",
  "paymentFailed": "Mokėjimas nepavyko",
  "paymentFailedTalkToProvider": "Kreipkitės į {providerName} palaikymo komandą, jei jums buvo nuskaičiuota.",
  "@paymentFailedTalkToProvider": {
    "description": "The text to display when the payment failed",
    "type": "text",
    "placeholders": {
      "providerName": {
        "example": "AppStore|PlayStore",
        "type": "String"
      }
    }
  },
  "continueOnFreeTrial": "Tęsti nemokame bandomajame laikotarpyje",
  "areYouSureYouWantToExit": "Ar tikrai norite išeiti?",
  "thankYou": "Dėkojame",
  "failedToVerifyPaymentStatus": "Nepavyko patvirtinti mokėjimo būsenos",
  "pleaseWaitForSometimeBeforeRetrying": "Palaukite kurį laiką prieš bandydami pakartotinai",
  "paymentFailedMessage": "Deja, jūsų mokėjimas nepavyko. Susisiekite su palaikymo komanda ir mes jums padėsime!",
  "youAreOnAFamilyPlan": "Esate šeimos plane!",
  "contactFamilyAdmin": "Susisiekite su <green>{familyAdminEmail}</green>, kad sutvarkytumėte savo prenumeratą.",
  "leaveFamily": "Palikti šeimą",
  "areYouSureThatYouWantToLeaveTheFamily": "Ar tikrai norite palikti šeimos planą?",
  "leave": "Palikti",
  "rateTheApp": "Vertinti programą",
  "startBackup": "Pradėti kurti atsarginę kopiją",
  "noPhotosAreBeingBackedUpRightNow": "Šiuo metu nekuriamos atsarginės nuotraukų kopijos",
  "preserveMore": "Išsaugoti daugiau",
  "grantFullAccessPrompt": "Leiskite prieigą prie visų nuotraukų nustatymų programoje.",
  "allowPermTitle": "Leisti prieigą prie nuotraukų",
  "allowPermBody": "Iš nustatymų leiskite prieigą prie nuotraukų, kad „Ente“ galėtų rodyti ir kurti atsargines bibliotekos kopijas.",
  "openSettings": "Atverti nustatymus",
  "selectMorePhotos": "Pasirinkti daugiau nuotraukų",
  "existingUser": "Esamas naudotojas",
  "privateBackups": "Privačios atsarginės kopijos",
  "forYourMemories": "jūsų prisiminimams",
  "endtoendEncryptedByDefault": "Pagal numatytąjį užšifruota visapusiškai",
  "safelyStored": "Saugiai saugoma",
  "atAFalloutShelter": "priešgaisrinėje slėptuvėje",
  "designedToOutlive": "Sukurta išgyventi",
  "available": "Prieinama",
  "everywhere": "visur",
  "androidIosWebDesktop": "„Android“, „iOS“, internete ir darbalaukyje",
  "mobileWebDesktop": "Mobiliuosiuose, internete ir darbalaukyje",
  "newToEnte": "Naujas platformoje „Ente“",
  "pleaseLoginAgain": "Prisijunkite iš naujo.",
  "autoLogoutMessage": "Dėl techninio trikdžio buvote atjungti. Atsiprašome už nepatogumus.",
  "yourSubscriptionHasExpired": "Jūsų prenumerata baigėsi.",
  "storageLimitExceeded": "Viršyta saugyklos riba.",
  "upgrade": "Keisti planą",
  "raiseTicket": "Sukurti paraišką",
  "@raiseTicket": {
    "description": "Button text for raising a support tickets in case of unhandled errors during backup",
    "type": "text"
  },
  "backupFailed": "Atsarginė kopija nepavyko",
  "sorryBackupFailedDesc": "Atsiprašome, šiuo metu negalėjome sukurti atsarginės šio failo kopijos. Bandysime pakartoti vėliau.",
  "couldNotBackUpTryLater": "Nepavyko sukurti atsarginės duomenų kopijos.\nBandysime pakartotinai vėliau.",
  "enteCanEncryptAndPreserveFilesOnlyIfYouGrant": "„Ente“ gali užšifruoti ir išsaugoti failus tik tada, jei suteikiate prieigą prie jų.",
  "pleaseGrantPermissions": "Suteikite leidimus.",
  "grantPermission": "Suteikti leidimą",
  "privateSharing": "Privatus bendrinimas",
  "shareOnlyWithThePeopleYouWant": "Bendrinkite tik su tais asmenimis, su kuriais norite",
  "usePublicLinksForPeopleNotOnEnte": "Naudokite viešas nuorodas asmenimis, kurie nėra sistemoje „Ente“",
  "allowPeopleToAddPhotos": "Leiskite asmenims pridėti nuotraukų",
  "shareAnAlbumNow": "Bendrinti albumą dabar",
  "collectEventPhotos": "Rinkti įvykių nuotraukas",
  "sessionExpired": "Seansas baigėsi",
  "loggingOut": "Atsijungiama...",
  "@onDevice": {
    "description": "The text displayed above folders/albums stored on device",
    "type": "text"
  },
  "onDevice": "Įrenginyje",
  "@onEnte": {
    "description": "The text displayed above albums backed up to Ente",
    "type": "text"
  },
  "onEnte": "Saugykloje <branding>ente</branding>",
  "name": "Pavadinimą",
  "newest": "Naujausią",
  "lastUpdated": "Paskutinį kartą atnaujintą",
  "deleteEmptyAlbums": "Ištrinti tuščius albumus",
  "deleteEmptyAlbumsWithQuestionMark": "Ištrinti tuščius albumus?",
  "deleteAlbumsDialogBody": "Tai ištrins visus tuščius albumus. Tai naudinga, kai norite sumažinti netvarką savo albumų sąraše.",
  "deleteProgress": "Ištrinama {currentlyDeleting} / {totalCount}",
  "genericProgress": "Apdorojama {currentlyProcessing} / {totalCount}",
  "@genericProgress": {
    "description": "Generic progress text to display when processing multiple items",
    "type": "text",
    "placeholders": {
      "currentlyProcessing": {
        "example": "1",
        "type": "int"
      },
      "totalCount": {
        "example": "10",
        "type": "int"
      }
    }
  },
  "permanentlyDelete": "Ištrinti negrįžtamai",
  "canOnlyCreateLinkForFilesOwnedByYou": "Galima sukurti nuorodą tik jums priklausantiems failams",
  "publicLinkCreated": "Vieša nuoroda sukurta",
  "youCanManageYourLinksInTheShareTab": "Nuorodas galite valdyti bendrinimo kortelėje.",
  "linkCopiedToClipboard": "Nuoroda nukopijuota į iškarpinę",
  "restore": "Atkurti",
  "@restore": {
    "description": "Display text for an action which triggers a restore of item from trash",
    "type": "text"
  },
  "moveToAlbum": "Perkelti į albumą",
  "unhide": "Rodyti",
  "unarchive": "Išarchyvuoti",
  "favorite": "Pamėgti",
  "removeFromFavorite": "Šalinti iš mėgstamų",
  "shareLink": "Bendrinti nuorodą",
  "createCollage": "Kurti koliažą",
  "saveCollage": "Išsaugoti koliažą",
  "collageSaved": "Koliažas išsaugotas į galeriją",
  "collageLayout": "Išdėstymas",
  "addToEnte": "Pridėti į „Ente“",
  "addToAlbum": "Pridėti į albumą",
  "delete": "Ištrinti",
  "hide": "Slėpti",
  "share": "Bendrinti",
  "unhideToAlbum": "Rodyti į albumą",
  "restoreToAlbum": "Atkurti į albumą",
  "moveItem": "{count, plural, =1 {Perkelti elementą} other {Perkelti elementų}}",
  "@moveItem": {
    "description": "Page title while moving one or more items to an album"
  },
  "addItem": "{count, plural, =1 {Pridėti elementą} other {Pridėti elementų}}",
  "@addItem": {
    "description": "Page title while adding one or more items to album"
  },
  "createOrSelectAlbum": "Kurkite arba pasirinkite albumą",
  "selectAlbum": "Pasirinkti albumą",
  "searchByAlbumNameHint": "Albumo pavadinimas",
  "albumTitle": "Albumo pavadinimas",
  "enterAlbumName": "Įveskite albumo pavadinimą",
  "restoringFiles": "Atkuriami failai...",
  "movingFilesToAlbum": "Perkeliami failai į albumą...",
  "unhidingFilesToAlbum": "Rodomi failai į albumą",
  "canNotUploadToAlbumsOwnedByOthers": "Negalima įkelti į kitiems priklausančius albumus",
  "uploadingFilesToAlbum": "Įkeliami failai į albumą...",
  "addedSuccessfullyTo": "Sėkmingai įtraukta į „{albumName}“",
  "movedSuccessfullyTo": "Sėkmingai perkelta į „{albumName}“",
  "thisAlbumAlreadyHDACollaborativeLink": "Šis albumas jau turi bendradarbiavimo nuorodą.",
  "collaborativeLinkCreatedFor": "Bendradarbiavimo nuoroda sukurta albumui „{albumName}“",
  "askYourLovedOnesToShare": "Paprašykite savo artimuosius bendrinti",
  "invite": "Kviesti",
  "shareYourFirstAlbum": "Bendrinkite savo pirmąjį albumą",
  "sharedWith": "Bendrinta su {emailIDs}",
  "sharedWithMe": "Bendrinta su manimi",
  "sharedByMe": "Bendrinta manimi",
  "doubleYourStorage": "Padvigubinkite saugyklą",
  "referFriendsAnd2xYourPlan": "Rekomenduokite draugams ir 2 kartus padidinkite savo planą",
  "shareAlbumHint": "Atidarykite albumą ir palieskite bendrinimo mygtuką viršuje dešinėje, kad bendrintumėte.",
  "itemsShowTheNumberOfDaysRemainingBeforePermanentDeletion": "Elementai rodo likusių dienų skaičių iki visiško ištrynimo.",
  "trashDaysLeft": "{count, plural, =0 {Netrukus} =1 {1 diena} other {{count} dienų}}",
  "@trashDaysLeft": {
    "description": "Text to indicate number of days remaining before permanent deletion",
    "placeholders": {
      "count": {
        "example": "1|2|3",
        "type": "int"
      }
    }
  },
  "deleteAll": "Ištrinti viską",
  "renameAlbum": "Pervadinti albumą",
  "convertToAlbum": "Konvertuoti į albumą",
  "setCover": "Nustatyti viršelį",
  "@setCover": {
    "description": "Text to set cover photo for an album"
  },
  "sortAlbumsBy": "Rikiuoti pagal",
  "sortNewestFirst": "Naujausią pirmiausiai",
  "sortOldestFirst": "Seniausią pirmiausiai",
  "rename": "Pervadinti",
  "leaveSharedAlbum": "Palikti bendrinamą albumą?",
  "leaveAlbum": "Palikti albumą",
  "photosAddedByYouWillBeRemovedFromTheAlbum": "Jūsų pridėtos nuotraukos bus pašalintos iš albumo",
  "youveNoFilesInThisAlbumThatCanBeDeleted": "Neturite šiame albume failų, kuriuos būtų galima ištrinti.",
  "youDontHaveAnyArchivedItems": "Neturite jokių archyvuotų elementų.",
  "ignoredFolderUploadReason": "Kai kurie šio albumo failai ignoruojami, nes anksčiau buvo ištrinti iš „Ente“.",
  "resetIgnoredFiles": "Atkurti ignoruojamus failus",
  "deviceFilesAutoUploading": "Į šį įrenginio albumą įtraukti failai bus automatiškai įkelti į „Ente“.",
  "turnOnBackupForAutoUpload": "Įjunkite atsarginės kopijos kūrimą, kad automatiškai įkeltumėte į šį įrenginio aplanką įtrauktus failus į „Ente“.",
  "noHiddenPhotosOrVideos": "Nėra paslėptų nuotraukų arba vaizdo įrašų",
  "toHideAPhotoOrVideo": "Kad paslėptumėte nuotrauką ar vaizdo įrašą",
  "openTheItem": "• Atverkite elementą.",
  "clickOnTheOverflowMenu": "• Spustelėkite ant perpildymo meniu",
  "click": "• Spauskite",
  "nothingToSeeHere": "Čia nėra nieko, ką pamatyti. 👀",
  "unarchiveAlbum": "Išarchyvuoti albumą",
  "archiveAlbum": "Archyvuoti albumą",
  "calculating": "Skaičiuojama...",
  "pleaseWaitDeletingAlbum": "Palaukite. Ištrinamas albumas",
  "searchByExamples": "• Albumų pavadinimai (pvz., „Fotoaparatas“)\n• Failų tipai (pvz., „Vaizdo įrašai“, „.gif“)\n• Metai ir mėnesiai (pvz., „2022“, „sausis“)\n• Šventės (pvz., „Kalėdos“)\n• Nuotraukų aprašymai (pvz., „#džiaugsmas“)",
  "youCanTrySearchingForADifferentQuery": "Galite pabandyti ieškoti pagal kitą užklausą.",
  "noResultsFound": "Rezultatų nerasta.",
  "addedBy": "Įtraukė {emailOrName}",
  "loadingExifData": "Įkeliami EXIF duomenys...",
  "viewAllExifData": "Peržiūrėti visus EXIF duomenis",
  "noExifData": "Nėra EXIF duomenų",
  "thisImageHasNoExifData": "Šis vaizdas neturi Exif duomenų",
  "exif": "EXIF",
  "noResults": "Rezultatų nėra.",
  "weDontSupportEditingPhotosAndAlbumsThatYouDont": "Nepalaikome nuotraukų ir albumų redagavimo, kurių dar neturite.",
  "failedToFetchOriginalForEdit": "Nepavyko gauti originalo redagavimui.",
  "close": "Uždaryti",
  "setAs": "Nustatyti kaip",
  "fileSavedToGallery": "Failas išsaugotas į galeriją",
  "filesSavedToGallery": "Failai išsaugoti į galeriją",
  "fileFailedToSaveToGallery": "Nepavyko išsaugoti failo į galeriją",
  "download": "Atsisiųsti",
  "pressAndHoldToPlayVideo": "Paspauskite ir palaikykite, kad paleistumėte vaizdo įrašą",
  "pressAndHoldToPlayVideoDetailed": "Paspauskite ir palaikykite vaizdą, kad paleistumėte vaizdo įrašą",
  "downloadFailed": "Atsisiuntimas nepavyko.",
  "deduplicateFiles": "Atdubliuoti failus",
  "deselectAll": "Naikinti visų pasirinkimą",
  "reviewDeduplicateItems": "Peržiūrėkite ir ištrinkite elementus, kurie, jūsų manymu, yra dublikatai.",
  "clubByCaptureTime": "Grupuoti pagal užfiksavimo laiką",
  "clubByFileName": "Grupuoti pagal failo pavadinimą",
  "count": "Skaičių",
  "totalSize": "Bendrą dydį",
  "longpressOnAnItemToViewInFullscreen": "Ilgai paspauskite elementą, kad peržiūrėtumėte per visą ekraną",
  "decryptingVideo": "Iššifruojamas vaizdo įrašas...",
  "authToViewYourMemories": "Nustatykite tapatybę, kad peržiūrėtumėte savo prisiminimus",
  "unlock": "Atrakinti",
  "freeUpSpace": "Atlaisvinti vietos",
  "freeUpSpaceSaving": "{count, plural, =1 {Jį galima ištrinti iš įrenginio, kad atlaisvintų {formattedSize}} other {Jų galima ištrinti iš įrenginio, kad atlaisvintų {formattedSize}}}",
  "filesBackedUpInAlbum": "{count, plural, one {{formattedNumber} failas šiame albume saugiai sukurta atsarginė kopija} few {{formattedNumber} failai šiame albume saugiai sukurtos atsarginės kopijos} many {{formattedNumber} failo šiame albume saugiai sukurtos atsargines kopijos} other {{formattedNumber} failų šiame albume saugiai sukurta atsarginė kopija}}.",
  "@filesBackedUpInAlbum": {
    "description": "Text to tell user how many files have been backed up in the album",
    "placeholders": {
      "count": {
        "example": "1",
        "type": "int"
      },
      "formattedNumber": {
        "content": "{formattedNumber}",
        "example": "1,000",
        "type": "String"
      }
    }
  },
  "filesBackedUpFromDevice": "{count, plural, one {{formattedNumber} failas šiame įrenginyje saugiai sukurta atsarginė kopija} few {{formattedNumber} failai šiame įrenginyje saugiai sukurtos atsarginės kopijos} many {{formattedNumber} failo šiame įrenginyje saugiai sukurtos atsargines kopijos} other {{formattedNumber} failų šiame įrenginyje saugiai sukurta atsarginių kopijų}}.",
  "@filesBackedUpFromDevice": {
    "description": "Text to tell user how many files have been backed up from this device",
    "placeholders": {
      "count": {
        "example": "1",
        "type": "int"
      },
      "formattedNumber": {
        "content": "{formattedNumber}",
        "example": "1,000",
        "type": "String"
      }
    }
  },
  "@freeUpSpaceSaving": {
    "description": "Text to tell user how much space they can free up by deleting items from the device"
  },
  "freeUpAccessPostDelete": "Vis dar galite pasiekti {count, plural, =1 {jį} other {jų}} platformoje „Ente“, kol turite aktyvų prenumeratą.",
  "@freeUpAccessPostDelete": {
    "placeholders": {
      "count": {
        "example": "1",
        "type": "int"
      }
    }
  },
  "freeUpAmount": "Atlaisvinti {sizeInMBorGB}",
  "thisEmailIsAlreadyInUse": "Šis el. paštas jau naudojamas.",
  "incorrectCode": "Neteisingas kodas.",
  "authenticationFailedPleaseTryAgain": "Tapatybės nustatymas nepavyko. Bandykite dar kartą.",
  "verificationFailedPleaseTryAgain": "Patvirtinimas nepavyko. Bandykite dar kartą.",
  "authenticating": "Nustatoma tapatybė...",
  "authenticationSuccessful": "Tapatybės nustatymas sėkmingas.",
  "incorrectRecoveryKey": "Neteisingas atkūrimo raktas",
  "theRecoveryKeyYouEnteredIsIncorrect": "Įvestas atkūrimo raktas yra neteisingas.",
  "twofactorAuthenticationSuccessfullyReset": "Dvigubas tapatybės nustatymas sėkmingai iš naujo nustatytas.",
  "pleaseVerifyTheCodeYouHaveEntered": "Patvirtinkite įvestą kodą.",
  "pleaseContactSupportIfTheProblemPersists": "Jei problema išlieka, susisiekite su pagalbos komanda.",
  "twofactorAuthenticationHasBeenDisabled": "Dvigubas tapatybės nustatymas išjungtas.",
  "sorryTheCodeYouveEnteredIsIncorrect": "Atsiprašome, įvestas kodas yra neteisingas.",
  "yourVerificationCodeHasExpired": "Jūsų patvirtinimo kodas nebegaliojantis.",
  "emailChangedTo": "El. paštas pakeistas į {newEmail}",
  "verifying": "Patvirtinama...",
  "disablingTwofactorAuthentication": "Išjungiamas dvigubas tapatybės nustatymas...",
  "allMemoriesPreserved": "Išsaugoti visi prisiminimai",
  "loadingGallery": "Įkeliama galerija...",
  "syncing": "Sinchronizuojama...",
  "encryptingBackup": "Šifruojama atsarginė kopija...",
  "syncStopped": "Sinchronizavimas sustabdytas",
  "syncProgress": "{completed} / {total} išsaugomi prisiminimai",
  "uploadingMultipleMemories": "Išsaugomi {count} prisiminimai...",
  "@uploadingMultipleMemories": {
    "description": "Text to tell user how many memories are being preserved",
    "placeholders": {
      "count": {
        "type": "String"
      }
    }
  },
  "uploadingSingleMemory": "Išsaugomas prisiminimas...",
  "@syncProgress": {
    "description": "Text to tell user how many memories have been preserved",
    "placeholders": {
      "completed": {
        "type": "String"
      },
      "total": {
        "type": "String"
      }
    }
  },
  "archiving": "Archyvuojama...",
  "unarchiving": "Išarchyvuojama...",
  "successfullyArchived": "Sėkmingai suarchyvuota",
  "successfullyUnarchived": "Sėkmingai išarchyvuota",
  "renameFile": "Pervadinti failą",
  "enterFileName": "Įveskite failo pavadinimą",
  "filesDeleted": "Failai ištrinti",
  "selectedFilesAreNotOnEnte": "Pasirinkti failai nėra platformoje „Ente“",
  "thisActionCannotBeUndone": "Šio veiksmo negalima anuliuoti.",
  "emptyTrash": "Ištuštinti šiukšlinę?",
  "permDeleteWarning": "Visi elementai šiukšlinėje bus negrįžtamai ištrinti.\n\nŠio veiksmo negalima anuliuoti.",
  "empty": "Ištuštinti",
  "couldNotFreeUpSpace": "Nepavyko atlaisvinti vietos.",
  "permanentlyDeleteFromDevice": "Ištrinti negrįžtamai iš įrenginio?",
  "someOfTheFilesYouAreTryingToDeleteAre": "Kai kurie failai, kuriuos bandote ištrinti, yra pasiekiami tik jūsų įrenginyje ir jų negalima atkurti, jei jie buvo ištrinti.",
  "theyWillBeDeletedFromAllAlbums": "Jie bus ištrinti iš visų albumų.",
  "someItemsAreInBothEnteAndYourDevice": "Kai kurie elementai yra ir platformoje „Ente“ bei jūsų įrenginyje.",
  "selectedItemsWillBeDeletedFromAllAlbumsAndMoved": "Pasirinkti elementai bus ištrinti iš visų albumų ir perkelti į šiukšlinę.",
  "theseItemsWillBeDeletedFromYourDevice": "Šie elementai bus ištrinti iš jūsų įrenginio.",
  "itLooksLikeSomethingWentWrongPleaseRetryAfterSome": "Atrodo, kad kažkas nutiko ne taip. Bandykite pakartotinai po kurio laiko. Jei klaida tęsiasi, susisiekite su mūsų palaikymo komanda.",
  "error": "Klaida",
  "tempErrorContactSupportIfPersists": "Atrodo, kad kažkas nutiko ne taip. Bandykite dar kartą po kurio laiko. Jei klaida tęsiasi, susisiekite su mūsų palaikymo komanda.",
  "networkHostLookUpErr": "Nepavyksta prisijungti prie „Ente“. Patikrinkite tinklo nustatymus ir susisiekite su palaikymo komanda, jei klaida tęsiasi.",
  "networkConnectionRefusedErr": "Nepavyksta prisijungti prie „Ente“. Bandykite dar kartą po kurio laiko. Jei klaida tęsiasi, susisiekite su palaikymo komanda.",
  "cachedData": "Podėliuoti duomenis",
  "clearCaches": "Valyti podėlius",
  "remoteImages": "Nuotoliniai vaizdai",
  "remoteVideos": "Nuotoliniai vaizdo įrašai",
  "remoteThumbnails": "Nuotolinės miniatiūros",
  "pendingSync": "Laukiama sinchronizacija",
  "localGallery": "Vietinė galerija",
  "todaysLogs": "Šiandienos žurnalai",
  "viewLogs": "Peržiūrėti žurnalus",
  "logsDialogBody": "Tai nusiųs žurnalus, kurie padės mums išspręsti jūsų problemą. Atkreipkite dėmesį, kad failų pavadinimai bus įtraukti, kad būtų lengviau atsekti problemas su konkrečiais failais.",
  "preparingLogs": "Ruošiami žurnalai...",
  "emailYourLogs": "Atsiųskite žurnalus el. laišku",
  "pleaseSendTheLogsTo": "Siųskite žurnalus adresu\n{toEmail}",
  "copyEmailAddress": "Kopijuoti el. pašto adresą",
  "exportLogs": "Eksportuoti žurnalus",
  "pleaseEmailUsAt": "Siųskite el. laišką mums adresu {toEmail}.",
  "dismiss": "Atmesti",
  "didYouKnow": "Ar žinojote?",
  "loadingMessage": "Įkeliamos jūsų nuotraukos...",
  "loadMessage1": "Galite bendrinti savo prenumeratą su šeima.",
  "loadMessage2": "Iki šiol išsaugojome daugiau nei 200 milijonų prisiminimų.",
  "loadMessage3": "Laikome 3 jūsų duomenų kopijas, vieną iš jų – požeminėje priešgaisrinėje slėptuvėje.",
  "loadMessage4": "Visos mūsų programos yra atvirojo kodo.",
  "loadMessage5": "Mūsų šaltinio kodas ir kriptografija buvo išoriškai audituoti.",
  "loadMessage6": "Galite bendrinti savo albumų nuorodas su artimaisiais.",
  "loadMessage7": "Mūsų mobiliosios programos veikia fone, kad užšifruotų ir sukurtų atsarginę kopiją visų naujų nuotraukų, kurias spustelėjate.",
  "loadMessage8": "web.ente.io turi sklandų įkėlėją",
  "loadMessage9": "Naudojame „Xchacha20Poly1305“, kad saugiai užšifruotume jūsų duomenis.",
  "photoDescriptions": "Nuotraukų aprašai",
  "fileTypesAndNames": "Failų tipai ir pavadinimai",
  "location": "Vietovė",
  "moments": "Akimirkos",
  "searchFaceEmptySection": "Asmenys bus rodomi čia, kai bus užbaigtas indeksavimas.",
  "searchDatesEmptySection": "Ieškokite pagal datą, mėnesį arba metus",
  "searchLocationEmptySection": "Grupės nuotraukos, kurios padarytos tam tikru spinduliu nuo nuotraukos",
  "searchPeopleEmptySection": "Pakvieskite asmenis ir čia matysite visas jų bendrinamas nuotraukas.",
  "searchAlbumsEmptySection": "Albumai",
  "searchFileTypesAndNamesEmptySection": "Failų tipai ir pavadinimai",
  "searchCaptionEmptySection": "Pridėkite aprašymus, pavyzdžiui, „#kelionė“, į nuotraukos informaciją, kad greičiau jas čia rastumėte.",
  "language": "Kalba",
  "selectLanguage": "Pasirinkite kalbą",
  "locationName": "Vietovės pavadinimas",
  "addLocation": "Pridėti vietovę",
  "groupNearbyPhotos": "Grupuoti netoliese nuotraukas",
  "kiloMeterUnit": "km",
  "addLocationButton": "Pridėti",
  "radius": "Spindulys",
  "locationTagFeatureDescription": "Vietos žymė grupuoja visas nuotraukas, kurios buvo padarytos tam tikru spinduliu nuo nuotraukos",
  "galleryMemoryLimitInfo": "Galerijoje rodoma iki 1000 prisiminimų",
  "save": "Išsaugoti",
  "centerPoint": "Centro taškas",
  "pickCenterPoint": "Pasirinkite centro tašką",
  "useSelectedPhoto": "Naudoti pasirinktą nuotrauką",
  "resetToDefault": "Atkurti numatytąsias reikšmes",
  "@resetToDefault": {
    "description": "Button text to reset cover photo to default"
  },
  "edit": "Redaguoti",
  "deleteLocation": "Ištrinti vietovę",
  "rotateLeft": "Sukti į kairę",
  "flip": "Apversti",
  "rotateRight": "Sukti į dešinę",
  "saveCopy": "Išsaugoti kopiją",
  "light": "Šviesi",
  "color": "Spalva",
  "yesDiscardChanges": "Taip, atmesti pakeitimus",
  "doYouWantToDiscardTheEditsYouHaveMade": "Ar norite atmesti atliktus pakeitimus?",
  "saving": "Išsaugoma...",
  "editsSaved": "Redagavimai išsaugoti",
  "oopsCouldNotSaveEdits": "Ups, nepavyko išsaugoti redagavimų.",
  "distanceInKMUnit": "km",
  "@distanceInKMUnit": {
    "description": "Unit for distance in km"
  },
  "dayToday": "Šiandien",
  "dayYesterday": "Vakar",
  "storage": "Saugykla",
  "usedSpace": "Naudojama vieta",
  "storageBreakupFamily": "Šeima",
  "storageBreakupYou": "Jūs",
  "@storageBreakupYou": {
    "description": "Label to indicate how much storage you are using when you are part of a family plan"
  },
  "storageUsageInfo": "{usedAmount} {usedStorageUnit} iš {totalAmount} {totalStorageUnit} naudojama",
  "@storageUsageInfo": {
    "description": "Example: 1.2 GB of 2 GB used or 100 GB or 2TB used"
  },
  "availableStorageSpace": "{freeAmount} {storageUnit} laisva",
  "appVersion": "Versija: {versionValue}",
  "verifyIDLabel": "Patvirtinti",
  "fileInfoAddDescHint": "Pridėti aprašymą...",
  "editLocationTagTitle": "Redaguoti vietovę",
  "setLabel": "Nustatyti",
  "@setLabel": {
    "description": "Label of confirm button to add a new custom radius to the radius selector of a location tag"
  },
  "setRadius": "Nustatyti spindulį",
  "familyPlanPortalTitle": "Šeima",
  "familyPlanOverview": "Įtraukite 5 šeimos narius į jūsų esamą planą nemokėdami papildomai.\n\nKiekvienas narys gauna savo asmeninę vietą ir negali matyti vienas kito failų, nebent jie bendrinami.\n\nŠeimos planai pasiekiami klientams, kurie turi mokamą „Ente“ prenumeratą.\n\nPrenumeruokite dabar, kad pradėtumėte!",
  "androidBiometricHint": "Patvirtinkite tapatybę",
  "@androidBiometricHint": {
    "description": "Hint message advising the user how to authenticate with biometrics. It is used on Android side. Maximum 60 characters."
  },
  "androidBiometricNotRecognized": "Neatpažinta. Bandykite dar kartą.",
  "@androidBiometricNotRecognized": {
    "description": "Message to let the user know that authentication was failed. It is used on Android side. Maximum 60 characters."
  },
  "androidBiometricSuccess": "Sėkmė",
  "@androidBiometricSuccess": {
    "description": "Message to let the user know that authentication was successful. It is used on Android side. Maximum 60 characters."
  },
  "androidCancelButton": "Atšaukti",
  "@androidCancelButton": {
    "description": "Message showed on a button that the user can click to leave the current dialog. It is used on Android side. Maximum 30 characters."
  },
  "androidSignInTitle": "Privalomas tapatybės nustatymas",
  "@androidSignInTitle": {
    "description": "Message showed as a title in a dialog which indicates the user that they need to scan biometric to continue. It is used on Android side. Maximum 60 characters."
  },
  "androidBiometricRequiredTitle": "Privaloma biometrija",
  "@androidBiometricRequiredTitle": {
    "description": "Message showed as a title in a dialog which indicates the user has not set up biometric authentication on their device. It is used on Android side. Maximum 60 characters."
  },
  "androidDeviceCredentialsRequiredTitle": "Privalomi įrenginio kredencialai",
  "@androidDeviceCredentialsRequiredTitle": {
    "description": "Message showed as a title in a dialog which indicates the user has not set up credentials authentication on their device. It is used on Android side. Maximum 60 characters."
  },
  "androidDeviceCredentialsSetupDescription": "Privalomi įrenginio kredencialai",
  "@androidDeviceCredentialsSetupDescription": {
    "description": "Message advising the user to go to the settings and configure device credentials on their device. It shows in a dialog on Android side."
  },
  "goToSettings": "Eiti į nustatymus",
  "@goToSettings": {
    "description": "Message showed on a button that the user can click to go to settings pages from the current dialog. It is used on both Android and iOS side. Maximum 30 characters."
  },
  "androidGoToSettingsDescription": "Biometrinis tapatybės nustatymas jūsų įrenginyje nenustatytas. Eikite į Nustatymai > Saugumas ir pridėkite biometrinį tapatybės nustatymą.",
  "@androidGoToSettingsDescription": {
    "description": "Message advising the user to go to the settings and configure biometric on their device. It shows in a dialog on Android side."
  },
  "iOSLockOut": "Biometrinis tapatybės nustatymas išjungtas. Kad jį įjungtumėte, užrakinkite ir atrakinkite ekraną.",
  "@iOSLockOut": {
    "description": "Message advising the user to re-enable biometrics on their device. It shows in a dialog on iOS side."
  },
  "iOSGoToSettingsDescription": "Biometrinis tapatybės nustatymas jūsų įrenginyje nenustatytas. Telefone įjunkite „Touch ID“ arba „Face ID“.",
  "@iOSGoToSettingsDescription": {
    "description": "Message advising the user to go to the settings and configure Biometrics for their device. It shows in a dialog on iOS side."
  },
  "iOSOkButton": "Gerai",
  "@iOSOkButton": {
    "description": "Message showed on a button that the user can click to leave the current dialog. It is used on iOS side. Maximum 30 characters."
  },
  "openstreetmapContributors": "„OpenStreetMap“ bendradarbiai",
  "hostedAtOsmFrance": "Talpinama OSM Prancūzijoje",
  "map": "Žemėlapis",
  "@map": {
    "description": "Label for the map view"
  },
  "maps": "Žemėlapiai",
  "enableMaps": "Įjungti žemėlapius",
  "enableMapsDesc": "Tai parodys jūsų nuotraukas pasaulio žemėlapyje.\n\nŠį žemėlapį talpina „OpenStreetMap“, o tiksliomis nuotraukų vietovėmis niekada nebendrinama.\n\nŠią funkciją bet kada galite išjungti iš nustatymų.",
  "quickLinks": "Sparčios nuorodos",
  "selectItemsToAdd": "Pasirinkite elementus įtraukti",
  "addSelected": "Pridėti pasirinktus",
  "addFromDevice": "Pridėti iš įrenginio",
  "addPhotos": "Įtraukti nuotraukų",
  "noPhotosFoundHere": "Nuotraukų čia nerasta",
  "zoomOutToSeePhotos": "Padidinkite mastelį, kad matytumėte nuotraukas",
  "noImagesWithLocation": "Nėra vaizdų su vietove",
  "unpinAlbum": "Atsegti albumą",
  "pinAlbum": "Prisegti albumą",
  "create": "Kurti",
  "viewAll": "Peržiūrėti viską",
  "nothingSharedWithYouYet": "Kol kas su jumis niekuo nesibendrinama.",
  "noAlbumsSharedByYouYet": "Dar nėra albumų, kuriais bendrinotės.",
  "sharedWithYou": "Bendrinta su jumis",
  "sharedByYou": "Bendrinta iš jūsų",
  "inviteYourFriendsToEnte": "Pakvieskite savo draugus į „Ente“",
  "failedToDownloadVideo": "Nepavyko atsisiųsti vaizdo įrašo.",
  "hiding": "Slepiama...",
  "unhiding": "Rodoma...",
  "successfullyHid": "Sėkmingai paslėptas",
  "successfullyUnhid": "Sėkmingai atslėptas",
  "crashReporting": "Pranešti apie strigčius",
  "resumableUploads": "Tęstiniai įkėlimai",
  "addToHiddenAlbum": "Įtraukti į paslėptą albumą",
  "moveToHiddenAlbum": "Perkelti į paslėptą albumą",
  "fileTypes": "Failų tipai",
  "deleteConfirmDialogBody": "Ši paskyra susieta su kitomis „Ente“ programomis, jei jas naudojate. Jūsų įkelti duomenys per visas „Ente“ programas bus planuojama ištrinti, o jūsų paskyra bus ištrinta negrįžtamai.",
  "hearUsWhereTitle": "Kaip išgirdote apie „Ente“? (nebūtina)",
  "hearUsExplanation": "Mes nesekame programų diegimų. Mums padėtų, jei pasakytumėte, kur mus radote.",
  "viewAddOnButton": "Peržiūrėti priedus",
  "addOns": "Priedai",
  "addOnPageSubtitle": "Išsami informacija apie priedus",
  "yourMap": "Jūsų žemėlapis",
  "modifyYourQueryOrTrySearchingFor": "Modifikuokite užklausą arba bandykite ieškoti",
  "blackFridaySale": "Juodojo penktadienio išpardavimas",
  "upto50OffUntil4thDec": "Iki 50% nuolaida, gruodžio 4 d.",
  "photos": "Nuotraukos",
  "videos": "Vaizdo įrašai",
  "livePhotos": "Gyvos nuotraukos",
  "searchHint1": "Sparti paieška įrenginyje",
  "searchHint2": "Nuotraukų datos ir aprašai",
  "searchHint3": "Albumai, failų pavadinimai ir tipai",
  "searchHint4": "Vietovė",
  "searchHint5": "Jau netrukus: veidų ir magiškos paieškos ✨",
  "addYourPhotosNow": "Įtraukite savo nuotraukas dabar",
  "searchResultCount": "{count, plural, one{Rastas {count} rezultatas} other{Rasta {count} rezultatų}}",
  "@searchResultCount": {
    "description": "Text to tell user how many results were found for their search query",
    "placeholders": {
      "count": {
        "example": "1|2|3",
        "type": "int"
      }
    }
  },
  "faces": "Veidai",
  "people": "Asmenys",
  "contents": "Turinys",
  "addNew": "Pridėti naują",
  "@addNew": {
    "description": "Text to add a new item (location tag, album, caption etc)"
  },
  "contacts": "Kontaktai",
  "noInternetConnection": "Nėra interneto ryšio",
  "pleaseCheckYourInternetConnectionAndTryAgain": "Patikrinkite savo interneto ryšį ir bandykite dar kartą.",
  "signOutFromOtherDevices": "Atsijungti iš kitų įrenginių",
  "signOutOtherBody": "Jei manote, kad kas nors gali žinoti jūsų slaptažodį, galite priverstinai atsijungti iš visų kitų įrenginių, naudojančių jūsų paskyrą.",
  "signOutOtherDevices": "Atsijungti kitus įrenginius",
  "doNotSignOut": "Neatsijungti",
  "editLocation": "Redaguoti vietovę",
  "selectALocation": "Pasirinkite vietovę",
  "selectALocationFirst": "Pirmiausia pasirinkite vietovę",
  "changeLocationOfSelectedItems": "Keisti pasirinktų elementų vietovę?",
  "editsToLocationWillOnlyBeSeenWithinEnte": "Vietovės pakeitimai bus matomi tik per „Ente“",
  "cleanUncategorized": "Valyti nekategorizuotus",
  "cleanUncategorizedDescription": "Pašalinkite iš nekategorizuotus visus failus, esančius kituose albumuose",
  "waitingForVerification": "Laukiama patvirtinimo...",
  "passkey": "Slaptaraktis",
  "passkeyAuthTitle": "Slaptarakčio patvirtinimas",
  "loginWithTOTP": "Prisijungti su TOTP",
  "passKeyPendingVerification": "Vis dar laukiama patvirtinimo",
  "loginSessionExpired": "Seansas baigėsi",
  "loginSessionExpiredDetails": "Jūsų seansas baigėsi. Prisijunkite iš naujo.",
  "verifyPasskey": "Patvirtinti slaptaraktį",
  "playOnTv": "Paleisti albumą televizoriuje",
  "pair": "Susieti",
  "deviceNotFound": "Įrenginys nerastas",
  "castInstruction": "Aplankykite cast.ente.io įrenginyje, kurį norite susieti.\n\nĮveskite toliau esantį kodą, kad paleistumėte albumą televizoriuje.",
  "deviceCodeHint": "Įveskite kodą",
  "joinDiscord": "Jungtis prie „Discord“",
  "locations": "Vietovės",
  "addAName": "Pridėti vardą",
  "findThemQuickly": "Raskite juos greitai",
  "@findThemQuickly": {
    "description": "Subtitle to indicate that the user can find people quickly by name"
  },
  "findPeopleByName": "Greitai suraskite žmones pagal vardą",
  "addViewers": "{count, plural, =0 {Pridėti žiūrėtojų} =1 {Pridėti žiūrėtoją} other {Pridėti žiūrėtojų}}",
  "addCollaborators": "{count, plural, =0 {Pridėti bendradarbių} =1 {Pridėti bendradarbį} other {Pridėti bendradarbių}}",
  "longPressAnEmailToVerifyEndToEndEncryption": "Ilgai paspauskite el. paštą, kad patvirtintumėte visapusį šifravimą.",
  "developerSettingsWarning": "Ar tikrai norite modifikuoti kūrėjo nustatymus?",
  "developerSettings": "Kūrėjo nustatymai",
  "serverEndpoint": "Serverio galutinis taškas",
  "invalidEndpoint": "Netinkamas galutinis taškas",
  "invalidEndpointMessage": "Atsiprašome, įvestas galutinis taškas netinkamas. Įveskite tinkamą galutinį tašką ir bandykite dar kartą.",
  "endpointUpdatedMessage": "Galutinis taškas sėkmingai atnaujintas",
  "customEndpoint": "Prijungta prie {endpoint}",
  "createCollaborativeLink": "Kurti bendradarbiavimo nuorodą",
  "search": "Ieškokite",
  "enterPersonName": "Įveskite asmens vardą",
  "editEmailAlreadyLinked": "Šis el. paštas jau susietas su {name}.",
  "viewPersonToUnlink": "Peržiūrėkite {name}, kad atsietumėte",
  "enterName": "Įveskite vardą",
  "savePerson": "Išsaugoti asmenį",
  "editPerson": "Redaguoti asmenį",
  "mergedPhotos": "Sujungtos nuotraukos",
  "orMergeWithExistingPerson": "Arba sujunkite su esamais",
  "enterDateOfBirth": "Gimtadienis (neprivaloma)",
  "birthday": "Gimtadienis",
  "removePersonLabel": "Šalinti asmens žymą",
  "autoPairDesc": "Automatinis susiejimas veikia tik su įrenginiais, kurie palaiko „Chromecast“.",
  "manualPairDesc": "Susieti su PIN kodu veikia bet kuriame ekrane, kuriame norite peržiūrėti albumą.",
  "connectToDevice": "Prijungti prie įrenginio",
  "autoCastDialogBody": "Čia matysite pasiekiamus perdavimo įrenginius.",
  "autoCastiOSPermission": "Įsitikinkite, kad programai „Ente“ nuotraukos yra įjungti vietinio tinklo leidimai, nustatymuose.",
  "noDeviceFound": "Įrenginys nerastas",
  "stopCastingTitle": "Stabdyti perdavimą",
  "stopCastingBody": "Ar norite sustabdyti perdavimą?",
  "castIPMismatchTitle": "Nepavyko perduoti albumo",
  "castIPMismatchBody": "Įsitikinkite, kad esate tame pačiame tinkle kaip ir televizorius.",
  "pairingComplete": "Susiejimas baigtas",
  "savingEdits": "Išsaugomi redagavimai...",
  "autoPair": "Automatiškai susieti",
  "pairWithPin": "Susieti su PIN",
  "faceRecognition": "Veido atpažinimas",
  "foundFaces": "Rasti veidai",
  "clusteringProgress": "Sankaupos vykdymas",
  "indexingIsPaused": "Indeksavimas pristabdytas. Jis bus automatiškai tęsiamas, kai įrenginys yra paruoštas.",
  "trim": "Trumpinti",
  "crop": "Apkirpti",
  "rotate": "Sukti",
  "left": "Kairė",
  "right": "Dešinė",
  "whatsNew": "Kas naujo",
  "reviewSuggestions": "Peržiūrėti pasiūlymus",
  "review": "Peržiūrėti",
  "useAsCover": "Naudoti kaip viršelį",
  "notPersonLabel": "Ne {name}?",
  "@notPersonLabel": {
    "description": "Label to indicate that the person in the photo is not the person whose name is mentioned",
    "placeholders": {
      "name": {
        "content": "{name}",
        "type": "String"
      }
    }
  },
  "enable": "Įjungti",
  "enabled": "Įjungta",
  "moreDetails": "Daugiau išsamios informacijos",
  "enableMLIndexingDesc": "„Ente“ palaiko įrenginyje mašininį mokymąsi, skirtą veidų atpažinimui, magiškai paieškai ir kitoms išplėstinėms paieškos funkcijoms",
  "magicSearchHint": "Magiška paieška leidžia ieškoti nuotraukų pagal jų turinį, pvz., „gėlė“, „raudonas automobilis“, „tapatybės dokumentai“",
  "panorama": "Panorama",
  "reenterPassword": "Įveskite slaptažodį iš naujo",
  "reenterPin": "Įveskite PIN iš naujo",
  "deviceLock": "Įrenginio užraktas",
  "pinLock": "PIN užrakinimas",
  "next": "Toliau",
  "setNewPassword": "Nustatykite naują slaptažodį",
  "enterPin": "Įveskite PIN",
  "setNewPin": "Nustatykite naują PIN",
  "appLock": "Programos užraktas",
  "noSystemLockFound": "Nerastas sistemos užraktas",
  "tapToUnlock": "Palieskite, kad atrakintumėte",
  "tooManyIncorrectAttempts": "Per daug neteisingų bandymų.",
  "videoInfo": "Vaizdo įrašo informacija",
  "autoLock": "Automatinis užraktas",
  "immediately": "Iš karto",
  "autoLockFeatureDescription": "Laikas, po kurio programa užrakinama perkėlus ją į foną",
  "hideContent": "Slėpti turinį",
  "hideContentDescriptionAndroid": "Paslepia programų turinį programų perjungiklyje ir išjungia ekrano kopijas",
  "hideContentDescriptionIos": "Paslepia programos turinį programos perjungiklyje",
  "passwordStrengthInfo": "Slaptažodžio stiprumas apskaičiuojamas atsižvelgiant į slaptažodžio ilgį, naudotus simbolius ir į tai, ar slaptažodis patenka į 10 000 dažniausiai naudojamų slaptažodžių.",
  "noQuickLinksSelected": "Nėra pasirinktų sparčiųjų nuorodų",
  "pleaseSelectQuickLinksToRemove": "Pasirinkite sparčiąsias nuorodas, kad pašalintumėte",
  "removePublicLinks": "Šalinti viešąsias nuorodas",
  "thisWillRemovePublicLinksOfAllSelectedQuickLinks": "Tai pašalins visų pasirinktų sparčiųjų nuorodų viešąsias nuorodas.",
  "guestView": "Svečio peržiūra",
  "guestViewEnablePreSteps": "Kad įjungtumėte svečio peržiūrą, sistemos nustatymuose nustatykite įrenginio prieigos kodą arba ekrano užraktą.",
  "nameTheAlbum": "Pavadinkite albumą",
  "collectPhotosDescription": "Sukurkite nuorodą, į kurią draugai gali įkelti originalios kokybės nuotraukas.",
  "collect": "Rinkti",
  "appLockDescriptions": "Pasirinkite tarp numatytojo įrenginio užrakinimo ekrano ir pasirinktinio užrakinimo ekrano su PIN kodu arba slaptažodžiu.",
  "toEnableAppLockPleaseSetupDevicePasscodeOrScreen": "Kad įjungtumėte programos užraktą, sistemos nustatymuose nustatykite įrenginio prieigos kodą arba ekrano užraktą.",
  "authToViewPasskey": "Nustatykite tapatybę, kad peržiūrėtumėte savo slaptaraktį",
  "loopVideoOn": "Įjungtas vaizdo įrašo ciklas",
  "loopVideoOff": "Išjungtas vaizdo įrašo ciklas",
  "localSyncErrorMessage": "Atrodo, kad kažkas nutiko ne taip, nes vietinių nuotraukų sinchronizavimas trunka ilgiau nei tikėtasi. Susisiekite su mūsų palaikymo komanda.",
  "showPerson": "Rodyti asmenį",
  "sort": "Rikiuoti",
  "mostRecent": "Naujausią",
  "mostRelevant": "Aktualiausią",
  "loadingYourPhotos": "Įkeliamos nuotraukos...",
  "processingImport": "Apdorojama {folderName}...",
  "personName": "Asmens vardas",
  "addNewPerson": "Pridėti naują asmenį",
  "addNameOrMerge": "Pridėti vardą arba sujungti",
  "mergeWithExisting": "Sujungti su esamais",
  "newPerson": "Naujas asmuo",
  "addName": "Pridėti vardą",
  "add": "Pridėti",
  "extraPhotosFoundFor": "Rastos papildomos nuotraukos, skirtos {text}",
  "@extraPhotosFoundFor": {
    "placeholders": {
      "text": {
        "type": "String"
      }
    }
  },
  "extraPhotosFound": "Rastos papildomos nuotraukos",
  "configuration": "Konfiguracija",
  "localIndexing": "Vietinis indeksavimas",
  "processed": "Apdorota",
  "resetPerson": "Šalinti",
  "areYouSureYouWantToResetThisPerson": "Ar tikrai norite iš naujo nustatyti šį asmenį?",
  "allPersonGroupingWillReset": "Visi šio asmens grupavimai bus iš naujo nustatyti, o jūs neteksite visų šiam asmeniui pateiktų pasiūlymų",
  "yesResetPerson": "Taip, nustatyti asmenį iš naujo",
  "onlyThem": "Tik jiems",
  "checkingModels": "Tikrinami modeliai...",
  "enableMachineLearningBanner": "Įjunkite mašininį mokymąsi magiškai paieškai ir veidų atpažinimui",
  "searchDiscoverEmptySection": "Vaizdai bus rodomi čia, kai bus užbaigtas apdorojimas ir sinchronizavimas.",
  "searchPersonsEmptySection": "Asmenys bus rodomi čia, kai bus užbaigtas apdorojimas ir sinchronizavimas.",
  "viewersSuccessfullyAdded": "{count, plural, one {Įtrauktas {count} žiūrėtojas} few {Įtraukti {count} žiūrėtojai} many {Įtraukta {count} žiūrėtojo} =0 {Įtraukta 0 žiūrėtojų} =1 {Įtrauktas 1 žiūrėtojas} other {Įtraukta {count} žiūrėtojų}}",
  "@viewersSuccessfullyAdded": {
    "placeholders": {
      "count": {
        "type": "int",
        "example": "2"
      }
    },
    "description": "Number of viewers that were successfully added to an album."
  },
  "collaboratorsSuccessfullyAdded": "{count, plural, =0 {Pridėta 0 bendradarbių} =1 {Pridėtas 1 bendradarbis} other {Pridėta {count} bendradarbių}}",
  "@collaboratorsSuccessfullyAdded": {
    "placeholders": {
      "count": {
        "type": "int",
        "example": "2"
      }
    },
    "description": "Number of collaborators that were successfully added to an album."
  },
  "accountIsAlreadyConfigured": "Paskyra jau sukonfigūruota.",
  "sessionIdMismatch": "Seanso ID nesutampa.",
  "@sessionIdMismatch": {
    "description": "In passkey page, deeplink is ignored because of session ID mismatch."
  },
  "failedToFetchActiveSessions": "Nepavyko gauti aktyvių seansų.",
  "@failedToFetchActiveSessions": {
    "description": "In session page, warn user (in toast) that active sessions could not be fetched."
  },
  "failedToRefreshStripeSubscription": "Nepavyko atnaujinti prenumeratos.",
  "failedToPlayVideo": "Nepavyko paleisti vaizdo įrašą. ",
  "uploadIsIgnoredDueToIgnorereason": "Įkėlimas ignoruojamas dėl {ignoreReason}.",
  "@uploadIsIgnoredDueToIgnorereason": {
    "placeholders": {
      "ignoreReason": {
        "type": "String",
        "example": "no network"
      }
    }
  },
  "typeOfGallerGallerytypeIsNotSupportedForRename": "Galerijos tipas {galleryType} nepalaikomas pervadinimui.",
  "@typeOfGallerGallerytypeIsNotSupportedForRename": {
    "placeholders": {
      "galleryType": {
        "type": "String",
        "example": "no network"
      }
    }
  },
  "tapToUploadIsIgnoredDue": "Palieskite, kad įkeltumėte. Įkėlimas šiuo metu ignoruojamas dėl {ignoreReason}.",
  "@tapToUploadIsIgnoredDue": {
    "description": "Shown in upload icon widet, inside a tooltip.",
    "placeholders": {
      "ignoreReason": {
        "type": "String",
        "example": "no network"
      }
    }
  },
  "tapToUpload": "Palieskite, kad įkeltumėte",
  "@tapToUpload": {
    "description": "Shown in upload icon widet, inside a tooltip."
  },
  "info": "Informacija",
  "addFiles": "Pridėti failus",
  "castAlbum": "Perduoti albumą",
  "imageNotAnalyzed": "Vaizdas neanalizuotas.",
  "noFacesFound": "Nerasta veidų.",
  "fileNotUploadedYet": "Failas dar neįkeltas.",
  "noSuggestionsForPerson": "Nėra pasiūlymų asmeniui {personName}.",
  "@noSuggestionsForPerson": {
    "placeholders": {
      "personName": {
        "type": "String",
        "example": "Alice"
      }
    }
  },
  "month": "mėnesis",
  "yearShort": "m.",
  "@yearShort": {
    "description": "Appears in pricing page (/yr)"
  },
  "currentlyRunning": "šiuo metu vykdoma",
  "ignored": "ignoruota",
  "photosCount": "{count, plural, one {{count} nuotrauka} few {{count} nuotraukos} many {{count} nuotraukos} =0 {0 nuotraukų} =1 {1 nuotrauka} other {{count} nuotraukų}}",
  "@photosCount": {
    "placeholders": {
      "count": {
        "type": "int",
        "example": "2"
      }
    }
  },
  "file": "Failas",
  "searchSectionsLengthMismatch": "Sekcijų ilgio neatitikimas: {snapshotLength} != {searchLength}",
  "@searchSectionsLengthMismatch": {
    "description": "Appears in search tab page",
    "placeholders": {
      "snapshotLength": {
        "type": "int",
        "example": "1"
      },
      "searchLength": {
        "type": "int",
        "example": "2"
      }
    }
  },
  "selectMailApp": "Pasirinkti pašto programą",
  "selectAllShort": "Viskas",
  "@selectAllShort": {
    "description": "Text that appears in bottom right when you start to select multiple photos. When clicked, it selects all photos."
  },
  "selectCoverPhoto": "Pasirinkite viršelio nuotrauką",
  "newLocation": "Nauja vietovė",
  "faceNotClusteredYet": "Veidas dar nesugrupuotas. Grįžkite vėliau.",
  "theLinkYouAreTryingToAccessHasExpired": "Nuoroda, kurią bandote pasiekti, nebegalioja.",
  "openFile": "Atverti failą",
  "backupFile": "Kurti atsarginę failo kopiją",
  "openAlbumInBrowser": "Atverti albumą naršyklėje",
  "openAlbumInBrowserTitle": "Naudokite interneto programą, kad pridėtumėte nuotraukų į šį albumą.",
  "allow": "Leisti",
  "allowAppToOpenSharedAlbumLinks": "Leisti programai atverti bendrinamų albumų nuorodas",
  "seePublicAlbumLinksInApp": "Žiūrėti viešų albumų nuorodas programoje",
  "emergencyContacts": "Skubios pagalbos kontaktai",
  "acceptTrustInvite": "Priimti kvietimą",
  "declineTrustInvite": "Atmesti kvietimą",
  "removeYourselfAsTrustedContact": "Šalinti save kaip patikimą kontaktą",
  "legacy": "Palikimas",
  "legacyPageDesc": "Palikimas leidžia patikimiems kontaktams pasiekti jūsų paskyrą jums nesant.",
  "legacyPageDesc2": "Patikimi kontaktai gali pradėti paskyros atkūrimą, o jei per 30 dienų paskyra neužblokuojama, iš naujo nustatyti slaptažodį ir pasiekti paskyrą.",
  "legacyAccounts": "Palikimo paskyros",
  "trustedContacts": "Patikimi kontaktai",
  "addTrustedContact": "Pridėti patikimą kontaktą",
  "removeInvite": "Šalinti kvietimą",
  "recoveryWarning": "Patikimas kontaktas bando pasiekti jūsų paskyrą.",
  "rejectRecovery": "Atmesti atkūrimą",
  "recoveryInitiated": "Pradėtas atkūrimas",
  "recoveryInitiatedDesc": "Paskyrą galėsite pasiekti po {days} dienų. Pranešimas bus išsiųstas į {email}.",
  "@recoveryInitiatedDesc": {
    "placeholders": {
      "days": {
        "type": "int",
        "example": "30"
      },
      "email": {
        "type": "String",
        "example": "me@example.com"
      }
    }
  },
  "cancelAccountRecovery": "Atšaukti atkūrimą",
  "recoveryAccount": "Atkurti paskyrą",
  "cancelAccountRecoveryBody": "Ar tikrai norite atšaukti atkūrimą?",
  "startAccountRecoveryTitle": "Pradėti atkūrimą",
  "whyAddTrustContact": "Patikimas kontaktas gali padėti atkurti jūsų duomenis.",
  "recoveryReady": "Dabar galite atkurti {email} paskyrą nustatydami naują slaptažodį.",
  "@recoveryReady": {
    "placeholders": {
      "email": {
        "type": "String",
        "example": "me@example.com"
      }
    }
  },
  "recoveryWarningBody": "{email} bando atkurti jūsų paskyrą.",
  "trustedInviteBody": "Buvote pakviesti tapti {email} palikimo kontaktu.",
  "warning": "Įspėjimas",
  "proceed": "Tęsti",
  "confirmAddingTrustedContact": "Ketinate įtraukti {email} kaip patikimą kontaktą. Jie galės atkurti jūsų paskyrą, jei jūsų nebus {numOfDays} dienų.",
  "@confirmAddingTrustedContact": {
    "placeholders": {
      "email": {
        "type": "String",
        "example": "me@example.com"
      },
      "numOfDays": {
        "type": "int",
        "example": "30"
      }
    }
  },
  "legacyInvite": "{email} pakvietė jus būti patikimu kontaktu",
  "authToManageLegacy": "Nustatykite tapatybę, kad tvarkytumėte patikimus kontaktus",
  "useDifferentPlayerInfo": "Turite problemų paleidžiant šį vaizdo įrašą? Ilgai paspauskite čia, kad išbandytumėte kitą leistuvę.",
  "hideSharedItemsFromHomeGallery": "Slėpti bendrinamus elementus iš pagrindinės galerijos",
  "gallery": "Galerija",
  "joinAlbum": "Junkitės prie albumo",
  "joinAlbumSubtext": "kad peržiūrėtumėte ir pridėtumėte savo nuotraukas",
  "joinAlbumSubtextViewer": "kad pridėtumėte tai prie bendrinamų albumų",
  "join": "Jungtis",
  "linkEmail": "Susieti el. paštą",
  "link": "Susieti",
  "noEnteAccountExclamation": "Nėra „Ente“ paskyros!",
  "orPickFromYourContacts": "arba pasirinkite iš savo kontaktų",
  "emailDoesNotHaveEnteAccount": "{email} neturi „Ente“ paskyros.",
  "@emailDoesNotHaveEnteAccount": {
    "description": "Shown when email doesn't have an Ente account",
    "placeholders": {
      "email": {
        "type": "String"
      }
    }
  },
  "accountOwnerPersonAppbarTitle": "{title} (Aš)",
  "@accountOwnerPersonAppbarTitle": {
    "description": "Title of appbar for account owner person",
    "placeholders": {
      "title": {
        "type": "String"
      }
    }
  },
  "reassignMe": "Perskirstyti „Aš“",
  "me": "Aš",
  "linkEmailToContactBannerCaption": "spartesniam bendrinimui",
  "@linkEmailToContactBannerCaption": {
    "description": "Caption for the 'Link email' title. It should be a continuation of the 'Link email' title. Just like how 'Link email' + 'for faster sharing' forms a proper sentence in English, the combination of these two strings should also be a proper sentence in other languages."
  },
  "selectPersonToLink": "Pasirinkite asmenį, kurį susieti.",
  "linkPersonToEmail": "Susieti asmenį su {email}",
  "@linkPersonToEmail": {
    "placeholders": {
      "email": {
        "type": "String"
      }
    }
  },
  "linkPersonToEmailConfirmation": "Tai susies {personName} su {email}.",
  "@linkPersonToEmailConfirmation": {
    "description": "Confirmation message when linking a person to an email",
    "placeholders": {
      "personName": {
        "type": "String"
      },
      "email": {
        "type": "String"
      }
    }
  },
  "selectYourFace": "Pasirinkite savo veidą",
  "reassigningLoading": "Perskirstoma...",
  "reassignedToName": "Perskirstė jus į {name}",
  "@reassignedToName": {
    "placeholders": {
      "name": {
        "type": "String"
      }
    }
  },
  "saveChangesBeforeLeavingQuestion": "Išsaugoti pakeitimus prieš išeinant?",
  "dontSave": "Neišsaugoti",
  "thisIsMeExclamation": "Tai aš!",
  "linkPerson": "Susiekite asmenį,",
  "linkPersonCaption": "geresniam bendrinimo patirčiai",
  "@linkPersonCaption": {
    "description": "Caption for the 'Link person' title. It should be a continuation of the 'Link person' title. Just like how 'Link person' + 'for better sharing experience' forms a proper sentence in English, the combination of these two strings should also be a proper sentence in other languages."
  },
  "videoStreaming": "Srautiniai vaizdo įrašai",
  "processingVideos": "Apdorojami vaizdo įrašai",
  "streamDetails": "Srautinio perdavimo išsami informacija",
  "processing": "Apdorojama",
  "queued": "Įtraukta eilėje",
  "ineligible": "Netinkami",
  "failed": "Nepavyko",
  "playStream": "Leisti srautinį perdavimą",
  "playOriginal": "Leisti originalą",
  "joinAlbumConfirmationDialogBody": "Prisijungus prie albumo, jūsų el. paštas bus matomas jo dalyviams.",
  "pleaseWaitThisWillTakeAWhile": "Palaukite, tai šiek tiek užtruks.",
  "editTime": "Redaguoti laiką",
  "selectTime": "Pasirinkti laiką",
  "selectDate": "Pasirinkti datą",
  "previous": "Ankstesnis",
  "selectOneDateAndTimeForAll": "Pasirinkti vieną datą ir laiką viskam",
  "selectStartOfRange": "Pasirinkti intervalo pradžią",
  "thisWillMakeTheDateAndTimeOfAllSelected": "Tai padarys visų pasirinktų nuotraukų datą ir laiką vienodus.",
  "allWillShiftRangeBasedOnFirst": "Tai – pirmoji šioje grupėje. Kitos pasirinktos nuotraukos bus automatiškai perkeltos pagal šią naują datą.",
  "newRange": "Naujas intervalas",
  "selectOneDateAndTime": "Pasirinkti vieną datą ir laiką",
  "moveSelectedPhotosToOneDate": "Perkelti pasirinktas nuotraukas į vieną datą",
  "shiftDatesAndTime": "Pastumti datas ir laiką",
  "photosKeepRelativeTimeDifference": "Nuotraukos išlaiko santykinį laiko skirtumą",
  "photocountPhotos": "{count, plural,  =0 {Nėra nuotraukų} =1 {1 nuotrauka} other {{count} nuotraukų}}",
  "@photocountPhotos": {
    "placeholders": {
      "count": {
        "type": "int",
        "example": "2"
      }
    }
  },
  "appIcon": "Programos piktograma",
  "notThisPerson": "Ne šis asmuo?",
  "selectedItemsWillBeRemovedFromThisPerson": "Pasirinkti elementai bus pašalinti iš šio asmens, bet nebus ištrinti iš jūsų bibliotekos.",
  "throughTheYears": "{dateFormat} per metus",
  "thisWeekThroughTheYears": "Ši savaitė per metus",
  "thisWeekXYearsAgo": "{count, plural, =1 {Šią savaitę, prieš {count} metus} other {Šią savaitę, prieš {count} metų}}",
  "youAndThem": "Jūs ir {name}",
  "admiringThem": "Žavisi {name}",
  "embracingThem": "Apkabinat {name}",
  "partyWithThem": "Vakarėlis su {name}",
  "hikingWithThem": "Žygiavimas su {name}",
  "feastingWithThem": "Vaišiavimas su {name}",
  "selfiesWithThem": "Asmenukės su {name}",
  "posingWithThem": "Pozavimas su {name}",
  "backgroundWithThem": "Gražūs vaizdai su {name}",
  "sportsWithThem": "Sportai su {name}",
  "roadtripWithThem": "Kelionė su {name}",
  "spotlightOnYourself": "Dėmesys į save",
  "spotlightOnThem": "Dėmesys {name}",
  "personIsAge": "{name} yra {age} m.!",
  "personTurningAge": "{name} netrukus sulauks {age} m.",
  "lastTimeWithThem": "Paskutinį kartą su {name}",
  "tripToLocation": "Kelionė į {location}",
  "tripInYear": "Kelionė per {year}",
  "lastYearsTrip": "Pastarųjų metų kelionė",
  "sunrise": "Akiratyje",
  "mountains": "Per kalvas",
  "greenery": "Žaliasis gyvenimas",
  "beach": "Smėlis ir jūra",
  "city": "Mieste",
  "moon": "Mėnulio šviesoje",
  "onTheRoad": "Vėl kelyje",
  "food": "Kulinarinis malonumas",
  "pets": "Furio draugai",
  "curatedMemories": "Kuruoti prisiminimai",
<<<<<<< HEAD
  "onThisDay": "On this day",
  "lookBackOnYourMemories": "Look back on your memories 🌄",
  "newPhotosEmoji": " new 📸",
  "sorryWeHadToPauseYourBackups": "Sorry, we had to pause your backups",
  "clickToInstallOurBestVersionYet": "Click to install our best version yet",
  "onThisDayNotificationExplanation": "Receive reminders about memories from this day in previous years."
=======
  "onThisDay": "Šią dieną",
  "deleteMultipleAlbumDialog": "Taip pat ištrinti nuotraukas (ir vaizdo įrašus), esančias šiuose {count} albumuose, iš <bold>visų</bold> kitų albumų, kuriuose jos yra dalis?",
  "addParticipants": "Įtraukti dalyvių",
  "selectedAlbums": "{count} pasirinkta",
  "actionNotSupportedOnFavouritesAlbum": "Veiksmas nepalaikomas Mėgstamų albume."
>>>>>>> 15954ce3
}<|MERGE_RESOLUTION|>--- conflicted
+++ resolved
@@ -1731,18 +1731,10 @@
   "food": "Kulinarinis malonumas",
   "pets": "Furio draugai",
   "curatedMemories": "Kuruoti prisiminimai",
-<<<<<<< HEAD
   "onThisDay": "On this day",
   "lookBackOnYourMemories": "Look back on your memories 🌄",
   "newPhotosEmoji": " new 📸",
   "sorryWeHadToPauseYourBackups": "Sorry, we had to pause your backups",
   "clickToInstallOurBestVersionYet": "Click to install our best version yet",
   "onThisDayNotificationExplanation": "Receive reminders about memories from this day in previous years."
-=======
-  "onThisDay": "Šią dieną",
-  "deleteMultipleAlbumDialog": "Taip pat ištrinti nuotraukas (ir vaizdo įrašus), esančias šiuose {count} albumuose, iš <bold>visų</bold> kitų albumų, kuriuose jos yra dalis?",
-  "addParticipants": "Įtraukti dalyvių",
-  "selectedAlbums": "{count} pasirinkta",
-  "actionNotSupportedOnFavouritesAlbum": "Veiksmas nepalaikomas Mėgstamų albume."
->>>>>>> 15954ce3
 }