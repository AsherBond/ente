--- conflicted
+++ resolved
@@ -1383,9 +1383,7 @@
   "enableMachineLearningBanner": "Activer l'apprentissage automatique pour la recherche magique et la reconnaissance faciale",
   "searchDiscoverEmptySection": "Les images seront affichées ici une fois le traitement terminé",
   "searchPersonsEmptySection": "Les personnes seront affichées ici une fois le traitement terminé",
-<<<<<<< HEAD
-  "faceNotClusteredYet": "Face not clustered yet, please come back later"
-=======
+  "faceNotClusteredYet": "Face not clustered yet, please come back later",
   "viewersSuccessfullyAdded": "{count, plural, =0 {0 observateur ajouté} =1 {1 observateur ajouté} other {{count} observateurs ajoutés}}",
   "@viewersSuccessfullyAdded": {
     "placeholders": {
@@ -1508,5 +1506,4 @@
   "changeLogDiscoverContent": "Vous cherchez des photos de vos cartes d'identité, des notes ou même des memes? Allez dans l'onglet de recherche et découvrez Découverte. Sur la base de notre recherche sémantique, vous trouverez des photos qui pourraient être importantes pour vous.\\n\\nUniquement disponible si vous avez activé l'apprentissage automatique.",
   "selectCoverPhoto": "Sélectionnez la photo de couverture",
   "newLocation": "Nouveau lieu"
->>>>>>> 0ee657af
 }