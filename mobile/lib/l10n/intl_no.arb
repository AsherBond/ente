{
  "enterYourEmailAddress": "Skriv inn e-postadressen din",
  "accountWelcomeBack": "Velkommen tilbake!",
  "email": "E-post",
  "cancel": "Avbryt",
  "verify": "Bekreft",
  "invalidEmailAddress": "Ugyldig e-postadresse",
  "enterValidEmail": "Vennligst skriv inn en gyldig e-postadresse.",
  "deleteAccount": "Slett konto",
  "askDeleteReason": "Hva er hovedårsaken til at du sletter kontoen din?",
  "deleteAccountFeedbackPrompt": "Vi er lei oss for at du forlater oss. Gi oss gjerne en tilbakemelding så vi kan forbedre oss.",
  "feedback": "Tilbakemelding",
  "kindlyHelpUsWithThisInformation": "Vær vennlig og hjelp oss med denne informasjonen",
  "confirmDeletePrompt": "Ja, jeg ønsker å slette denne kontoen og all dataen dens permanent.",
  "confirmAccountDeletion": "Bekreft sletting av konto",
  "addToHiddenAlbum": "Add to hidden album",
  "moveToHiddenAlbum": "Move to hidden album",
  "fileTypes": "File types",
  "deleteConfirmDialogBody": "This account is linked to other ente apps, if you use any.\\n\\nYour uploaded data, across all ente apps, will be scheduled for deletion, and your account will be permanently deleted.",
  "yourMap": "Your map",
  "modifyYourQueryOrTrySearchingFor": "Modify your query, or try searching for",
  "contacts": "Contacts",
  "editLocation": "Edit location",
  "selectALocation": "Select a location",
  "selectALocationFirst": "Select a location first",
  "changeLocationOfSelectedItems": "Change location of selected items?",
  "editsToLocationWillOnlyBeSeenWithinEnte": "Edits to location will only be seen within Ente",
  "joinDiscord": "Join Discord",
  "locations": "Locations",
  "descriptions": "Descriptions",
  "addViewers": "{count, plural, zero {Add viewer} one {Add viewer} other {Add viewers}}",
  "addCollaborators": "{count, plural, zero {Add collaborator} one {Add collaborator} other {Add collaborators}}",
  "longPressAnEmailToVerifyEndToEndEncryption": "Long press an email to verify end to end encryption.",
  "createCollaborativeLink": "Create collaborative link",
  "search": "Search",
  "enterPersonName": "Enter person name",
  "removePersonLabel": "Remove person label",
  "faceRecognition": "Face recognition",
  "faceRecognitionIndexingDescription": "Please note that this will result in a higher bandwidth and battery usage until all items are indexed.",
  "foundFaces": "Found faces",
  "clusteringProgress": "Clustering progress",
  "indexingIsPaused": "Indexing is paused, will automatically resume when device is ready",
  "reenterPassword": "Re-enter password",
  "reenterPin": "Re-enter PIN",
  "deviceLock": "Device lock",
  "pinLock": "PIN lock",
  "passwordLock": "Password lock",
  "next": "Next",
  "setNewPassword": "Set new password",
  "enterPin": "Enter PIN",
  "setNewPin": "Set new PIN",
  "appLock": "App lock",
  "noSystemLockFound": "No system lock found",
  "toEnableAppLockPleaseSetupDevicePasscodeOrScreen": "To enable app lock, please setup device passcode or screen lock in your system settings.",
  "tapToUnlock": "Tap to unlock",
  "tooManyIncorrectAttempts": "Too many incorrect attempts",
<<<<<<< HEAD
  "appLockDescription": "Choose between your device\\'s default lock screen and a custom lock screen with a PIN or password.",
  "swipeLockEnablePreSteps": "To enable swipe lock, please setup device passcode or screen lock in your system settings."
=======
  "autoLock": "Auto lock",
  "immediately": "Immediately",
  "autoLockFeatureDescription": "Time after which the app locks after being put in the background"
>>>>>>> cdbf8c5f
}<|MERGE_RESOLUTION|>--- conflicted
+++ resolved
@@ -54,12 +54,9 @@
   "toEnableAppLockPleaseSetupDevicePasscodeOrScreen": "To enable app lock, please setup device passcode or screen lock in your system settings.",
   "tapToUnlock": "Tap to unlock",
   "tooManyIncorrectAttempts": "Too many incorrect attempts",
-<<<<<<< HEAD
   "appLockDescription": "Choose between your device\\'s default lock screen and a custom lock screen with a PIN or password.",
-  "swipeLockEnablePreSteps": "To enable swipe lock, please setup device passcode or screen lock in your system settings."
-=======
+  "swipeLockEnablePreSteps": "To enable swipe lock, please setup device passcode or screen lock in your system settings.",
   "autoLock": "Auto lock",
   "immediately": "Immediately",
   "autoLockFeatureDescription": "Time after which the app locks after being put in the background"
->>>>>>> cdbf8c5f
 }