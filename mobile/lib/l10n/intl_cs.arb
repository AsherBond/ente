--- conflicted
+++ resolved
@@ -3,9 +3,7 @@
   "askDeleteReason": "Jaký je váš hlavní důvod, proč mažete svůj účet?",
   "incorrectRecoveryKeyBody": "",
   "checkInboxAndSpamFolder": "Zkontrolujte prosím svou doručenou poštu (a spam) pro dokončení ověření",
-<<<<<<< HEAD
-  "faceNotClusteredYet": "Face not clustered yet, please come back later"
-=======
+  "faceNotClusteredYet": "Face not clustered yet, please come back later",
   "theLinkYouAreTryingToAccessHasExpired": "The link you are trying to access has expired.",
   "openFile": "Open file",
   "backupFile": "Backup file",
@@ -14,5 +12,4 @@
   "allow": "Allow",
   "allowAppToOpenSharedAlbumLinks": "Allow app to open shared album links",
   "seePublicAlbumLinksInApp": "See public album links in app"
->>>>>>> bf7d6a5f
 }