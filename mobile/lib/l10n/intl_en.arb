{
  "@@locale ": "en",
  "enterYourEmailAddress": "Enter your email address",
  "enterYourNewEmailAddress": "Enter your new email address",
  "accountWelcomeBack": "Welcome back!",
  "emailAlreadyRegistered": "Email already registered.",
  "emailNotRegistered": "Email not registered.",
  "email": "Email",
  "cancel": "Cancel",
  "verify": "Verify",
  "invalidEmailAddress": "Invalid email address",
  "enterValidEmail": "Please enter a valid email address.",
  "deleteAccount": "Delete account",
  "askDeleteReason": "What is the main reason you are deleting your account?",
  "deleteAccountFeedbackPrompt": "We are sorry to see you go. Please share your feedback to help us improve.",
  "feedback": "Feedback",
  "kindlyHelpUsWithThisInformation": "Kindly help us with this information",
  "confirmDeletePrompt": "Yes, I want to permanently delete this account and its data across all apps.",
  "confirmAccountDeletion": "Confirm Account Deletion",
  "deleteAccountPermanentlyButton": "Delete Account Permanently",
  "yourAccountHasBeenDeleted": "Your account has been deleted",
  "selectReason": "Select reason",
  "deleteReason1": "It’s missing a key feature that I need",
  "deleteReason2": "The app or a certain feature does not behave as I think it should",
  "deleteReason3": "I found another service that I like better",
  "deleteReason4": "My reason isn’t listed",
  "sendEmail": "Send email",
  "deleteRequestSLAText": "Your request will be processed within 72 hours.",
  "deleteEmailRequest": "Please send an email to <warning>account-deletion@ente.io</warning> from your registered email address.",
  "entePhotosPerm": "Ente <i>needs permission to</i> preserve your photos",
  "ok": "Ok",
  "createAccount": "Create account",
  "createNewAccount": "Create new account",
  "password": "Password",
  "confirmPassword": "Confirm password",
  "activeSessions": "Active sessions",
  "oops": "Oops",
  "somethingWentWrongPleaseTryAgain": "Something went wrong, please try again",
  "thisWillLogYouOutOfThisDevice": "This will log you out of this device!",
  "thisWillLogYouOutOfTheFollowingDevice": "This will log you out of the following device:",
  "terminateSession": "Terminate session?",
  "terminate": "Terminate",
  "thisDevice": "This device",
  "recoverButton": "Recover",
  "recoverySuccessful": "Recovery successful!",
  "decrypting": "Decrypting...",
  "incorrectRecoveryKeyTitle": "Incorrect recovery key",
  "incorrectRecoveryKeyBody": "The recovery key you entered is incorrect",
  "forgotPassword": "Forgot password",
  "enterYourRecoveryKey": "Enter your recovery key",
  "noRecoveryKey": "No recovery key?",
  "sorry": "Sorry",
  "noRecoveryKeyNoDecryption": "Due to the nature of our end-to-end encryption protocol, your data cannot be decrypted without your password or recovery key",
  "verifyEmail": "Verify email",
  "toResetVerifyEmail": "To reset your password, please verify your email first.",
  "checkInboxAndSpamFolder": "Please check your inbox (and spam) to complete verification",
  "tapToEnterCode": "Tap to enter code",
  "resendEmail": "Resend email",
  "weHaveSendEmailTo": "We have sent a mail to <green>{email}</green>",
  "@weHaveSendEmailTo": {
    "description": "Text to indicate that we have sent a mail to the user",
    "placeholders": {
      "email": {
        "description": "The email address of the user",
        "type": "String",
        "example": "example@ente.io"
      }
    }
  },
  "setPasswordTitle": "Set password",
  "changePasswordTitle": "Change password",
  "resetPasswordTitle": "Reset password",
  "encryptionKeys": "Encryption keys",
  "passwordWarning": "We don't store this password, so if you forget, <underline>we cannot decrypt your data</underline>",
  "enterPasswordToEncrypt": "Enter a password we can use to encrypt your data",
  "enterNewPasswordToEncrypt": "Enter a new password we can use to encrypt your data",
  "weakStrength": "Weak",
  "strongStrength": "Strong",
  "moderateStrength": "Moderate",
  "passwordStrength": "Password strength: {passwordStrengthValue}",
  "@passwordStrength": {
    "description": "Text to indicate the password strength",
    "placeholders": {
      "passwordStrengthValue": {
        "description": "The strength of the password as a string",
        "type": "String",
        "example": "Weak or Moderate or Strong"
      }
    },
    "message": "Password Strength: {passwordStrengthText}"
  },
  "passwordChangedSuccessfully": "Password changed successfully",
  "generatingEncryptionKeys": "Generating encryption keys...",
  "pleaseWait": "Please wait...",
  "continueLabel": "Continue",
  "insecureDevice": "Insecure device",
  "sorryWeCouldNotGenerateSecureKeysOnThisDevicennplease": "Sorry, we could not generate secure keys on this device.\n\nplease sign up from a different device.",
  "howItWorks": "How it works",
  "encryption": "Encryption",
  "ackPasswordLostWarning": "I understand that if I lose my password, I may lose my data since my data is <underline>end-to-end encrypted</underline>.",
  "privacyPolicyTitle": "Privacy Policy",
  "termsOfServicesTitle": "Terms",
  "signUpTerms": "I agree to the <u-terms>terms of service</u-terms> and <u-policy>privacy policy</u-policy>",
  "logInLabel": "Log in",
  "loginTerms": "By clicking log in, I agree to the <u-terms>terms of service</u-terms> and <u-policy>privacy policy</u-policy>",
  "changeEmail": "Change email",
  "enterYourPassword": "Enter your password",
  "welcomeBack": "Welcome back!",
  "contactSupport": "Contact support",
  "incorrectPasswordTitle": "Incorrect password",
  "pleaseTryAgain": "Please try again",
  "recreatePasswordTitle": "Recreate password",
  "useRecoveryKey": "Use recovery key",
  "recreatePasswordBody": "The current device is not powerful enough to verify your password, but we can regenerate in a way that works with all devices.\n\nPlease login using your recovery key and regenerate your password (you can use the same one again if you wish).",
  "verifyPassword": "Verify password",
  "recoveryKey": "Recovery key",
  "recoveryKeyOnForgotPassword": "If you forget your password, the only way you can recover your data is with this key.",
  "recoveryKeySaveDescription": "We don't store this key, please save this 24 word key in a safe place.",
  "doThisLater": "Do this later",
  "saveKey": "Save key",
  "recoveryKeyCopiedToClipboard": "Recovery key copied to clipboard",
  "recoverAccount": "Recover account",
  "recover": "Recover",
  "dropSupportEmail": "Please drop an email to {supportEmail} from your registered email address",
  "@dropSupportEmail": {
    "placeholders": {
      "supportEmail": {
        "description": "The support email address",
        "type": "String",
        "example": "support@ente.io"
      }
    }
  },
  "twofactorSetup": "Two-factor setup",
  "enterCode": "Enter code",
  "scanCode": "Scan code",
  "codeCopiedToClipboard": "Code copied to clipboard",
  "copypasteThisCodentoYourAuthenticatorApp": "Copy-paste this code\nto your authenticator app",
  "tapToCopy": "tap to copy",
  "scanThisBarcodeWithnyourAuthenticatorApp": "Scan this barcode with\nyour authenticator app",
  "enterThe6digitCodeFromnyourAuthenticatorApp": "Enter the 6-digit code from\nyour authenticator app",
  "confirm": "Confirm",
  "setupComplete": "Setup complete",
  "saveYourRecoveryKeyIfYouHaventAlready": "Save your recovery key if you haven't already",
  "thisCanBeUsedToRecoverYourAccountIfYou": "This can be used to recover your account if you lose your second factor",
  "twofactorAuthenticationPageTitle": "Two-factor authentication",
  "lostDevice": "Lost device?",
  "verifyingRecoveryKey": "Verifying recovery key...",
  "recoveryKeyVerified": "Recovery key verified",
  "recoveryKeySuccessBody": "Great! Your recovery key is valid. Thank you for verifying.\n\nPlease remember to keep your recovery key safely backed up.",
  "invalidRecoveryKey": "The recovery key you entered is not valid. Please make sure it contains 24 words, and check the spelling of each.\n\nIf you entered an older recovery code, make sure it is 64 characters long, and check each of them.",
  "invalidKey": "Invalid key",
  "tryAgain": "Try again",
  "viewRecoveryKey": "View recovery key",
  "confirmRecoveryKey": "Confirm recovery key",
  "recoveryKeyVerifyReason": "Your recovery key is the only way to recover your photos if you forget your password. You can find your recovery key in Settings > Account.\n\nPlease enter your recovery key here to verify that you have saved it correctly.",
  "confirmYourRecoveryKey": "Confirm your recovery key",
  "addViewer": "Add viewer",
  "addCollaborator": "Add collaborator",
  "addANewEmail": "Add a new email",
  "orPickAnExistingOne": "Or pick an existing one",
  "collaboratorsCanAddPhotosAndVideosToTheSharedAlbum": "Collaborators can add photos and videos to the shared album.",
  "enterEmail": "Enter email",
  "albumOwner": "Owner",
  "@albumOwner": {
    "description": "Role of the album owner"
  },
  "you": "You",
  "collaborator": "Collaborator",
  "addMore": "Add more",
  "@addMore": {
    "description": "Button text to add more collaborators/viewers"
  },
  "viewer": "Viewer",
  "remove": "Remove",
  "removeParticipant": "Remove participant",
  "@removeParticipant": {
    "description": "menuSectionTitle for removing a participant"
  },
  "manage": "Manage",
  "addedAs": "Added as",
  "changePermissions": "Change permissions?",
  "yesConvertToViewer": "Yes, convert to viewer",
  "cannotAddMorePhotosAfterBecomingViewer": "{user} will not be able to add more photos to this album\n\nThey will still be able to remove existing photos added by them",
  "allowAddingPhotos": "Allow adding photos",
  "@allowAddingPhotos": {
    "description": "Switch button to enable uploading photos to a public link"
  },
  "allowAddPhotosDescription": "Allow people with the link to also add photos to the shared album.",
  "passwordLock": "Password lock",
  "canNotOpenTitle": "Cannot open this album",
  "canNotOpenBody": "Sorry, this album cannot be opened in the app.",
  "disableDownloadWarningTitle": "Please note",
  "disableDownloadWarningBody": "Viewers can still take screenshots or save a copy of your photos using external tools",
  "allowDownloads": "Allow downloads",
  "linkDeviceLimit": "Device limit",
  "noDeviceLimit": "None",
  "@noDeviceLimit": {
    "description": "Text to indicate that there is limit on number of devices"
  },
  "linkExpiry": "Link expiry",
  "linkExpired": "Expired",
  "linkEnabled": "Enabled",
  "linkNeverExpires": "Never",
  "expiredLinkInfo": "This link has expired. Please select a new expiry time or disable link expiry.",
  "setAPassword": "Set a password",
  "lockButtonLabel": "Lock",
  "enterPassword": "Enter password",
  "removeLink": "Remove link",
  "manageLink": "Manage link",
  "linkExpiresOn": "Link will expire on {expiryTime}",
  "albumUpdated": "Album updated",
  "never": "Never",
  "custom": "Custom",
  "@custom": {
    "description": "Label for setting custom value for link expiry"
  },
  "after1Hour": "After 1 hour",
  "after1Day": "After 1 day",
  "after1Week": "After 1 week",
  "after1Month": "After 1 month",
  "after1Year": "After 1 year",
  "manageParticipants": "Manage",
  "albumParticipantsCount": "{count, plural, =0 {No Participants} =1 {1 Participant} other {{count} Participants}}",
  "@albumParticipantsCount": {
    "placeholders": {
      "count": {
        "type": "int",
        "example": "5"
      }
    },
    "description": "Number of participants in an album, including the album owner."
  },
  "collabLinkSectionDescription": "Create a link to allow people to add and view photos in your shared album without needing an Ente app or account. Great for collecting event photos.",
  "collectPhotos": "Collect photos",
  "collaborativeLink": "Collaborative link",
  "shareWithNonenteUsers": "Share with non-Ente users",
  "createPublicLink": "Create public link",
  "sendLink": "Send link",
  "copyLink": "Copy link",
  "linkHasExpired": "Link has expired",
  "publicLinkEnabled": "Public link enabled",
  "shareALink": "Share a link",
  "sharedAlbumSectionDescription": "Create shared and collaborative albums with other Ente users, including users on free plans.",
  "shareWithPeopleSectionTitle": "{numberOfPeople, plural, =0 {Share with specific people} =1 {Shared with 1 person} other {Shared with {numberOfPeople} people}}",
  "@shareWithPeopleSectionTitle": {
    "placeholders": {
      "numberOfPeople": {
        "type": "int",
        "example": "2"
      }
    }
  },
  "thisIsYourVerificationId": "This is your Verification ID",
  "someoneSharingAlbumsWithYouShouldSeeTheSameId": "Someone sharing albums with you should see the same ID on their device.",
  "howToViewShareeVerificationID": "Please ask them to long-press their email address on the settings screen, and verify that the IDs on both devices match.",
  "thisIsPersonVerificationId": "This is {email}'s Verification ID",
  "@thisIsPersonVerificationId": {
    "placeholders": {
      "email": {
        "type": "String",
        "example": "someone@ente.io"
      }
    }
  },
  "verificationId": "Verification ID",
  "verifyEmailID": "Verify {email}",
  "emailNoEnteAccount": "{email} does not have an Ente account.\n\nSend them an invite to share photos.",
  "shareMyVerificationID": "Here's my verification ID: {verificationID} for ente.io.",
  "shareTextConfirmOthersVerificationID": "Hey, can you confirm that this is your ente.io verification ID: {verificationID}",
  "somethingWentWrong": "Something went wrong",
  "sendInvite": "Send invite",
  "shareTextRecommendUsingEnte": "Download Ente so we can easily share original quality photos and videos\n\nhttps://ente.io",
  "done": "Done",
  "applyCodeTitle": "Apply code",
  "enterCodeDescription": "Enter the code provided by your friend to claim free storage for both of you",
  "apply": "Apply",
  "failedToApplyCode": "Failed to apply code",
  "enterReferralCode": "Enter referral code",
  "codeAppliedPageTitle": "Code applied",
  "changeYourReferralCode": "Change your referral code",
  "change": "Change",
  "unavailableReferralCode": "Sorry, this code is unavailable.",
  "codeChangeLimitReached": "Sorry, you've reached the limit of code changes.",
  "onlyFamilyAdminCanChangeCode": "Please contact {familyAdminEmail} to change your code.",
  "storageInGB": "{storageAmountInGB} GB",
  "claimed": "Claimed",
  "@claimed": {
    "description": "Used to indicate storage claimed, like 10GB Claimed"
  },
  "details": "Details",
  "claimMore": "Claim more!",
  "theyAlsoGetXGb": "They also get {storageAmountInGB} GB",
  "freeStorageOnReferralSuccess": "{storageAmountInGB} GB each time someone signs up for a paid plan and applies your code",
  "shareTextReferralCode": "Ente referral code: {referralCode} \n\nApply it in Settings → General → Referrals to get {referralStorageInGB} GB free after you signup for a paid plan\n\nhttps://ente.io",
  "claimFreeStorage": "Claim free storage",
  "inviteYourFriends": "Invite your friends",
  "failedToFetchReferralDetails": "Unable to fetch referral details. Please try again later.",
  "referralStep1": "1. Give this code to your friends",
  "referralStep2": "2. They sign up for a paid plan",
  "referralStep3": "3. Both of you get {storageInGB} GB* free",
  "referralsAreCurrentlyPaused": "Referrals are currently paused",
  "youCanAtMaxDoubleYourStorage": "* You can at max double your storage",
  "claimedStorageSoFar": "{isFamilyMember, select, true {Your family has claimed {storageAmountInGb} GB so far} false {You have claimed {storageAmountInGb} GB so far} other {You have claimed {storageAmountInGb} GB so far!}}",
  "@claimedStorageSoFar": {
    "placeholders": {
      "isFamilyMember": {
        "type": "String",
        "example": "true"
      },
      "storageAmountInGb": {
        "type": "int",
        "example": "10"
      }
    }
  },
  "faq": "FAQ",
  "help": "Help",
  "oopsSomethingWentWrong": "Oops, something went wrong",
  "peopleUsingYourCode": "People using your code",
  "eligible": "eligible",
  "total": "total",
  "codeUsedByYou": "Code used by you",
  "freeStorageClaimed": "Free storage claimed",
  "freeStorageUsable": "Free storage usable",
  "usableReferralStorageInfo": "Usable storage is limited by your current plan. Excess claimed storage will automatically become usable when you upgrade your plan.",
  "removeFromAlbumTitle": "Remove from album?",
  "removeFromAlbum": "Remove from album",
  "itemsWillBeRemovedFromAlbum": "Selected items will be removed from this album",
  "removeShareItemsWarning": "Some of the items you are removing were added by other people, and you will lose access to them",
  "addingToFavorites": "Adding to favorites...",
  "removingFromFavorites": "Removing from favorites...",
  "sorryCouldNotAddToFavorites": "Sorry, could not add to favorites!",
  "sorryCouldNotRemoveFromFavorites": "Sorry, could not remove from favorites!",
  "subscribeToEnableSharing": "You need an active paid subscription to enable sharing.",
  "subscribe": "Subscribe",
  "canOnlyRemoveFilesOwnedByYou": "Can only remove files owned by you",
  "deleteSharedAlbum": "Delete shared album?",
  "deleteAlbum": "Delete album",
  "deleteAlbumDialog": "Also delete the photos (and videos) present in this album from <bold>all</bold> other albums they are part of?",
  "deleteSharedAlbumDialogBody": "The album will be deleted for everyone\n\nYou will lose access to shared photos in this album that are owned by others",
  "yesRemove": "Yes, remove",
  "creatingLink": "Creating link...",
  "removeWithQuestionMark": "Remove?",
  "removeParticipantBody": "{userEmail} will be removed from this shared album\n\nAny photos added by them will also be removed from the album",
  "keepPhotos": "Keep Photos",
  "deletePhotos": "Delete photos",
  "inviteToEnte": "Invite to Ente",
  "removePublicLink": "Remove public link",
  "disableLinkMessage": "This will remove the public link for accessing \"{albumName}\".",
  "sharing": "Sharing...",
  "youCannotShareWithYourself": "You cannot share with yourself",
  "archive": "Archive",
  "createAlbumActionHint": "Long press to select photos and click + to create an album",
  "importing": "Importing....",
  "failedToLoadAlbums": "Failed to load albums",
  "hidden": "Hidden",
  "authToViewYourHiddenFiles": "Please authenticate to view your hidden files",
  "authToViewTrashedFiles": "Please authenticate to view your trashed files",
  "trash": "Trash",
  "uncategorized": "Uncategorized",
  "videoSmallCase": "video",
  "photoSmallCase": "photo",
  "singleFileDeleteHighlight": "It will be deleted from all albums.",
  "singleFileInBothLocalAndRemote": "This {fileType} is in both Ente and your device.",
  "singleFileInRemoteOnly": "This {fileType} will be deleted from Ente.",
  "singleFileDeleteFromDevice": "This {fileType} will be deleted from your device.",
  "deleteFromEnte": "Delete from Ente",
  "yesDelete": "Yes, delete",
  "movedToTrash": "Moved to trash",
  "deleteFromDevice": "Delete from device",
  "deleteFromBoth": "Delete from both",
  "newAlbum": "New album",
  "albums": "Albums",
  "memoryCount": "{count, plural, =0{no memories} one{{formattedCount} memory} other{{formattedCount} memories}}",
  "@memoryCount": {
    "description": "The text to display the number of memories",
    "type": "text",
    "placeholders": {
      "count": {
        "example": "1",
        "type": "int"
      },
      "formattedCount": {
        "type": "String",
        "example": "11.513, 11,511"
      }
    }
  },
  "selectedPhotos": "{count} selected",
  "@selectedPhotos": {
    "description": "Display the number of selected photos",
    "type": "text",
    "placeholders": {
      "count": {
        "example": "5",
        "type": "int"
      }
    }
  },
  "selectedPhotosWithYours": "{count} selected ({yourCount} yours)",
  "@selectedPhotosWithYours": {
    "description": "Display the number of selected photos, including the number of selected photos owned by the user",
    "type": "text",
    "placeholders": {
      "count": {
        "example": "12",
        "type": "int"
      },
      "yourCount": {
        "example": "2",
        "type": "int"
      }
    }
  },
  "advancedSettings": "Advanced",
  "@advancedSettings": {
    "description": "The text to display in the advanced settings section"
  },
  "photoGridSize": "Photo grid size",
  "manageDeviceStorage": "Manage device cache",
  "manageDeviceStorageDesc": "Review and clear local cache storage.",
  "machineLearning": "Machine learning",
  "mlConsent": "Enable machine learning",
  "mlConsentTitle": "Enable machine learning?",
  "mlConsentDescription": "If you enable machine learning, Ente will extract information like face geometry from files, including those shared with you.\n\nThis will happen on your device, and any generated biometric information will be end-to-end encrypted.",
  "mlConsentPrivacy": "Please click here for more details about this feature in our privacy policy",
  "mlConsentConfirmation": "I understand, and wish to enable machine learning",
  "magicSearch": "Magic search",
  "discover": "Discover",
  "@discover": {
    "description": "The text to display for the discover section under which we show receipts, screenshots, sunsets, greenery, etc."
  },
  "discover_identity": "Identity",
  "discover_screenshots": "Screenshots",
  "discover_receipts": "Receipts",
  "discover_notes": "Notes",
  "discover_memes": "Memes",
  "discover_visiting_cards": "Visiting Cards",
  "discover_babies": "Babies",
  "discover_pets": "Pets",
  "discover_selfies": "Selfies",
  "discover_wallpapers": "Wallpapers",
  "discover_food": "Food",
  "discover_celebrations": "Celebrations",
  "discover_sunset": "Sunset",
  "discover_hills": "Hills",
  "discover_greenery": "Greenery",
  "mlIndexingDescription": "Please note that machine learning will result in a higher bandwidth and battery usage until all items are indexed. Consider using the desktop app for faster indexing, all results will be synced automatically.",
  "loadingModel": "Downloading models...",
  "waitingForWifi": "Waiting for WiFi...",
  "status": "Status",
  "indexedItems": "Indexed items",
  "pendingItems": "Pending items",
  "clearIndexes": "Clear indexes",
  "selectFoldersForBackup": "Select folders for backup",
  "selectedFoldersWillBeEncryptedAndBackedUp": "Selected folders will be encrypted and backed up",
  "unselectAll": "Unselect all",
  "selectAll": "Select all",
  "skip": "Skip",
  "updatingFolderSelection": "Updating folder selection...",
  "itemCount": "{count, plural, one{{count} item} other{{count} items}}",
  "deleteItemCount": "{count, plural, =1 {Delete {count} item} other {Delete {count} items}}",
  "duplicateItemsGroup": "{count} files, {formattedSize} each",
  "@duplicateItemsGroup": {
    "description": "Display the number of duplicate files and their size",
    "type": "text",
    "placeholders": {
      "count": {
        "example": "12",
        "type": "int"
      },
      "formattedSize": {
        "example": "2.3 MB",
        "type": "String"
      }
    }
  },
  "showMemories": "Show memories",
  "yearsAgo": "{count, plural, one{{count} year ago} other{{count} years ago}}",
  "backupSettings": "Backup settings",
  "backupStatus": "Backup status",
  "backupStatusDescription": "Items that have been backed up will show up here",
  "backupOverMobileData": "Backup over mobile data",
  "backupVideos": "Backup videos",
  "disableAutoLock": "Disable auto lock",
  "deviceLockExplanation": "Disable the device screen lock when Ente is in the foreground and there is a backup in progress. This is normally not needed, but may help big uploads and initial imports of large libraries complete faster.",
  "about": "About",
  "weAreOpenSource": "We are open source!",
  "privacy": "Privacy",
  "terms": "Terms",
  "checkForUpdates": "Check for updates",
  "checkStatus": "Check status",
  "checking": "Checking...",
  "youAreOnTheLatestVersion": "You are on the latest version",
  "account": "Account",
  "manageSubscription": "Manage subscription",
  "authToChangeYourEmail": "Please authenticate to change your email",
  "changePassword": "Change password",
  "authToChangeYourPassword": "Please authenticate to change your password",
  "emailVerificationToggle": "Email verification",
  "authToChangeEmailVerificationSetting": "Please authenticate to change email verification",
  "exportYourData": "Export your data",
  "logout": "Logout",
  "authToInitiateAccountDeletion": "Please authenticate to initiate account deletion",
  "areYouSureYouWantToLogout": "Are you sure you want to logout?",
  "yesLogout": "Yes, logout",
  "aNewVersionOfEnteIsAvailable": "A new version of Ente is available.",
  "update": "Update",
  "installManually": "Install manually",
  "criticalUpdateAvailable": "Critical update available",
  "updateAvailable": "Update available",
  "ignoreUpdate": "Ignore",
  "downloading": "Downloading...",
  "cannotDeleteSharedFiles": "Cannot delete shared files",
  "theDownloadCouldNotBeCompleted": "The download could not be completed",
  "retry": "Retry",
  "backedUpFolders": "Backed up folders",
  "backup": "Backup",
  "freeUpDeviceSpace": "Free up device space",
  "freeUpDeviceSpaceDesc": "Save space on your device by clearing files that have been already backed up.",
  "allClear": "✨ All clear",
  "noDeviceThatCanBeDeleted": "You've no files on this device that can be deleted",
  "removeDuplicates": "Remove duplicates",
  "removeDuplicatesDesc": "Review and remove files that are exact duplicates.",
  "viewLargeFiles": "Large files",
  "viewLargeFilesDesc": "View files that are consuming the most amount of storage.",
  "noDuplicates": "✨ No duplicates",
  "youveNoDuplicateFilesThatCanBeCleared": "You don't have any duplicate files that can be cleared",
  "success": "Success",
  "rateUs": "Rate us",
  "remindToEmptyDeviceTrash": "Also empty \"Recently Deleted\" from \"Settings\" -> \"Storage\" to claim the freed space",
  "youHaveSuccessfullyFreedUp": "You have successfully freed up {storageSaved}!",
  "@youHaveSuccessfullyFreedUp": {
    "description": "The text to display when the user has successfully freed up storage",
    "type": "text",
    "placeholders": {
      "storageSaved": {
        "example": "1.2 GB",
        "type": "String"
      }
    }
  },
  "remindToEmptyEnteTrash": "Also empty your \"Trash\" to claim the freed up space",
  "sparkleSuccess": "✨ Success",
  "duplicateFileCountWithStorageSaved": "You have cleaned up {count, plural, one{{count} duplicate file} other{{count} duplicate files}}, saving ({storageSaved}!)",
  "@duplicateFileCountWithStorageSaved": {
    "description": "The text to display when the user has successfully cleaned up duplicate files",
    "type": "text",
    "placeholders": {
      "count": {
        "example": "1",
        "type": "int"
      },
      "storageSaved": {
        "example": "1.2 GB",
        "type": "String"
      }
    }
  },
  "familyPlans": "Family plans",
  "referrals": "Referrals",
  "notifications": "Notifications",
  "sharedPhotoNotifications": "New shared photos",
  "sharedPhotoNotificationsExplanation": "Receive notifications when someone adds a photo to a shared album that you're a part of",
  "advanced": "Advanced",
  "general": "General",
  "security": "Security",
  "authToViewYourRecoveryKey": "Please authenticate to view your recovery key",
  "twofactor": "Two-factor",
  "authToConfigureTwofactorAuthentication": "Please authenticate to configure two-factor authentication",
  "lockscreen": "Lockscreen",
  "authToChangeLockscreenSetting": "Please authenticate to change lockscreen setting",
  "viewActiveSessions": "View active sessions",
  "authToViewYourActiveSessions": "Please authenticate to view your active sessions",
  "disableTwofactor": "Disable two-factor",
  "confirm2FADisable": "Are you sure you want to disable two-factor authentication?",
  "no": "No",
  "yes": "Yes",
  "social": "Social",
  "rateUsOnStore": "Rate us on {storeName}",
  "blog": "Blog",
  "merchandise": "Merchandise",
  "twitter": "Twitter",
  "mastodon": "Mastodon",
  "matrix": "Matrix",
  "discord": "Discord",
  "reddit": "Reddit",
  "yourStorageDetailsCouldNotBeFetched": "Your storage details could not be fetched",
  "reportABug": "Report a bug",
  "reportBug": "Report bug",
  "suggestFeatures": "Suggest features",
  "support": "Support",
  "theme": "Theme",
  "lightTheme": "Light",
  "darkTheme": "Dark",
  "systemTheme": "System",
  "freeTrial": "Free trial",
  "selectYourPlan": "Select your plan",
  "enteSubscriptionPitch": "Ente preserves your memories, so they're always available to you, even if you lose your device.",
  "enteSubscriptionShareWithFamily": "Your family can be added to your plan as well.",
  "currentUsageIs": "Current usage is ",
  "@currentUsageIs": {
    "description": "This text is followed by storage usage",
    "examples": [
      "Current usage is 1.2 GB"
    ],
    "type": "text"
  },
  "faqs": "FAQs",
  "renewsOn": "Subscription renews on {endDate}",
  "freeTrialValidTill": "Free trial valid till {endDate}",
  "validTill": "Valid till {endDate}",
  "addOnValidTill": "Your {storageAmount} add-on is valid till {endDate}",
  "playStoreFreeTrialValidTill": "Free trial valid till {endDate}.\nYou can choose a paid plan afterwards.",
  "subWillBeCancelledOn": "Your subscription will be cancelled on {endDate}",
  "subscription": "Subscription",
  "paymentDetails": "Payment details",
  "manageFamily": "Manage Family",
  "contactToManageSubscription": "Please contact us at support@ente.io to manage your {provider} subscription.",
  "renewSubscription": "Renew subscription",
  "cancelSubscription": "Cancel subscription",
  "areYouSureYouWantToRenew": "Are you sure you want to renew?",
  "yesRenew": "Yes, Renew",
  "areYouSureYouWantToCancel": "Are you sure you want to cancel?",
  "yesCancel": "Yes, cancel",
  "failedToRenew": "Failed to renew",
  "failedToCancel": "Failed to cancel",
  "twoMonthsFreeOnYearlyPlans": "2 months free on yearly plans",
  "monthly": "Monthly",
  "@monthly": {
    "description": "The text to display for monthly plans",
    "type": "text"
  },
  "yearly": "Yearly",
  "@yearly": {
    "description": "The text to display for yearly plans",
    "type": "text"
  },
  "confirmPlanChange": "Confirm plan change",
  "areYouSureYouWantToChangeYourPlan": "Are you sure you want to change your plan?",
  "youCannotDowngradeToThisPlan": "You cannot downgrade to this plan",
  "cancelOtherSubscription": "Please cancel your existing subscription from {paymentProvider} first",
  "@cancelOtherSubscription": {
    "description": "The text to display when the user has an existing subscription from a different payment provider",
    "type": "text",
    "placeholders": {
      "paymentProvider": {
        "example": "Apple",
        "type": "String"
      }
    }
  },
  "optionalAsShortAsYouLike": "Optional, as short as you like...",
  "send": "Send",
  "askCancelReason": "Your subscription was cancelled. Would you like to share the reason?",
  "thankYouForSubscribing": "Thank you for subscribing!",
  "yourPurchaseWasSuccessful": "Your purchase was successful",
  "yourPlanWasSuccessfullyUpgraded": "Your plan was successfully upgraded",
  "yourPlanWasSuccessfullyDowngraded": "Your plan was successfully downgraded",
  "yourSubscriptionWasUpdatedSuccessfully": "Your subscription was updated successfully",
  "googlePlayId": "Google Play ID",
  "appleId": "Apple ID",
  "playstoreSubscription": "PlayStore subscription",
  "appstoreSubscription": "AppStore subscription",
  "subAlreadyLinkedErrMessage": "Your {id} is already linked to another Ente account.\nIf you would like to use your {id} with this account, please contact our support''",
  "visitWebToManage": "Please visit web.ente.io to manage your subscription",
  "couldNotUpdateSubscription": "Could not update subscription",
  "pleaseContactSupportAndWeWillBeHappyToHelp": "Please contact support@ente.io and we will be happy to help!",
  "paymentFailed": "Payment failed",
  "paymentFailedTalkToProvider": "Please talk to {providerName} support if you were charged",
  "@paymentFailedTalkToProvider": {
    "description": "The text to display when the payment failed",
    "type": "text",
    "placeholders": {
      "providerName": {
        "example": "AppStore|PlayStore",
        "type": "String"
      }
    }
  },
  "continueOnFreeTrial": "Continue on free trial",
  "areYouSureYouWantToExit": "Are you sure you want to exit?",
  "thankYou": "Thank you",
  "failedToVerifyPaymentStatus": "Failed to verify payment status",
  "pleaseWaitForSometimeBeforeRetrying": "Please wait for sometime before retrying",
  "paymentFailedMessage": "Unfortunately your payment failed. Please contact support and we'll help you out!",
  "youAreOnAFamilyPlan": "You are on a family plan!",
  "contactFamilyAdmin": "Please contact <green>{familyAdminEmail}</green> to manage your subscription",
  "leaveFamily": "Leave family",
  "areYouSureThatYouWantToLeaveTheFamily": "Are you sure that you want to leave the family plan?",
  "leave": "Leave",
  "rateTheApp": "Rate the app",
  "startBackup": "Start backup",
  "noPhotosAreBeingBackedUpRightNow": "No photos are being backed up right now",
  "preserveMore": "Preserve more",
  "grantFullAccessPrompt": "Please allow access to all photos in the Settings app",
  "allowPermTitle": "Allow access to photos",
  "allowPermBody": "Please allow access to your photos from Settings so Ente can display and backup your library.",
  "openSettings": "Open Settings",
  "selectMorePhotos": "Select more photos",
  "existingUser": "Existing user",
  "privateBackups": "Private backups",
  "forYourMemories": "for your memories",
  "endtoendEncryptedByDefault": "End-to-end encrypted by default",
  "safelyStored": "Safely stored",
  "atAFalloutShelter": "at a fallout shelter",
  "designedToOutlive": "Designed to outlive",
  "available": "Available",
  "everywhere": "everywhere",
  "androidIosWebDesktop": "Android, iOS, Web, Desktop",
  "mobileWebDesktop": "Mobile, Web, Desktop",
  "newToEnte": "New to Ente",
  "pleaseLoginAgain": "Please login again",
  "autoLogoutMessage": "Due to technical glitch, you have been logged out. Our apologies for the inconvenience.",
  "yourSubscriptionHasExpired": "Your subscription has expired",
  "storageLimitExceeded": "Storage limit exceeded",
  "upgrade": "Upgrade",
  "raiseTicket": "Raise ticket",
  "@raiseTicket": {
    "description": "Button text for raising a support tickets in case of unhandled errors during backup",
    "type": "text"
  },
  "backupFailed": "Backup failed",
  "sorryBackupFailedDesc": "Sorry, we could not backup this file right now, we will retry later.",
  "couldNotBackUpTryLater": "We could not backup your data.\nWe will retry later.",
  "enteCanEncryptAndPreserveFilesOnlyIfYouGrant": "Ente can encrypt and preserve files only if you grant access to them",
  "pleaseGrantPermissions": "Please grant permissions",
  "grantPermission": "Grant permission",
  "privateSharing": "Private sharing",
  "shareOnlyWithThePeopleYouWant": "Share only with the people you want",
  "usePublicLinksForPeopleNotOnEnte": "Use public links for people not on Ente",
  "allowPeopleToAddPhotos": "Allow people to add photos",
  "shareAnAlbumNow": "Share an album now",
  "collectEventPhotos": "Collect event photos",
  "sessionExpired": "Session expired",
  "loggingOut": "Logging out...",
  "@onDevice": {
    "description": "The text displayed above folders/albums stored on device",
    "type": "text"
  },
  "onDevice": "On device",
  "@onEnte": {
    "description": "The text displayed above albums backed up to Ente",
    "type": "text"
  },
  "onEnte": "On <branding>ente</branding>",
  "name": "Name",
  "newest": "Newest",
  "lastUpdated": "Last updated",
  "deleteEmptyAlbums": "Delete empty albums",
  "deleteEmptyAlbumsWithQuestionMark": "Delete empty albums?",
  "deleteAlbumsDialogBody": "This will delete all empty albums. This is useful when you want to reduce the clutter in your album list.",
  "deleteProgress": "Deleting {currentlyDeleting} / {totalCount}",
  "genericProgress": "Processing {currentlyProcessing} / {totalCount}",
  "@genericProgress": {
    "description": "Generic progress text to display when processing multiple items",
    "type": "text",
    "placeholders": {
      "currentlyProcessing": {
        "example": "1",
        "type": "int"
      },
      "totalCount": {
        "example": "10",
        "type": "int"
      }
    }
  },
  "permanentlyDelete": "Permanently delete",
  "canOnlyCreateLinkForFilesOwnedByYou": "Can only create link for files owned by you",
  "publicLinkCreated": "Public link created",
  "youCanManageYourLinksInTheShareTab": "You can manage your links in the share tab.",
  "linkCopiedToClipboard": "Link copied to clipboard",
  "restore": "Restore",
  "@restore": {
    "description": "Display text for an action which triggers a restore of item from trash",
    "type": "text"
  },
  "moveToAlbum": "Move to album",
  "unhide": "Unhide",
  "unarchive": "Unarchive",
  "favorite": "Favorite",
  "removeFromFavorite": "Remove from favorites",
  "shareLink": "Share link",
  "createCollage": "Create collage",
  "saveCollage": "Save collage",
  "collageSaved": "Collage saved to gallery",
  "collageLayout": "Layout",
  "addToEnte": "Add to Ente",
  "addToAlbum": "Add to album",
  "delete": "Delete",
  "hide": "Hide",
  "share": "Share",
  "unhideToAlbum": "Unhide to album",
  "restoreToAlbum": "Restore to album",
  "moveItem": "{count, plural, =1 {Move item} other {Move items}}",
  "@moveItem": {
    "description": "Page title while moving one or more items to an album"
  },
  "addItem": "{count, plural, =1 {Add item} other {Add items}}",
  "@addItem": {
    "description": "Page title while adding one or more items to album"
  },
  "createOrSelectAlbum": "Create or select album",
  "selectAlbum": "Select album",
  "searchByAlbumNameHint": "Album name",
  "albumTitle": "Album title",
  "enterAlbumName": "Enter album name",
  "restoringFiles": "Restoring files...",
  "movingFilesToAlbum": "Moving files to album...",
  "unhidingFilesToAlbum": "Unhiding files to album",
  "canNotUploadToAlbumsOwnedByOthers": "Can not upload to albums owned by others",
  "uploadingFilesToAlbum": "Uploading files to album...",
  "addedSuccessfullyTo": "Added successfully to  {albumName}",
  "movedSuccessfullyTo": "Moved successfully to {albumName}",
  "thisAlbumAlreadyHDACollaborativeLink": "This album already has a collaborative link",
  "collaborativeLinkCreatedFor": "Collaborative link created for {albumName}",
  "askYourLovedOnesToShare": "Ask your loved ones to share",
  "invite": "Invite",
  "shareYourFirstAlbum": "Share your first album",
  "sharedWith": "Shared with {emailIDs}",
  "sharedWithMe": "Shared with me",
  "sharedByMe": "Shared by me",
  "doubleYourStorage": "Double your storage",
  "referFriendsAnd2xYourPlan": "Refer friends and 2x your plan",
  "shareAlbumHint": "Open an album and tap the share button on the top right to share.",
  "itemsShowTheNumberOfDaysRemainingBeforePermanentDeletion": "Items show the number of days remaining before permanent deletion",
  "trashDaysLeft": "{count, plural, =0 {Soon} =1 {1 day} other {{count} days}}",
  "@trashDaysLeft": {
    "description": "Text to indicate number of days remaining before permanent deletion",
    "placeholders": {
      "count": {
        "example": "1|2|3",
        "type": "int"
      }
    }
  },
  "deleteAll": "Delete All",
  "renameAlbum": "Rename album",
  "convertToAlbum": "Convert to album",
  "setCover": "Set cover",
  "@setCover": {
    "description": "Text to set cover photo for an album"
  },
  "sortAlbumsBy": "Sort by",
  "sortNewestFirst": "Newest first",
  "sortOldestFirst": "Oldest first",
  "rename": "Rename",
  "leaveSharedAlbum": "Leave shared album?",
  "leaveAlbum": "Leave album",
  "photosAddedByYouWillBeRemovedFromTheAlbum": "Photos added by you will be removed from the album",
  "youveNoFilesInThisAlbumThatCanBeDeleted": "You've no files in this album that can be deleted",
  "youDontHaveAnyArchivedItems": "You don't have any archived items.",
  "ignoredFolderUploadReason": "Some files in this album are ignored from upload because they had previously been deleted from Ente.",
  "resetIgnoredFiles": "Reset ignored files",
  "deviceFilesAutoUploading": "Files added to this device album will automatically get uploaded to Ente.",
  "turnOnBackupForAutoUpload": "Turn on backup to automatically upload files added to this device folder to Ente.",
  "noHiddenPhotosOrVideos": "No hidden photos or videos",
  "toHideAPhotoOrVideo": "To hide a photo or video",
  "openTheItem": "• Open the item",
  "clickOnTheOverflowMenu": "• Click on the overflow menu",
  "click": "• Click",
  "nothingToSeeHere": "Nothing to see here! 👀",
  "unarchiveAlbum": "Unarchive album",
  "archiveAlbum": "Archive album",
  "calculating": "Calculating...",
  "pleaseWaitDeletingAlbum": "Please wait, deleting album",
  "searchByExamples": "• Album names (e.g. \"Camera\")\n• Types of files (e.g. \"Videos\", \".gif\")\n• Years and months (e.g. \"2022\", \"January\")\n• Holidays (e.g. \"Christmas\")\n• Photo descriptions (e.g. “#fun”)",
  "youCanTrySearchingForADifferentQuery": "You can try searching for a different query.",
  "noResultsFound": "No results found",
  "addedBy": "Added by {emailOrName}",
  "loadingExifData": "Loading EXIF data...",
  "viewAllExifData": "View all EXIF data",
  "noExifData": "No EXIF data",
  "thisImageHasNoExifData": "This image has no exif data",
  "exif": "EXIF",
  "noResults": "No results",
  "weDontSupportEditingPhotosAndAlbumsThatYouDont": "We don't support editing photos and albums that you don't own yet",
  "failedToFetchOriginalForEdit": "Failed to fetch original for edit",
  "close": "Close",
  "setAs": "Set as",
  "fileSavedToGallery": "File saved to gallery",
  "filesSavedToGallery": "Files saved to gallery",
  "fileFailedToSaveToGallery": "Failed to save file to gallery",
  "download": "Download",
  "pressAndHoldToPlayVideo": "Press and hold to play video",
  "pressAndHoldToPlayVideoDetailed": "Press and hold on the image to  play video",
  "downloadFailed": "Download failed",
  "deduplicateFiles": "Deduplicate Files",
  "deselectAll": "Deselect all",
  "reviewDeduplicateItems": "Please review and delete the items you believe are duplicates.",
  "clubByCaptureTime": "Club by capture time",
  "clubByFileName": "Club by file name",
  "count": "Count",
  "totalSize": "Total size",
  "longpressOnAnItemToViewInFullscreen": "Long-press on an item to view in full-screen",
  "decryptingVideo": "Decrypting video...",
  "authToViewYourMemories": "Please authenticate to view your memories",
  "unlock": "Unlock",
  "freeUpSpace": "Free up space",
  "freeUpSpaceSaving": "{count, plural, =1 {It can be deleted from the device to free up {formattedSize}} other {They can be deleted from the device to free up {formattedSize}}}",
  "filesBackedUpInAlbum": "{count, plural, one {1 file} other {{formattedNumber} files}} in this album has been backed up safely",
  "@filesBackedUpInAlbum": {
    "description": "Text to tell user how many files have been backed up in the album",
    "placeholders": {
      "count": {
        "example": "1",
        "type": "int"
      },
      "formattedNumber": {
        "content": "{formattedNumber}",
        "example": "1,000",
        "type": "String"
      }
    }
  },
  "filesBackedUpFromDevice": "{count, plural, one {1 file} other {{formattedNumber} files}} on this device have been backed up safely",
  "@filesBackedUpFromDevice": {
    "description": "Text to tell user how many files have been backed up from this device",
    "placeholders": {
      "count": {
        "example": "1",
        "type": "int"
      },
      "formattedNumber": {
        "content": "{formattedNumber}",
        "example": "1,000",
        "type": "String"
      }
    }
  },
  "@freeUpSpaceSaving": {
    "description": "Text to tell user how much space they can free up by deleting items from the device"
  },
  "freeUpAccessPostDelete": "You can still access {count, plural, =1 {it} other {them}} on Ente as long as you have an active subscription",
  "@freeUpAccessPostDelete": {
    "placeholders": {
      "count": {
        "example": "1",
        "type": "int"
      }
    }
  },
  "freeUpAmount": "Free up {sizeInMBorGB}",
  "thisEmailIsAlreadyInUse": "This email is already in use",
  "incorrectCode": "Incorrect code",
  "authenticationFailedPleaseTryAgain": "Authentication failed, please try again",
  "verificationFailedPleaseTryAgain": "Verification failed, please try again",
  "authenticating": "Authenticating...",
  "authenticationSuccessful": "Authentication successful!",
  "incorrectRecoveryKey": "Incorrect recovery key",
  "theRecoveryKeyYouEnteredIsIncorrect": "The recovery key you entered is incorrect",
  "twofactorAuthenticationSuccessfullyReset": "Two-factor authentication successfully reset",
  "pleaseVerifyTheCodeYouHaveEntered": "Please verify the code you have entered",
  "pleaseContactSupportIfTheProblemPersists": "Please contact support if the problem persists",
  "twofactorAuthenticationHasBeenDisabled": "Two-factor authentication has been disabled",
  "sorryTheCodeYouveEnteredIsIncorrect": "Sorry, the code you've entered is incorrect",
  "yourVerificationCodeHasExpired": "Your verification code has expired",
  "emailChangedTo": "Email changed to {newEmail}",
  "verifying": "Verifying...",
  "disablingTwofactorAuthentication": "Disabling two-factor authentication...",
  "allMemoriesPreserved": "All memories preserved",
  "loadingGallery": "Loading gallery...",
  "syncing": "Syncing...",
  "encryptingBackup": "Encrypting backup...",
  "syncStopped": "Sync stopped",
  "syncProgress": "{completed}/{total} memories preserved",
  "uploadingMultipleMemories": "Preserving {count} memories...",
  "@uploadingMultipleMemories": {
    "description": "Text to tell user how many memories are being preserved",
    "placeholders": {
      "count": {
        "type": "String"
      }
    }
  },
  "uploadingSingleMemory": "Preserving 1 memory...",
  "@syncProgress": {
    "description": "Text to tell user how many memories have been preserved",
    "placeholders": {
      "completed": {
        "type": "String"
      },
      "total": {
        "type": "String"
      }
    }
  },
  "archiving": "Archiving...",
  "unarchiving": "Unarchiving...",
  "successfullyArchived": "Successfully archived",
  "successfullyUnarchived": "Successfully unarchived",
  "renameFile": "Rename file",
  "enterFileName": "Enter file name",
  "filesDeleted": "Files deleted",
  "selectedFilesAreNotOnEnte": "Selected files are not on Ente",
  "thisActionCannotBeUndone": "This action cannot be undone",
  "emptyTrash": "Empty trash?",
  "permDeleteWarning": "All items in trash will be permanently deleted\n\nThis action cannot be undone",
  "empty": "Empty",
  "couldNotFreeUpSpace": "Could not free up space",
  "permanentlyDeleteFromDevice": "Permanently delete from device?",
  "someOfTheFilesYouAreTryingToDeleteAre": "Some of the files you are trying to delete are only available on your device and cannot be recovered if deleted",
  "theyWillBeDeletedFromAllAlbums": "They will be deleted from all albums.",
  "someItemsAreInBothEnteAndYourDevice": "Some items are in both Ente and your device.",
  "selectedItemsWillBeDeletedFromAllAlbumsAndMoved": "Selected items will be deleted from all albums and moved to trash.",
  "theseItemsWillBeDeletedFromYourDevice": "These items will be deleted from your device.",
  "itLooksLikeSomethingWentWrongPleaseRetryAfterSome": "It looks like something went wrong. Please retry after some time. If the error persists, please contact our support team.",
  "error": "Error",
  "tempErrorContactSupportIfPersists": "It looks like something went wrong. Please retry after some time. If the error persists, please contact our support team.",
  "networkHostLookUpErr": "Unable to connect to Ente, please check your network settings and contact support if the error persists.",
  "networkConnectionRefusedErr": "Unable to connect to Ente, please retry after sometime. If the error persists, please contact support.",
  "cachedData": "Cached data",
  "clearCaches": "Clear caches",
  "remoteImages": "Remote images",
  "remoteVideos": "Remote videos",
  "remoteThumbnails": "Remote thumbnails",
  "pendingSync": "Pending sync",
  "localGallery": "Local gallery",
  "todaysLogs": "Today's logs",
  "viewLogs": "View logs",
  "logsDialogBody": "This will send across logs to help us debug your issue. Please note that file names will be included to help track issues with specific files.",
  "preparingLogs": "Preparing logs...",
  "emailYourLogs": "Email your logs",
  "pleaseSendTheLogsTo": "Please send the logs to \n{toEmail}",
  "copyEmailAddress": "Copy email address",
  "exportLogs": "Export logs",
  "pleaseEmailUsAt": "Please email us at {toEmail}",
  "dismiss": "Dismiss",
  "didYouKnow": "Did you know?",
  "loadingMessage": "Loading your photos...",
  "loadMessage1": "You can share your subscription with your family",
  "loadMessage2": "We have preserved over 200 million memories so far",
  "loadMessage3": "We keep 3 copies of your data, one in an underground fallout shelter",
  "loadMessage4": "All our apps are open source",
  "loadMessage5": "Our source code and cryptography have been externally audited",
  "loadMessage6": "You can share links to your albums with your loved ones",
  "loadMessage7": "Our mobile apps run in the background to encrypt and backup any new photos you click",
  "loadMessage8": "web.ente.io has a slick uploader",
  "loadMessage9": "We use Xchacha20Poly1305 to safely encrypt your data",
  "photoDescriptions": "Photo descriptions",
  "fileTypesAndNames": "File types and names",
  "location": "Location",
  "moments": "Moments",
  "searchFaceEmptySection": "People will be shown here once indexing is done",
  "searchDatesEmptySection": "Search by a date, month or year",
  "searchLocationEmptySection": "Group photos that are taken within some radius of a photo",
  "searchPeopleEmptySection": "Invite people, and you'll see all photos shared by them here",
  "searchAlbumsEmptySection": "Albums",
  "searchFileTypesAndNamesEmptySection": "File types and names",
  "searchCaptionEmptySection": "Add descriptions like \"#trip\" in photo info to quickly find them here",
  "language": "Language",
  "selectLanguage": "Select Language",
  "locationName": "Location name",
  "addLocation": "Add location",
  "groupNearbyPhotos": "Group nearby photos",
  "kiloMeterUnit": "km",
  "addLocationButton": "Add",
  "radius": "Radius",
  "locationTagFeatureDescription": "A location tag groups all photos that were taken within some radius of a photo",
  "galleryMemoryLimitInfo": "Up to 1000 memories shown in gallery",
  "save": "Save",
  "centerPoint": "Center point",
  "pickCenterPoint": "Pick center point",
  "useSelectedPhoto": "Use selected photo",
  "resetToDefault": "Reset to default",
  "@resetToDefault": {
    "description": "Button text to reset cover photo to default"
  },
  "edit": "Edit",
  "deleteLocation": "Delete location",
  "rotateLeft": "Rotate left",
  "flip": "Flip",
  "rotateRight": "Rotate right",
  "saveCopy": "Save copy",
  "light": "Light",
  "color": "Color",
  "yesDiscardChanges": "Yes, discard changes",
  "doYouWantToDiscardTheEditsYouHaveMade": "Do you want to discard the edits you have made?",
  "saving": "Saving...",
  "editsSaved": "Edits saved",
  "oopsCouldNotSaveEdits": "Oops, could not save edits",
  "distanceInKMUnit": "km",
  "@distanceInKMUnit": {
    "description": "Unit for distance in km"
  },
  "dayToday": "Today",
  "dayYesterday": "Yesterday",
  "storage": "Storage",
  "usedSpace": "Used space",
  "storageBreakupFamily": "Family",
  "storageBreakupYou": "You",
  "@storageBreakupYou": {
    "description": "Label to indicate how much storage you are using when you are part of a family plan"
  },
  "storageUsageInfo": "{usedAmount} {usedStorageUnit} of {totalAmount} {totalStorageUnit} used",
  "@storageUsageInfo": {
    "description": "Example: 1.2 GB of 2 GB used or 100 GB or 2TB used"
  },
  "availableStorageSpace": "{freeAmount} {storageUnit} free",
  "appVersion": "Version: {versionValue}",
  "verifyIDLabel": "Verify",
  "fileInfoAddDescHint": "Add a description...",
  "editLocationTagTitle": "Edit location",
  "setLabel": "Set",
  "@setLabel": {
    "description": "Label of confirm button to add a new custom radius to the radius selector of a location tag"
  },
  "setRadius": "Set radius",
  "familyPlanPortalTitle": "Family",
  "familyPlanOverview": "Add 5 family members to your existing plan without paying extra.\n\nEach member gets their own private space, and cannot see each other's files unless they're shared.\n\nFamily plans are available to customers who have a paid Ente subscription.\n\nSubscribe now to get started!",
  "androidBiometricHint": "Verify identity",
  "@androidBiometricHint": {
    "description": "Hint message advising the user how to authenticate with biometrics. It is used on Android side. Maximum 60 characters."
  },
  "androidBiometricNotRecognized": "Not recognized. Try again.",
  "@androidBiometricNotRecognized": {
    "description": "Message to let the user know that authentication was failed. It is used on Android side. Maximum 60 characters."
  },
  "androidBiometricSuccess": "Success",
  "@androidBiometricSuccess": {
    "description": "Message to let the user know that authentication was successful. It is used on Android side. Maximum 60 characters."
  },
  "androidCancelButton": "Cancel",
  "@androidCancelButton": {
    "description": "Message showed on a button that the user can click to leave the current dialog. It is used on Android side. Maximum 30 characters."
  },
  "androidSignInTitle": "Authentication required",
  "@androidSignInTitle": {
    "description": "Message showed as a title in a dialog which indicates the user that they need to scan biometric to continue. It is used on Android side. Maximum 60 characters."
  },
  "androidBiometricRequiredTitle": "Biometric required",
  "@androidBiometricRequiredTitle": {
    "description": "Message showed as a title in a dialog which indicates the user has not set up biometric authentication on their device. It is used on Android side. Maximum 60 characters."
  },
  "androidDeviceCredentialsRequiredTitle": "Device credentials required",
  "@androidDeviceCredentialsRequiredTitle": {
    "description": "Message showed as a title in a dialog which indicates the user has not set up credentials authentication on their device. It is used on Android side. Maximum 60 characters."
  },
  "androidDeviceCredentialsSetupDescription": "Device credentials required",
  "@androidDeviceCredentialsSetupDescription": {
    "description": "Message advising the user to go to the settings and configure device credentials on their device. It shows in a dialog on Android side."
  },
  "goToSettings": "Go to settings",
  "@goToSettings": {
    "description": "Message showed on a button that the user can click to go to settings pages from the current dialog. It is used on both Android and iOS side. Maximum 30 characters."
  },
  "androidGoToSettingsDescription": "Biometric authentication is not set up on your device. Go to 'Settings > Security' to add biometric authentication.",
  "@androidGoToSettingsDescription": {
    "description": "Message advising the user to go to the settings and configure biometric on their device. It shows in a dialog on Android side."
  },
  "iOSLockOut": "Biometric authentication is disabled. Please lock and unlock your screen to enable it.",
  "@iOSLockOut": {
    "description": "Message advising the user to re-enable biometrics on their device. It shows in a dialog on iOS side."
  },
  "iOSGoToSettingsDescription": "Biometric authentication is not set up on your device. Please either enable Touch ID or Face ID on your phone.",
  "@iOSGoToSettingsDescription": {
    "description": "Message advising the user to go to the settings and configure Biometrics for their device. It shows in a dialog on iOS side."
  },
  "iOSOkButton": "OK",
  "@iOSOkButton": {
    "description": "Message showed on a button that the user can click to leave the current dialog. It is used on iOS side. Maximum 30 characters."
  },
  "openstreetmapContributors": "OpenStreetMap contributors",
  "hostedAtOsmFrance": "Hosted at OSM France",
  "map": "Map",
  "@map": {
    "description": "Label for the map view"
  },
  "maps": "Maps",
  "enableMaps": "Enable Maps",
  "enableMapsDesc": "This will show your photos on a world map.\n\nThis map is hosted by Open Street Map, and the exact locations of your photos are never shared.\n\nYou can disable this feature anytime from Settings.",
  "quickLinks": "Quick links",
  "selectItemsToAdd": "Select items to add",
  "addSelected": "Add selected",
  "addFromDevice": "Add from device",
  "addPhotos": "Add photos",
  "noPhotosFoundHere": "No photos found here",
  "zoomOutToSeePhotos": "Zoom out to see photos",
  "noImagesWithLocation": "No images with location",
  "unpinAlbum": "Unpin album",
  "pinAlbum": "Pin album",
  "create": "Create",
  "viewAll": "View all",
  "nothingSharedWithYouYet": "Nothing shared with you yet",
  "noAlbumsSharedByYouYet": "No albums shared by you yet",
  "sharedWithYou": "Shared with you",
  "sharedByYou": "Shared by you",
  "inviteYourFriendsToEnte": "Invite your friends to Ente",
  "failedToDownloadVideo": "Failed to download video",
  "hiding": "Hiding...",
  "unhiding": "Unhiding...",
  "successfullyHid": "Successfully hid",
  "successfullyUnhid": "Successfully unhid",
  "crashReporting": "Crash reporting",
  "resumableUploads": "Resumable uploads",
  "addToHiddenAlbum": "Add to hidden album",
  "moveToHiddenAlbum": "Move to hidden album",
  "fileTypes": "File types",
  "deleteConfirmDialogBody": "This account is linked to other Ente apps, if you use any. Your uploaded data, across all Ente apps, will be scheduled for deletion, and your account will be permanently deleted.",
  "hearUsWhereTitle": "How did you hear about Ente? (optional)",
  "hearUsExplanation": "We don't track app installs. It'd help if you told us where you found us!",
  "viewAddOnButton": "View add-ons",
  "addOns": "Add-ons",
  "addOnPageSubtitle": "Details of add-ons",
  "yourMap": "Your map",
  "modifyYourQueryOrTrySearchingFor": "Modify your query, or try searching for",
  "blackFridaySale": "Black Friday Sale",
  "upto50OffUntil4thDec": "Upto 50% off, until 4th Dec.",
  "photos": "Photos",
  "videos": "Videos",
  "livePhotos": "Live Photos",
  "searchHint1": "Fast, on-device search",
  "searchHint2": "Photo dates, descriptions",
  "searchHint3": "Albums, file names, and types",
  "searchHint4": "Location",
  "searchHint5": "Coming soon: Faces & magic search ✨",
  "addYourPhotosNow": "Add your photos now",
  "searchResultCount": "{count, plural, one{{count} result found} other{{count} results found}}",
  "@searchResultCount": {
    "description": "Text to tell user how many results were found for their search query",
    "placeholders": {
      "count": {
        "example": "1|2|3",
        "type": "int"
      }
    }
  },
  "faces": "Faces",
  "people": "People",
  "contents": "Contents",
  "addNew": "Add new",
  "@addNew": {
    "description": "Text to add a new item (location tag, album, caption etc)"
  },
  "contacts": "Contacts",
  "noInternetConnection": "No internet connection",
  "pleaseCheckYourInternetConnectionAndTryAgain": "Please check your internet connection and try again.",
  "signOutFromOtherDevices": "Sign out from other devices",
  "signOutOtherBody": "If you think someone might know your password, you can force all other devices using your account to sign out.",
  "signOutOtherDevices": "Sign out other devices",
  "doNotSignOut": "Do not sign out",
  "editLocation": "Edit location",
  "selectALocation": "Select a location",
  "selectALocationFirst": "Select a location first",
  "changeLocationOfSelectedItems": "Change location of selected items?",
  "editsToLocationWillOnlyBeSeenWithinEnte": "Edits to location will only be seen within Ente",
  "cleanUncategorized": "Clean Uncategorized",
  "cleanUncategorizedDescription": "Remove all files from Uncategorized that are present in other albums",
  "waitingForVerification": "Waiting for verification...",
  "passkey": "Passkey",
  "passkeyAuthTitle": "Passkey verification",
  "loginWithTOTP": "Login with TOTP",
  "passKeyPendingVerification": "Verification is still pending",
  "loginSessionExpired": "Session expired",
  "loginSessionExpiredDetails": "Your session has expired. Please login again.",
  "verifyPasskey": "Verify passkey",
  "playOnTv": "Play album on TV",
  "pair": "Pair",
  "deviceNotFound": "Device not found",
  "castInstruction": "Visit cast.ente.io on the device you want to pair.\n\nEnter the code below to play the album on your TV.",
  "deviceCodeHint": "Enter the code",
  "joinDiscord": "Join Discord",
  "locations": "Locations",
  "addAName": "Add a name",
  "findThemQuickly": "Find them quickly",
  "@findThemQuickly": {
    "description": "Subtitle to indicate that the user can find people quickly by name"
  },
  "findPeopleByName": "Find people quickly by name",
  "addViewers": "{count, plural, =0 {Add viewer} =1 {Add viewer} other {Add viewers}}",
  "addCollaborators": "{count, plural, =0 {Add collaborator} =1 {Add collaborator} other {Add collaborators}}",
  "longPressAnEmailToVerifyEndToEndEncryption": "Long press an email to verify end to end encryption.",
  "developerSettingsWarning": "Are you sure that you want to modify Developer settings?",
  "developerSettings": "Developer settings",
  "serverEndpoint": "Server endpoint",
  "invalidEndpoint": "Invalid endpoint",
  "invalidEndpointMessage": "Sorry, the endpoint you entered is invalid. Please enter a valid endpoint and try again.",
  "endpointUpdatedMessage": "Endpoint updated successfully",
  "customEndpoint": "Connected to {endpoint}",
  "createCollaborativeLink": "Create collaborative link",
  "search": "Search",
  "enterPersonName": "Enter person name",
  "editEmailAlreadyLinked": "This email is already linked to {name}.",
  "viewPersonToUnlink": "View {name} to unlink",
  "enterName": "Enter name",
  "savePerson": "Save person",
  "editPerson": "Edit person",
  "mergedPhotos": "Merged photos",
  "orMergeWithExistingPerson": "Or merge with existing",
  "enterDateOfBirth": "Birthday (optional)",
  "birthday": "Birthday",
  "removePersonLabel": "Remove person label",
  "autoPairDesc": "Auto pair works only with devices that support Chromecast.",
  "manualPairDesc": "Pair with PIN works with any screen you wish to view your album on.",
  "connectToDevice": "Connect to device",
  "autoCastDialogBody": "You'll see available Cast devices here.",
  "autoCastiOSPermission": "Make sure Local Network permissions are turned on for the Ente Photos app, in Settings.",
  "noDeviceFound": "No device found",
  "stopCastingTitle": "Stop casting",
  "stopCastingBody": "Do you want to stop casting?",
  "castIPMismatchTitle": "Failed to cast album",
  "castIPMismatchBody": "Please make sure you are on the same network as the TV.",
  "pairingComplete": "Pairing complete",
  "savingEdits": "Saving edits...",
  "autoPair": "Auto pair",
  "pairWithPin": "Pair with PIN",
  "faceRecognition": "Face recognition",
  "foundFaces": "Found faces",
  "clusteringProgress": "Clustering progress",
  "indexingIsPaused": "Indexing is paused. It will automatically resume when device is ready.",
  "trim": "Trim",
  "crop": "Crop",
  "rotate": "Rotate",
  "left": "Left",
  "right": "Right",
  "whatsNew": "What's new",
  "reviewSuggestions": "Review suggestions",
  "review": "Review",
  "useAsCover": "Use as cover",
  "notPersonLabel": "Not {name}?",
  "@notPersonLabel": {
    "description": "Label to indicate that the person in the photo is not the person whose name is mentioned",
    "placeholders": {
      "name": {
        "content": "{name}",
        "type": "String"
      }
    }
  },
  "enable": "Enable",
  "enabled": "Enabled",
  "moreDetails": "More details",
  "enableMLIndexingDesc": "Ente supports on-device machine learning for face recognition, magic search and other advanced search features",
  "magicSearchHint": "Magic search allows to search photos by their contents, e.g. 'flower', 'red car', 'identity documents'",
  "panorama": "Panorama",
  "reenterPassword": "Re-enter password",
  "reenterPin": "Re-enter PIN",
  "deviceLock": "Device lock",
  "pinLock": "PIN lock",
  "next": "Next",
  "setNewPassword": "Set new password",
  "enterPin": "Enter PIN",
  "setNewPin": "Set new PIN",
  "appLock": "App lock",
  "noSystemLockFound": "No system lock found",
  "tapToUnlock": "Tap to unlock",
  "tooManyIncorrectAttempts": "Too many incorrect attempts",
  "videoInfo": "Video Info",
  "autoLock": "Auto lock",
  "immediately": "Immediately",
  "autoLockFeatureDescription": "Time after which the app locks after being put in the background",
  "hideContent": "Hide content",
  "hideContentDescriptionAndroid": "Hides app content in the app switcher and disables screenshots",
  "hideContentDescriptionIos": "Hides app content in the app switcher",
  "passwordStrengthInfo": "Password strength is calculated considering the length of the password, used characters, and whether or not the password appears in the top 10,000 most used passwords",
  "noQuickLinksSelected": "No quick links selected",
  "pleaseSelectQuickLinksToRemove": "Please select quick links to remove",
  "removePublicLinks": "Remove public links",
  "thisWillRemovePublicLinksOfAllSelectedQuickLinks": "This will remove public links of all selected quick links.",
  "guestView": "Guest view",
  "guestViewEnablePreSteps": "To enable guest view, please setup device passcode or screen lock in your system settings.",
  "nameTheAlbum": "Name the album",
  "collectPhotosDescription": "Create a link where your friends can upload photos in original quality.",
  "collect": "Collect",
  "appLockDescriptions": "Choose between your device's default lock screen and a custom lock screen with a PIN or password.",
  "toEnableAppLockPleaseSetupDevicePasscodeOrScreen": "To enable app lock, please setup device passcode or screen lock in your system settings.",
  "authToViewPasskey": "Please authenticate to view your passkey",
  "loopVideoOn": "Loop video on",
  "loopVideoOff": "Loop video off",
  "localSyncErrorMessage": "Looks like something went wrong since local photos sync is taking more time than expected. Please reach out to our support team",
  "showPerson": "Show person",
  "sort": "Sort",
  "mostRecent": "Most recent",
  "mostRelevant": "Most relevant",
  "loadingYourPhotos": "Loading your photos...",
  "processingImport": "Processing {folderName}...",
  "personName": "Person name",
  "addNewPerson": "Add new person",
  "addNameOrMerge": "Add name or merge",
  "mergeWithExisting": "Merge with existing",
  "newPerson": "New person",
  "addName": "Add name",
  "add": "Add",
  "extraPhotosFoundFor": "Extra photos found for {text}",
  "@extraPhotosFoundFor": {
    "placeholders": {
      "text": {
        "type": "String"
      }
    }
  },
  "extraPhotosFound": "Extra photos found",
  "configuration": "Configuration",
  "localIndexing": "Local indexing",
  "processed": "Processed",
  "resetPerson": "Remove",
  "areYouSureYouWantToResetThisPerson": "Are you sure you want to reset this person?",
  "allPersonGroupingWillReset": "All groupings for this person will be reset, and you will lose all suggestions made for this person",
  "yesResetPerson": "Yes, reset person",
  "onlyThem": "Only them",
  "checkingModels": "Checking models...",
  "enableMachineLearningBanner": "Enable machine learning for magic search and face recognition",
  "searchDiscoverEmptySection": "Images will be shown here once processing and syncing is complete",
  "searchPersonsEmptySection": "People will be shown here once processing and syncing is complete",
  "viewersSuccessfullyAdded": "{count, plural, =0 {Added 0 viewers} =1 {Added 1 viewer} other {Added {count} viewers}}",
  "@viewersSuccessfullyAdded": {
    "placeholders": {
      "count": {
        "type": "int",
        "example": "2"
      }
    },
    "description": "Number of viewers that were successfully added to an album."
  },
  "collaboratorsSuccessfullyAdded": "{count, plural, =0 {Added 0 collaborator} =1 {Added 1 collaborator} other {Added {count} collaborators}}",
  "@collaboratorsSuccessfullyAdded": {
    "placeholders": {
      "count": {
        "type": "int",
        "example": "2"
      }
    },
    "description": "Number of collaborators that were successfully added to an album."
  },
  "accountIsAlreadyConfigured": "Account is already configured.",
  "sessionIdMismatch": "Session ID mismatch",
  "@sessionIdMismatch": {
    "description": "In passkey page, deeplink is ignored because of session ID mismatch."
  },
  "failedToFetchActiveSessions": "Failed to fetch active sessions",
  "@failedToFetchActiveSessions": {
    "description": "In session page, warn user (in toast) that active sessions could not be fetched."
  },
  "failedToRefreshStripeSubscription": "Failed to refresh subscription",
  "failedToPlayVideo": "Failed to play video",
  "uploadIsIgnoredDueToIgnorereason": "Upload is ignored due to {ignoreReason}",
  "@uploadIsIgnoredDueToIgnorereason": {
    "placeholders": {
      "ignoreReason": {
        "type": "String",
        "example": "no network"
      }
    }
  },
  "typeOfGallerGallerytypeIsNotSupportedForRename": "Type of gallery {galleryType} is not supported for rename",
  "@typeOfGallerGallerytypeIsNotSupportedForRename": {
    "placeholders": {
      "galleryType": {
        "type": "String",
        "example": "no network"
      }
    }
  },
  "tapToUploadIsIgnoredDue": "Tap to upload, upload is currently ignored due to {ignoreReason}",
  "@tapToUploadIsIgnoredDue": {
    "description": "Shown in upload icon widet, inside a tooltip.",
    "placeholders": {
      "ignoreReason": {
        "type": "String",
        "example": "no network"
      }
    }
  },
  "tapToUpload": "Tap to upload",
  "@tapToUpload": {
    "description": "Shown in upload icon widet, inside a tooltip."
  },
  "info": "Info",
  "addFiles": "Add Files",
  "castAlbum": "Cast album",
  "imageNotAnalyzed": "Image not analyzed",
  "noFacesFound": "No faces found",
  "fileNotUploadedYet": "File not uploaded yet",
  "noSuggestionsForPerson": "No suggestions for {personName}",
  "@noSuggestionsForPerson": {
    "placeholders": {
      "personName": {
        "type": "String",
        "example": "Alice"
      }
    }
  },
  "month": "month",
  "yearShort": "yr",
  "@yearShort": {
    "description": "Appears in pricing page (/yr)"
  },
  "currentlyRunning": "currently running",
  "ignored": "ignored",
  "photosCount": "{count, plural, =0 {0 photos} =1 {1 photo} other {{count} photos}}",
  "@photosCount": {
    "placeholders": {
      "count": {
        "type": "int",
        "example": "2"
      }
    }
  },
  "file": "File",
  "searchSectionsLengthMismatch": "Sections length mismatch: {snapshotLength} != {searchLength}",
  "@searchSectionsLengthMismatch": {
    "description": "Appears in search tab page",
    "placeholders": {
      "snapshotLength": {
        "type": "int",
        "example": "1"
      },
      "searchLength": {
        "type": "int",
        "example": "2"
      }
    }
  },
  "selectMailApp": "Select mail app",
  "selectAllShort": "All",
  "@selectAllShort": {
    "description": "Text that appears in bottom right when you start to select multiple photos. When clicked, it selects all photos."
  },
  "selectCoverPhoto": "Select cover photo",
  "newLocation": "New location",
  "faceNotClusteredYet": "Face not clustered yet, please come back later",
  "theLinkYouAreTryingToAccessHasExpired": "The link you are trying to access has expired.",
  "openFile": "Open file",
  "backupFile": "Backup file",
  "openAlbumInBrowser": "Open album in browser",
  "openAlbumInBrowserTitle": "Please use the web app to add photos to this album",
  "allow": "Allow",
  "allowAppToOpenSharedAlbumLinks": "Allow app to open shared album links",
  "seePublicAlbumLinksInApp": "See public album links in app",
  "emergencyContacts": "Emergency Contacts",
  "acceptTrustInvite": "Accept Invite",
  "declineTrustInvite": "Decline Invite",
  "removeYourselfAsTrustedContact": "Remove yourself as trusted contact",
  "legacy": "Legacy",
  "legacyPageDesc": "Legacy allows trusted contacts to access your account in your absence.",
  "legacyPageDesc2": "Trusted contacts can initiate account recovery, and if not blocked within 30 days, reset your password and access your account.",
  "legacyAccounts": "Legacy accounts",
  "trustedContacts": "Trusted contacts",
  "addTrustedContact": "Add Trusted Contact",
  "removeInvite": "Remove invite",
  "recoveryWarning": "A trusted contact is trying to access your account",
  "rejectRecovery": "Reject recovery",
  "recoveryInitiated": "Recovery initiated",
  "recoveryInitiatedDesc": "You can access the account after {days} days. A notification will be sent to {email}.",
  "@recoveryInitiatedDesc": {
    "placeholders": {
      "days": {
        "type": "int",
        "example": "30"
      },
      "email": {
        "type": "String",
        "example": "me@example.com"
      }
    }
  },
  "cancelAccountRecovery": "Cancel recovery",
  "recoveryAccount": "Recover account",
  "cancelAccountRecoveryBody": "Are you sure you want to cancel recovery?",
  "startAccountRecoveryTitle": "Start recovery",
  "whyAddTrustContact": "Trusted contact can help in recovering your data.",
  "recoveryReady": "You can now recover {email}'s account by setting a new password.",
  "@recoveryReady": {
    "placeholders": {
      "email": {
        "type": "String",
        "example": "me@example.com"
      }
    }
  },
  "recoveryWarningBody": "{email} is trying to recover your account.",
  "trustedInviteBody": "You have been invited to be a legacy contact by {email}.",
  "warning": "Warning",
  "proceed": "Proceed",
  "confirmAddingTrustedContact": "You are about to add {email} as a trusted contact. They will be able to recover your account if you are absent for {numOfDays} days.",
  "@confirmAddingTrustedContact": {
    "placeholders": {
      "email": {
        "type": "String",
        "example": "me@example.com"
      },
      "numOfDays": {
        "type": "int",
        "example": "30"
      }
    }
  },
  "legacyInvite": "{email} has invited you to be a trusted contact",
  "authToManageLegacy": "Please authenticate to manage your trusted contacts",
  "useDifferentPlayerInfo": "Having trouble playing this video? Long press here to try a different player.",
  "hideSharedItemsFromHomeGallery": "Hide shared items from home gallery",
  "gallery": "Gallery",
  "joinAlbum": "Join album",
  "joinAlbumSubtext": "to view and add your photos",
  "joinAlbumSubtextViewer": "to add this to shared albums",
  "join": "Join",
  "linkEmail": "Link email",
  "link": "Link",
  "noEnteAccountExclamation": "No Ente account!",
  "orPickFromYourContacts": "or pick from your contacts",
  "emailDoesNotHaveEnteAccount": "{email} does not have an Ente account.",
  "@emailDoesNotHaveEnteAccount": {
    "description": "Shown when email doesn't have an Ente account",
    "placeholders": {
      "email": {
        "type": "String"
      }
    }
  },
  "accountOwnerPersonAppbarTitle": "{title} (Me)",
  "@accountOwnerPersonAppbarTitle": {
    "description": "Title of appbar for account owner person",
    "placeholders": {
      "title": {
        "type": "String"
      }
    }
  },
  "reassignMe": "Reassign \"Me\"",
  "me": "Me",
  "linkEmailToContactBannerCaption": "for faster sharing",
  "@linkEmailToContactBannerCaption": {
    "description": "Caption for the 'Link email' title. It should be a continuation of the 'Link email' title. Just like how 'Link email' + 'for faster sharing' forms a proper sentence in English, the combination of these two strings should also be a proper sentence in other languages."
  },
  "selectPersonToLink": "Select person to link",
  "linkPersonToEmail": "Link person to {email}",
  "@linkPersonToEmail": {
    "placeholders": {
      "email": {
        "type": "String"
      }
    }
  },
  "linkPersonToEmailConfirmation": "This will link {personName} to {email}",
  "@linkPersonToEmailConfirmation": {
    "description": "Confirmation message when linking a person to an email",
    "placeholders": {
      "personName": {
        "type": "String"
      },
      "email": {
        "type": "String"
      }
    }
  },
  "selectYourFace": "Select your face",
  "reassigningLoading": "Reassigning...",
  "reassignedToName": "Reassigned you to {name}",
  "@reassignedToName": {
    "placeholders": {
      "name": {
        "type": "String"
      }
    }
  },
  "saveChangesBeforeLeavingQuestion": "Save changes before leaving?",
  "dontSave": "Don't save",
  "thisIsMeExclamation": "This is me!",
  "linkPerson": "Link person",
  "linkPersonCaption": "for better sharing experience",
  "@linkPersonCaption": {
    "description": "Caption for the 'Link person' title. It should be a continuation of the 'Link person' title. Just like how 'Link person' + 'for better sharing experience' forms a proper sentence in English, the combination of these two strings should also be a proper sentence in other languages."
  },
  "videoStreaming": "Streamable videos",
  "processingVideos": "Processing videos",
  "streamDetails": "Stream details",
  "processing": "Processing",
  "queued": "Queued",
  "ineligible": "Ineligible",
  "failed": "Failed",
  "playStream": "Play stream",
  "playOriginal": "Play original",
  "joinAlbumConfirmationDialogBody": "Joining an album will make your email visible to its participants.",
  "pleaseWaitThisWillTakeAWhile": "Please wait, this will take a while.",
  "editTime": "Edit time",
  "selectTime": "Select time",
  "selectDate": "Select date",
  "previous": "Previous",
  "selectOneDateAndTimeForAll": "Select one date and time for all",
  "selectStartOfRange": "Select start of range",
  "thisWillMakeTheDateAndTimeOfAllSelected": "This will make the date and time of all selected photos the same.",
  "allWillShiftRangeBasedOnFirst": "This is the first in the group. Other selected photos will automatically shift based on this new date",
  "newRange": "New range",
  "selectOneDateAndTime": "Select one date and time",
  "moveSelectedPhotosToOneDate": "Move selected photos to one date",
  "shiftDatesAndTime": "Shift dates and time",
  "photosKeepRelativeTimeDifference": "Photos keep relative time difference",
  "photocountPhotos": "{count, plural, =0 {No photos} =1 {1 photo} other {{count} photos}}",
  "@photocountPhotos": {
    "placeholders": {
      "count": {
        "type": "int",
        "example": "2"
      }
    }
  },
  "appIcon": "App icon",
  "notThisPerson": "Not this person?",
  "selectedItemsWillBeRemovedFromThisPerson": "Selected items will be removed from this person, but not deleted from your library.",
  "throughTheYears": "{dateFormat} through the years",
  "thisWeekThroughTheYears": "This week through the years",
  "thisWeekXYearsAgo": "{count, plural, =1 {This week, {count} year ago} other {This week, {count} years ago}}",
  "youAndThem": "You and {name}",
  "admiringThem": "Admiring {name}",
  "embracingThem": "Embracing {name}",
  "partyWithThem": "Party with {name}",
  "hikingWithThem": "Hiking with {name}",
  "feastingWithThem": "Feasting with {name}",
  "selfiesWithThem": "Selfies with {name}",
  "posingWithThem": "Posing with {name}",
  "backgroundWithThem": "Beautiful views with {name}",
  "sportsWithThem": "Sports with {name}",
  "roadtripWithThem": "Road trip with {name}",
  "spotlightOnYourself": "Spotlight on yourself",
  "spotlightOnThem": "Spotlight on {name}",
  "personIsAge": "{name} is {age}!",
  "personTurningAge": "{name} turning {age} soon",
  "lastTimeWithThem": "Last time with {name}",
  "tripToLocation": "Trip to {location}",
  "tripInYear": "Trip in {year}",
  "lastYearsTrip": "Last year's trip",
  "sunrise": "On the horizon",
  "mountains": "Over the hills",
  "greenery": "The green life",
  "beach": "Sand and sea",
  "city": "In the city",
  "moon": "In the moonlight",
  "onTheRoad": "On the road again",
  "food": "Culinary delight",
  "pets": "Furry companions",
  "curatedMemories": "Curated memories",
  "widgets": "Widgets",
  "memories": "Memories",
  "peopleWidgetDesc": "Select the people you wish to see on your homescreen.",
  "albumsWidgetDesc": "Select the albums you wish to see on your homescreen.",
  "memoriesWidgetDesc": "Select the kind of memories you wish to see on your homescreen.",
  "smartMemories": "Smart memories",
  "pastYearsMemories": "Past years' memories",
  "deleteMultipleAlbumDialog": "Also delete the photos (and videos) present in these {count} albums from <bold>all</bold> other albums they are part of?",
  "addParticipants": "Add participants",
  "selectedAlbums": "{count} selected",
  "actionNotSupportedOnFavouritesAlbum": "Action not supported on Favourites album",
  "onThisDayMemories": "On this day memories",
  "onThisDay": "On this day",
  "lookBackOnYourMemories": "Look back on your memories 🌄",
  "newPhotosEmoji": " new 📸",
  "sorryWeHadToPauseYourBackups": "Sorry, we had to pause your backups",
<<<<<<< HEAD
  "clickToInstallOurBestVersionYet": "Click to install our best version yet"
=======
  "clickToInstallOurBestVersionYet": "Click to install our best version yet",
  "onThisDayNotificationExplanation": "Receive reminders about memories from this day in previous years.",
  "addMemoriesWidgetPrompt": "Add a memories widget to your homescreen and come back here to customize.",
  "addAlbumWidgetPrompt": "Add an album widget to your homescreen and come back here to customize.",
  "addPeopleWidgetPrompt": "Add a people widget to your homescreen and come back here to customize.",
  "birthdayNotifications": "Birthday notifications",
  "receiveRemindersOnBirthdays": "Receive reminders when it's someone's birthday. Tapping on the notification will take you to photos of the birthday person.",
  "happyBirthday": "Happy birthday! 🥳",
  "happyBirthdayToPerson": "Happy birthday to {name}! 🎉",
  "birthdays": "Birthdays"
>>>>>>> 29d95593
}<|MERGE_RESOLUTION|>--- conflicted
+++ resolved
@@ -1747,9 +1747,6 @@
   "lookBackOnYourMemories": "Look back on your memories 🌄",
   "newPhotosEmoji": " new 📸",
   "sorryWeHadToPauseYourBackups": "Sorry, we had to pause your backups",
-<<<<<<< HEAD
-  "clickToInstallOurBestVersionYet": "Click to install our best version yet"
-=======
   "clickToInstallOurBestVersionYet": "Click to install our best version yet",
   "onThisDayNotificationExplanation": "Receive reminders about memories from this day in previous years.",
   "addMemoriesWidgetPrompt": "Add a memories widget to your homescreen and come back here to customize.",
@@ -1760,5 +1757,4 @@
   "happyBirthday": "Happy birthday! 🥳",
   "happyBirthdayToPerson": "Happy birthday to {name}! 🎉",
   "birthdays": "Birthdays"
->>>>>>> 29d95593
 }