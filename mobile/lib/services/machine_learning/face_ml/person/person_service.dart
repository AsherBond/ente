--- conflicted
+++ resolved
@@ -391,12 +391,8 @@
     final updatedPerson = person.copyWith(
       data: person.data.copyWith(avatarFaceId: face.faceID),
     );
-<<<<<<< HEAD
-    await _updatePerson(updatedPerson);
+    await updatePerson(updatedPerson);
     return updatedPerson;
-=======
-    await updatePerson(updatedPerson);
->>>>>>> 5bdc7545
   }
 
   Future<PersonEntity> updateAttributes(
@@ -417,12 +413,8 @@
         birthDate: birthDate,
       ),
     );
-<<<<<<< HEAD
-    await _updatePerson(updatedPerson);
+    await updatePerson(updatedPerson);
     return updatedPerson;
-=======
-    await updatePerson(updatedPerson);
->>>>>>> 5bdc7545
   }
 
   Future<void> updatePerson(PersonEntity updatePerson) async {
