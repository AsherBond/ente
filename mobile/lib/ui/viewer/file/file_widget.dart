--- conflicted
+++ resolved
@@ -1,13 +1,8 @@
-import "package:flutter/foundation.dart";
 import 'package:flutter/material.dart';
 import 'package:logging/logging.dart';
 import 'package:photos/models/file/file.dart';
 import 'package:photos/models/file/file_type.dart';
-<<<<<<< HEAD
 import "package:photos/ui/viewer/file/video_view_widget.dart";
-=======
-import "package:photos/ui/viewer/file/video_widget_native.dart";
->>>>>>> b922d135
 import "package:photos/ui/viewer/file/zoomable_live_image_new.dart";
 
 class FileWidget extends StatelessWidget {
@@ -45,20 +40,8 @@
         key: key ?? ValueKey(fileKey),
       );
     } else if (file.fileType == FileType.video) {
-<<<<<<< HEAD
       return VideoViewWidget(
-=======
-      // use old video widget on iOS simulator as the new one crashes while
-      // playing certain videos on iOS simulator
-      // if (kDebugMode && Platform.isIOS) {
-      //   return VideoWidget(
-      //     file,
-      //     tagPrefix: tagPrefix,
-      //     playbackCallback: playbackCallback,
-      //   );
-      // }
-      return VideoWidgetNative(
->>>>>>> b922d135
+        // return VideoWidgetNative(
         file,
         tagPrefix: tagPrefix,
         playbackCallback: playbackCallback,
