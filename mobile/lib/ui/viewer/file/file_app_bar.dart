import 'dart:io';

import 'package:flutter/cupertino.dart';
import 'package:flutter/material.dart';
import 'package:logging/logging.dart';
import 'package:media_extension/media_extension.dart';
import 'package:path/path.dart' as file_path;
import 'package:photo_manager/photo_manager.dart';
import 'package:photos/core/event_bus.dart';
import 'package:photos/db/files_db.dart';
import 'package:photos/events/local_photos_updated_event.dart';
import "package:photos/generated/l10n.dart";
import "package:photos/l10n/l10n.dart";
import "package:photos/models/file/extensions/file_props.dart";
import 'package:photos/models/file/file.dart';
import 'package:photos/models/file/file_type.dart';
import 'package:photos/models/file/trash_file.dart';
import 'package:photos/models/ignored_file.dart';
import "package:photos/models/metadata/common_keys.dart";
import 'package:photos/models/selected_files.dart';
import 'package:photos/services/collections_service.dart';
import 'package:photos/services/hidden_service.dart';
import 'package:photos/services/ignored_files_service.dart';
import 'package:photos/services/local_sync_service.dart';
import 'package:photos/ui/collections/collection_action_sheet.dart';
import 'package:photos/ui/viewer/file/custom_app_bar.dart';
import "package:photos/ui/viewer/file_details/favorite_widget.dart";
import "package:photos/ui/viewer/file_details/upload_icon_widget.dart";
import 'package:photos/utils/dialog_util.dart';
import 'package:photos/utils/file_util.dart';
import "package:photos/utils/magic_util.dart";
import 'package:photos/utils/toast_util.dart';

class FileAppBar extends StatefulWidget {
  final EnteFile file;
  final Function(EnteFile) onFileRemoved;
  final double height;
  final bool shouldShowActions;
  final ValueNotifier<bool> enableFullScreenNotifier;

  const FileAppBar(
    this.file,
    this.onFileRemoved,
    this.height,
    this.shouldShowActions, {
    required this.enableFullScreenNotifier,
    Key? key,
  }) : super(key: key);

  @override
  FileAppBarState createState() => FileAppBarState();
}

class FileAppBarState extends State<FileAppBar> {
  final _logger = Logger("FadingAppBar");
  final List<Widget> _actions = [];

  @override
  void didUpdateWidget(FileAppBar oldWidget) {
    super.didUpdateWidget(oldWidget);
    if (oldWidget.file.generatedID != widget.file.generatedID) {
      _getActions();
    }
  }

  @override
  Widget build(BuildContext context) {
    _logger.fine("building app bar ${widget.file.generatedID?.toString()}");

    //When the widget is initialized, the actions are not available.
    //Cannot call _getActions() in initState.
    if (_actions.isEmpty) {
      _getActions();
    }

    final isTrashedFile = widget.file is TrashFile;
    final shouldShowActions = widget.shouldShowActions && !isTrashedFile;
    return CustomAppBar(
      ValueListenableBuilder(
        valueListenable: widget.enableFullScreenNotifier,
        builder: (context, bool isFullScreen, child) {
          return IgnorePointer(
            ignoring: isFullScreen,
            child: AnimatedOpacity(
              opacity: isFullScreen ? 0 : 1,
              duration: const Duration(milliseconds: 150),
              child: child,
            ),
          );
        },
        child: Container(
          decoration: BoxDecoration(
            gradient: LinearGradient(
              begin: Alignment.topCenter,
              end: Alignment.bottomCenter,
              colors: [
                Colors.black.withOpacity(0.72),
                Colors.black.withOpacity(0.6),
                Colors.transparent,
              ],
              stops: const [0, 0.2, 1],
            ),
          ),
          child: AppBar(
            iconTheme: const IconThemeData(
              color: Colors.white,
            ), //same for both themes
            actions: shouldShowActions ? _actions : [],
            elevation: 0,
            backgroundColor: const Color(0x00000000),
          ),
        ),
      ),
      Size.fromHeight(Platform.isAndroid ? 84 : 96),
    );
  }

  List<Widget> _getActions() {
    _actions.clear();
    final bool isOwnedByUser = widget.file.isOwner;
    final bool isFileUploaded = widget.file.isUploaded;
    bool isFileHidden = false;
    if (isOwnedByUser && isFileUploaded) {
      isFileHidden = CollectionsService.instance
              .getCollectionByID(widget.file.collectionID!)
              ?.isHidden() ??
          false;
    }
    if (widget.file.isLiveOrMotionPhoto) {
      _actions.add(
        IconButton(
          icon: const Icon(Icons.album_outlined),
          onPressed: () {
            showShortToast(
              context,
              S.of(context).pressAndHoldToPlayVideoDetailed,
            );
          },
        ),
      );
    }
    // only show fav option for files owned by the user
<<<<<<< HEAD
    if (!isFileHidden && isFileUploaded) {
      actions.add(
=======
    if (isOwnedByUser && !isFileHidden && isFileUploaded) {
      _actions.add(
>>>>>>> 937267ed
        Padding(
          padding: const EdgeInsets.all(8),
          child: FavoriteWidget(widget.file),
        ),
      );
    }
    if (!isFileUploaded) {
      _actions.add(
        UploadIconWidget(
          file: widget.file,
          key: ValueKey(widget.file.tag),
        ),
      );
    }

    final List<PopupMenuItem> items = [];
    if (widget.file.isRemoteFile) {
      items.add(
        PopupMenuItem(
          value: 1,
          child: Row(
            children: [
              Icon(
                Platform.isAndroid
                    ? Icons.download
                    : CupertinoIcons.cloud_download,
                color: Theme.of(context).iconTheme.color,
              ),
              const Padding(
                padding: EdgeInsets.all(8),
              ),
              Text(S.of(context).download),
            ],
          ),
        ),
      );
    }
    // options for files owned by the user
    if (isOwnedByUser && !isFileHidden && isFileUploaded) {
      final bool isArchived =
          widget.file.magicMetadata.visibility == archiveVisibility;
      items.add(
        PopupMenuItem(
          value: 2,
          child: Row(
            children: [
              Icon(
                isArchived ? Icons.unarchive : Icons.archive_outlined,
                color: Theme.of(context).iconTheme.color,
              ),
              const Padding(
                padding: EdgeInsets.all(8),
              ),
              Text(
                isArchived ? S.of(context).unarchive : S.of(context).archive,
              ),
            ],
          ),
        ),
      );
    }
    if ((widget.file.fileType == FileType.image ||
            widget.file.fileType == FileType.livePhoto) &&
        Platform.isAndroid) {
      items.add(
        PopupMenuItem(
          value: 3,
          child: Row(
            children: [
              Icon(
                Icons.wallpaper_outlined,
                color: Theme.of(context).iconTheme.color,
              ),
              const Padding(
                padding: EdgeInsets.all(8),
              ),
              Text(S.of(context).setAs),
            ],
          ),
        ),
      );
    }
    if (isOwnedByUser && widget.file.isUploaded) {
      if (!isFileHidden) {
        items.add(
          PopupMenuItem(
            value: 4,
            child: Row(
              children: [
                Icon(
                  Icons.visibility_off,
                  color: Theme.of(context).iconTheme.color,
                ),
                const Padding(
                  padding: EdgeInsets.all(8),
                ),
                Text(S.of(context).hide),
              ],
            ),
          ),
        );
      } else {
        items.add(
          PopupMenuItem(
            value: 5,
            child: Row(
              children: [
                Icon(
                  Icons.visibility,
                  color: Theme.of(context).iconTheme.color,
                ),
                const Padding(
                  padding: EdgeInsets.all(8),
                ),
                Text(S.of(context).unhide),
              ],
            ),
          ),
        );
      }
    }
    if (items.isNotEmpty) {
      _actions.add(
        PopupMenuButton(
          itemBuilder: (context) {
            return items;
          },
          onSelected: (dynamic value) async {
            if (value == 1) {
              await _download(widget.file);
            } else if (value == 2) {
              await _toggleFileArchiveStatus(widget.file);
            } else if (value == 3) {
              await _setAs(widget.file);
            } else if (value == 4) {
              await _handleHideRequest(context);
            } else if (value == 5) {
              await _handleUnHideRequest(context);
            }
          },
        ),
      );
    }
    return _actions;
  }

  Future<void> _handleHideRequest(BuildContext context) async {
    try {
      final hideResult =
          await CollectionsService.instance.hideFiles(context, [widget.file]);
      if (hideResult) {
        widget.onFileRemoved(widget.file);
      }
    } catch (e, s) {
      _logger.severe("failed to update file visibility", e, s);
      await showGenericErrorDialog(context: context, error: e);
    }
  }

  Future<void> _handleUnHideRequest(BuildContext context) async {
    final selectedFiles = SelectedFiles();
    selectedFiles.files.add(widget.file);
    showCollectionActionSheet(
      context,
      selectedFiles: selectedFiles,
      actionType: CollectionActionType.unHide,
    );
  }

  Future<void> _toggleFileArchiveStatus(EnteFile file) async {
    final bool isArchived =
        widget.file.magicMetadata.visibility == archiveVisibility;
    await changeVisibility(
      context,
      [widget.file],
      isArchived ? visibleVisibility : archiveVisibility,
    );
    if (mounted) {
      setState(() {});
    }
  }

  Future<void> _download(EnteFile file) async {
    final dialog = createProgressDialog(
      context,
      context.l10n.downloading,
      isDismissible: true,
    );
    await dialog.show();
    try {
      final FileType type = file.fileType;
      final bool downloadLivePhotoOnDroid =
          type == FileType.livePhoto && Platform.isAndroid;
      AssetEntity? savedAsset;
      final File? fileToSave = await getFile(file);
      //Disabling notifications for assets changing to insert the file into
      //files db before triggering a sync.
      await PhotoManager.stopChangeNotify();
      if (type == FileType.image) {
        savedAsset = await PhotoManager.editor
            .saveImageWithPath(fileToSave!.path, title: file.title!);
      } else if (type == FileType.video) {
        savedAsset = await PhotoManager.editor
            .saveVideo(fileToSave!, title: file.title!);
      } else if (type == FileType.livePhoto) {
        final File? liveVideoFile =
            await getFileFromServer(file, liveVideo: true);
        if (liveVideoFile == null) {
          throw AssertionError("Live video can not be null");
        }
        if (downloadLivePhotoOnDroid) {
          await _saveLivePhotoOnDroid(fileToSave!, liveVideoFile, file);
        } else {
          savedAsset = await PhotoManager.editor.darwin.saveLivePhoto(
            imageFile: fileToSave!,
            videoFile: liveVideoFile,
            title: file.title!,
          );
        }
      }

      if (savedAsset != null) {
        file.localID = savedAsset.id;
        await FilesDB.instance.insert(file);
        Bus.instance.fire(
          LocalPhotosUpdatedEvent(
            [file],
            source: "download",
          ),
        );
      } else if (!downloadLivePhotoOnDroid && savedAsset == null) {
        _logger.severe('Failed to save assert of type $type');
      }
      showToast(context, S.of(context).fileSavedToGallery);
      await dialog.hide();
    } catch (e) {
      _logger.warning("Failed to save file", e);
      await dialog.hide();
      await showGenericErrorDialog(context: context, error: e);
    } finally {
      await PhotoManager.startChangeNotify();
      LocalSyncService.instance.checkAndSync().ignore();
    }
  }

  Future<void> _saveLivePhotoOnDroid(
    File image,
    File video,
    EnteFile enteFile,
  ) async {
    debugPrint("Downloading LivePhoto on Droid");
    AssetEntity? savedAsset = await (PhotoManager.editor
        .saveImageWithPath(image.path, title: enteFile.title!));
    if (savedAsset == null) {
      throw Exception("Failed to save image of live photo");
    }
    IgnoredFile ignoreVideoFile = IgnoredFile(
      savedAsset.id,
      savedAsset.title ?? '',
      savedAsset.relativePath ?? 'remoteDownload',
      "remoteDownload",
    );
    await IgnoredFilesService.instance.cacheAndInsert([ignoreVideoFile]);
    final videoTitle = file_path.basenameWithoutExtension(enteFile.title!) +
        file_path.extension(video.path);
    savedAsset = (await (PhotoManager.editor.saveVideo(
      video,
      title: videoTitle,
    )));
    if (savedAsset == null) {
      throw Exception("Failed to save video of live photo");
    }

    ignoreVideoFile = IgnoredFile(
      savedAsset.id,
      savedAsset.title ?? videoTitle,
      savedAsset.relativePath ?? 'remoteDownload',
      "remoteDownload",
    );
    await IgnoredFilesService.instance.cacheAndInsert([ignoreVideoFile]);
  }

  Future<void> _setAs(EnteFile file) async {
    final dialog = createProgressDialog(context, S.of(context).pleaseWait);
    await dialog.show();
    try {
      final File? fileToSave = await (getFile(file));
      if (fileToSave == null) {
        throw Exception("Fail to get file for setAs operation");
      }
      final m = MediaExtension();
      final bool result = await m.setAs("file://${fileToSave.path}", "image/*");
      if (result == false) {
        showShortToast(context, S.of(context).somethingWentWrong);
      }
      await dialog.hide();
    } catch (e) {
      await dialog.hide();
      _logger.severe("Failed to use as", e);
      await showGenericErrorDialog(context: context, error: e);
    }
  }
}<|MERGE_RESOLUTION|>--- conflicted
+++ resolved
@@ -1,6 +1,7 @@
 import 'dart:io';
 
 import 'package:flutter/cupertino.dart';
+import "package:flutter/foundation.dart";
 import 'package:flutter/material.dart';
 import 'package:logging/logging.dart';
 import 'package:media_extension/media_extension.dart';
@@ -140,13 +141,8 @@
       );
     }
     // only show fav option for files owned by the user
-<<<<<<< HEAD
-    if (!isFileHidden && isFileUploaded) {
-      actions.add(
-=======
-    if (isOwnedByUser && !isFileHidden && isFileUploaded) {
+    if ((isOwnedByUser || kDebugMode) && !isFileHidden && isFileUploaded) {
       _actions.add(
->>>>>>> 937267ed
         Padding(
           padding: const EdgeInsets.all(8),
           child: FavoriteWidget(widget.file),
