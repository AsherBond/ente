--- conflicted
+++ resolved
@@ -417,7 +417,6 @@
       ),
     );
 
-<<<<<<< HEAD
     // if (widget.type == GalleryType.cluster && widget.clusterID != null) {
     if (widget.type == GalleryType.cluster && widget.clusterID != null) {
       items.add(
@@ -455,38 +454,13 @@
                     const SizedBox(width: 4),
                   ],
                 ),
-=======
-    final scrollController = ScrollController();
-    // h4ck: https://github.com/flutter/flutter/issues/57920#issuecomment-893970066
-    return MediaQuery(
-      data: MediaQuery.of(context).removePadding(removeBottom: true),
-      child: SafeArea(
-        child: Scrollbar(
-          radius: const Radius.circular(1),
-          thickness: 2,
-          controller: scrollController,
-          thumbVisibility: true,
-          child: SingleChildScrollView(
-            physics: const BouncingScrollPhysics(
-              decelerationRate: ScrollDecelerationRate.fast,
-            ),
-            scrollDirection: Axis.horizontal,
-            child: Container(
-              padding: const EdgeInsets.only(bottom: 24),
-              child: Row(
-                crossAxisAlignment: CrossAxisAlignment.start,
-                children: [
-                  const SizedBox(width: 4),
-                  ...items,
-                  const SizedBox(width: 4),
-                ],
->>>>>>> f60e094a
               ),
             ),
           ),
         ),
-      ),
-    );
+      );
+    }
+    return const SizedBox();
   }
 
   Future<void> _moveFiles() async {
