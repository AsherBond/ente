import 'dart:io';

import 'package:adaptive_theme/adaptive_theme.dart';
import "package:background_fetch/background_fetch.dart";
import 'package:flutter/foundation.dart';
import 'package:flutter/material.dart';
import 'package:flutter_easyloading/flutter_easyloading.dart';
import 'package:flutter_gen/gen_l10n/app_localizations.dart';
import 'package:home_widget/home_widget.dart' as hw;
import 'package:logging/logging.dart';
import 'package:media_extension/media_extension_action_types.dart';
import "package:photos/core/event_bus.dart";
import 'package:photos/ente_theme_data.dart';
import "package:photos/events/memories_changed_event.dart";
import "package:photos/generated/l10n.dart";
import "package:photos/l10n/l10n.dart";
import "package:photos/main.dart";
import "package:photos/service_locator.dart";
import 'package:photos/services/app_lifecycle_service.dart';
import "package:photos/services/home_widget_service.dart";
import "package:photos/services/memory_home_widget_service.dart";
import 'package:photos/services/sync/sync_service.dart';
import 'package:photos/ui/tabs/home_widget.dart';
import "package:photos/ui/viewer/actions/file_viewer.dart";
import "package:photos/utils/intent_util.dart";
import "package:workmanager/workmanager.dart" as workmanager;

class EnteApp extends StatefulWidget {
  final AdaptiveThemeMode? savedThemeMode;
  final Locale? locale;

  const EnteApp(
    this.locale,
    this.savedThemeMode, {
    super.key,
  });

  static void setLocale(BuildContext context, Locale newLocale) {
    final state = context.findAncestorStateOfType<_EnteAppState>()!;
    state.setLocale(newLocale);
  }

  @override
  State<EnteApp> createState() => _EnteAppState();
}

class _EnteAppState extends State<EnteApp> with WidgetsBindingObserver {
  late Locale? locale;
<<<<<<< HEAD
  late StreamSubscription<MemoriesChangedEvent> _memoriesChangedSubscription;
=======
  final _logger = Logger("EnteAppState");
>>>>>>> 15947c31

  @override
  void initState() {
    _logger.info('init App');
    super.initState();
    locale = widget.locale;
    setupIntentAction();
    WidgetsBinding.instance.addObserver(this);
    setupSubscription();
  }

  void setupSubscription() {
    _memoriesChangedSubscription =
        Bus.instance.on<MemoriesChangedEvent>().listen(
      (event) async {
        await MemoryHomeWidgetService.instance.memoryChanged();
      },
    );
  }

  @override
  void didChangeDependencies() {
    super.didChangeDependencies();
    _checkForWidgetLaunch();
  }

  void _checkForWidgetLaunch() {
    hw.HomeWidget.initiallyLaunchedFromHomeWidget().then(
      (uri) => HomeWidgetService.instance.onLaunchFromWidget(uri, context),
    );
    hw.HomeWidget.widgetClicked.listen(
      (uri) => HomeWidgetService.instance.onLaunchFromWidget(uri, context),
    );
  }

  setLocale(Locale newLocale) {
    setState(() {
      locale = newLocale;
    });
  }

  void setupIntentAction() async {
    final mediaExtentionAction = Platform.isAndroid
        ? await initIntentAction()
        : MediaExtentionAction(action: IntentAction.main);
    AppLifecycleService.instance.setMediaExtensionAction(mediaExtentionAction);
    if (mediaExtentionAction.action == IntentAction.main) {
      if (!enableWorkManager) {
        _configureBackgroundFetch();
      } else {
        _configureWorkManager();
      }
    }
  }

  @override
  Widget build(BuildContext context) {
    if (Platform.isAndroid || kDebugMode) {
      return Listener(
        onPointerDown: (event) {
          machineLearningController.onUserInteraction();
        },
        child: AdaptiveTheme(
          light: lightThemeData,
          dark: darkThemeData,
          initial: widget.savedThemeMode ?? AdaptiveThemeMode.system,
          builder: (lightTheme, dartTheme) => MaterialApp(
            title: "ente",
            themeMode: ThemeMode.system,
            theme: lightTheme,
            darkTheme: dartTheme,
            home: AppLifecycleService.instance.mediaExtensionAction.action ==
                        IntentAction.view &&
                    (AppLifecycleService.instance.mediaExtensionAction.type ==
                            MediaType.image ||
                        AppLifecycleService
                                .instance.mediaExtensionAction.type ==
                            MediaType.video)
                ? const FileViewer()
                : const HomeWidget(),
            debugShowCheckedModeBanner: false,
            builder: EasyLoading.init(),
            locale: locale,
            supportedLocales: appSupportedLocales,
            localeListResolutionCallback: localResolutionCallBack,
            localizationsDelegates: const [
              ...AppLocalizations.localizationsDelegates,
              S.delegate,
            ],
          ),
        ),
      );
    } else {
      return Listener(
        onPointerDown: (event) {
          machineLearningController.onUserInteraction();
        },
        child: MaterialApp(
          title: "ente",
          themeMode: ThemeMode.system,
          theme: lightThemeData,
          darkTheme: darkThemeData,
          home: const HomeWidget(),
          debugShowCheckedModeBanner: false,
          builder: EasyLoading.init(),
          locale: locale,
          supportedLocales: appSupportedLocales,
          localeListResolutionCallback: localResolutionCallBack,
          localizationsDelegates: const [
            ...AppLocalizations.localizationsDelegates,
            S.delegate,
          ],
        ),
      );
    }
  }

  @override
  void dispose() {
    WidgetsBinding.instance.removeObserver(this);
    _memoriesChangedSubscription.cancel();
    super.dispose();
  }

  @override
  void didChangeAppLifecycleState(AppLifecycleState state) {
    final String stateChangeReason = 'app -> $state';
    if (state == AppLifecycleState.resumed) {
      AppLifecycleService.instance
          .onAppInForeground(stateChangeReason + ': sync now');
      SyncService.instance.sync();
    } else {
      AppLifecycleService.instance.onAppInBackground(stateChangeReason);
    }
  }
}

final _logger = Logger("BackgroundInitializer");

void _configureWorkManager() {
  workmanager.Workmanager().initialize(
    callbackDispatcher,
    isInDebugMode: kDebugMode,
  );
  workmanager.Workmanager().registerPeriodicTask(
    'backgroundFetchTask',
    'syncThings',
    frequency: const Duration(minutes: 15),
    initialDelay: const Duration(minutes: 1),
    constraints: workmanager.Constraints(
      networkType: workmanager.NetworkType.connected,
      requiresBatteryNotLow: true,
      requiresCharging: false,
      requiresStorageNotLow: false,
      requiresDeviceIdle: false,
    ),
    existingWorkPolicy: workmanager.ExistingWorkPolicy.keep,
    backoffPolicy: workmanager.BackoffPolicy.linear,
    backoffPolicyDelay: const Duration(minutes: 15),
  );
}

void _configureBackgroundFetch() {
  BackgroundFetch.configure(
      BackgroundFetchConfig(
        minimumFetchInterval: 15,
        forceAlarmManager: false,
        stopOnTerminate: false,
        startOnBoot: true,
        enableHeadless: true,
        requiresBatteryNotLow: true,
        requiresCharging: false,
        requiresStorageNotLow: false,
        requiresDeviceIdle: false,
        requiredNetworkType: NetworkType.ANY,
      ), (String taskId) async {
    await runBackgroundTask(taskId);
  }, (taskId) {
    _logger.info("BG task timeout taskID: $taskId");
    killBGTask(taskId);
  }).then((int status) {
    _logger.info('[BackgroundFetch] configure success: $status');
  }).catchError((e) {
    _logger.info('[BackgroundFetch] configure ERROR: $e');
  });
}

@pragma('vm:entry-point')
void callbackDispatcher() {
  workmanager.Workmanager().executeTask((taskName, inputData) async {
    try {
      await runBackgroundTask(taskName);
      return true;
    } catch (e) {
      _logger.info('[WorkManager] task error: $e');
      await killBGTask(taskName);
      return false;
    }
  });
}<|MERGE_RESOLUTION|>--- conflicted
+++ resolved
@@ -1,3 +1,4 @@
+import "dart:async";
 import 'dart:io';
 
 import 'package:adaptive_theme/adaptive_theme.dart';
@@ -46,11 +47,8 @@
 
 class _EnteAppState extends State<EnteApp> with WidgetsBindingObserver {
   late Locale? locale;
-<<<<<<< HEAD
   late StreamSubscription<MemoriesChangedEvent> _memoriesChangedSubscription;
-=======
   final _logger = Logger("EnteAppState");
->>>>>>> 15947c31
 
   @override
   void initState() {
