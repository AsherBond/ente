import 'dart:async';
import "dart:math";
import 'dart:typed_data';

import "package:ente_accounts/services/user_service.dart";
import 'package:ente_events/event_bus.dart';
import 'package:ente_events/models/signed_in_event.dart';
import "package:ente_sharing/models/user.dart";
import "package:fast_base58/fast_base58.dart";
import "package:flutter/foundation.dart";
import 'package:locker/events/collections_updated_event.dart';
import "package:locker/services/collections/collections_api_client.dart";
import "package:locker/services/collections/collections_db.dart";
import 'package:locker/services/collections/models/collection.dart';
import "package:locker/services/collections/models/collection_items.dart";
import "package:locker/services/collections/models/public_url.dart";
import 'package:locker/services/configuration.dart';
import 'package:locker/services/files/sync/models/file.dart';
import 'package:locker/services/trash/models/trash_item_request.dart';
import "package:locker/services/trash/trash_service.dart";
import "package:locker/utils/crypto_helper.dart";
import 'package:logging/logging.dart';

class CollectionService {
  static final CollectionService instance =
      CollectionService._privateConstructor();

  // Fixed set of suggested collection names
  static const Set<String> _suggestedCollectionNames = {
    'Personal',
    'Work',
    'Travel',
    'Family',
    'Projects',
    'School',
    'Music',
    'Books',
    'Events',
    'Holidays',
  };

  final _logger = Logger("CollectionService");

  late CollectionApiClient _apiClient;
  late CollectionDB _db;

  final _collectionIDToCollections = <int, Collection>{};

  CollectionService._privateConstructor();

  Future<void> init() async {
    _db = CollectionDB.instance;
    _apiClient = CollectionApiClient.instance;
    if (Configuration.instance.hasConfiguredAccount()) {
      await _init();
    } else {
      Bus.instance.on<SignedInEvent>().listen((event) {
        _logger.info("User signed in, starting initial sync.");
        _init();
      });
    }
  }

  Future<void> sync() async {
    final updatedCollections =
        await CollectionApiClient.instance.getCollections(_db.getSyncTime());
    if (updatedCollections.isEmpty) {
      _logger.info("No collections to sync.");
      return;
    }
    await _db.updateCollections(updatedCollections);
    // Update the cache with new/updated collections
    for (final collection in updatedCollections) {
      _collectionIDToCollections[collection.id] = collection;
    }
    await _db.setSyncTime(updatedCollections.last.updationTime);

    final List<Future> fileFutures = [];
    for (final collection in updatedCollections) {
      if (collection.isDeleted) {
        continue;
      }
      final syncTime = _db.getCollectionSyncTime(collection.id);
      fileFutures.add(
        _apiClient.getFiles(collection, syncTime).then((diff) async {
          if (diff.updatedFiles.isNotEmpty) {
            await _db.addFilesToCollection(
              collection,
              diff.updatedFiles,
            );
          }
          if (diff.deletedFiles.isNotEmpty) {
            await _db.deleteFilesFromCollection(
              collection,
              diff.deletedFiles,
            );
          }
          await _db.setCollectionSyncTime(
            collection.id,
            diff.latestUpdatedAtTime,
          );
        }).catchError((e) {
          _logger.severe(
            "Failed to fetch files for collection ${collection.id}: $e",
          );
        }),
      );
    }
    await Future.wait(fileFutures);
    if (updatedCollections.isNotEmpty) {
      Bus.instance.fire(CollectionsUpdatedEvent('sync'));
    }
  }

  bool hasCompletedFirstSync() {
    return Configuration.instance.hasConfiguredAccount() &&
        _db.getSyncTime() > 0;
  }

  Future<Collection> createCollection(
    String name, {
    CollectionType type = CollectionType.folder,
  }) async {
    try {
      final collection = await _apiClient.create(name, type);
      _logger.info("Created collection: ${collection.id}");

      // Cache in memory
      _collectionIDToCollections[collection.id] = collection;

      // Add to local database immediately
      await _db.updateCollections([collection]);

      // Fire event to update UI
      Bus.instance.fire(CollectionsUpdatedEvent('collection_created'));

      // Sync to ensure we have the latest state
      await sync();

      return collection;
    } catch (e) {
      _logger.severe("Failed to create collection: $e");
      rethrow;
    }
  }

  Future<List<Collection>> getCollections({
    bool includeDeleted = false,
  }) async {
    final collections = await _db.getCollections();
    if (includeDeleted) {
      return collections;
    }
    return collections.where((collection) => !collection.isDeleted).toList();
  }

  Future<Collection?> getCollectionByID(int collectionID) async {
    if (_collectionIDToCollections.containsKey(collectionID)) {
      return _collectionIDToCollections[collectionID];
    }

    final collections = await _db.getCollections();
    for (final collection in collections) {
      if (collection.id == collectionID) {
        _collectionIDToCollections[collectionID] = collection;
        return collection;
      }
    }
    return null;
  }

  Future<SharedCollections> getSharedCollections() async {
    final List<Collection> outgoing = [];
    final List<Collection> incoming = [];
    final List<Collection> quickLinks = [];

    final List<Collection> collections = await getCollections();

    for (final c in collections) {
      if (c.owner.id == Configuration.instance.getUserID()) {
        if (c.hasSharees || c.hasLink && !c.isQuickLinkCollection()) {
          outgoing.add(c);
        } else if (c.isQuickLinkCollection()) {
          quickLinks.add(c);
        }
      } else {
        incoming.add(c);
      }
    }
    return SharedCollections(outgoing, incoming, quickLinks);
  }

  Future<List<Collection>> getCollectionsForFile(EnteFile file) async {
    return _db.getCollectionsForFile(file);
  }

  Future<List<EnteFile>> getFilesInCollection(Collection collection) async {
    try {
      final files = await _db.getFilesInCollection(collection);
      return files;
    } catch (e) {
      _logger.severe(
        "Failed to fetch files for collection ${collection.id}: $e",
      );
      rethrow;
    }
  }

  Future<int> getFileCount(Collection collection) async {
    final files = await getFilesInCollection(collection);
    return files.length;
  }

  Future<int> getFileSize(EnteFile file) async {
    int fileSize;
    if (file.fileSize != null) {
      fileSize = file.fileSize!;
    } else {
      // TODO: Need to write the code to getFile from server
      // fileSize = await getFile(file).then((f) => f!.length());
      fileSize = 0;
    }
    return fileSize;
  }

  Future<List<EnteFile>> getAllFiles() async {
    try {
      final allFiles = await _db.getAllFiles();
      return allFiles;
    } catch (e) {
      _logger.severe("Failed to fetch all files: $e");
      rethrow;
    }
  }

  /// Adds a file to a collection. By default this triggers a full sync to
  /// update local state. Set [runSync] to false to delay syncing (useful when
  /// adding the same file to multiple collections during an upload).
  Future<void> addToCollection(
    Collection collection,
    EnteFile file, {
    bool runSync = true,
  }) async {
    try {
      await _apiClient.addToCollection(collection, [file]);
      _logger.info("Added file ${file.title} to collection ${collection.id}");

      // Update local database immediately
      await _db.addFilesToCollection(collection, [file]);

      // Fire event to update UI
      Bus.instance.fire(CollectionsUpdatedEvent('add_to_collection'));

      if (runSync) {
        // Also sync to ensure we have the latest state from server
        await sync();
      }
    } catch (e, stackTrace) {
      _logger.severe("Failed to add file to collection: $e", e, stackTrace);
      rethrow;
    }
  }

  Future<void> trashFile(EnteFile file, Collection collection) async {
    try {
      final List<TrashRequest> requests = [];
      requests.add(TrashRequest(file.uploadedFileID!, collection.id));
      await _apiClient.trash(requests);

      // Update local database immediately
      await _db.deleteFilesFromCollection(collection, [file]);

      // Fire event to update UI
      Bus.instance.fire(CollectionsUpdatedEvent('trash_file'));

      // Also sync to ensure we have the latest state
      await sync();
      await TrashService.instance.syncTrash();
    } catch (e) {
      _logger.severe("Failed to remove file from collections: $e");
      rethrow;
    }
  }

  Future<void> rename(Collection collection, String newName) async {
    try {
      await _apiClient.rename(
        collection,
        newName,
      );
      _logger.info("Renamed collection ${collection.id} to $newName");
      // Let sync update the local state
      await sync();
    } catch (e, s) {
      _logger.severe("failed to rename collection", e, s);
      rethrow;
    }
  }

  Future<Collection> getOrCreateUncategorizedCollection() async {
    final collections = await getCollections();
    for (final collection in collections) {
      if (collection.type == CollectionType.uncategorized) {
        return collection;
      }
    }
    _logger.info("No collections found, creating uncategorized collection.");
    return await createCollection(
      "Uncategorized",
      type: CollectionType.uncategorized,
    );
  }

  Future<void> _init() async {
    // ignore: unawaited_futures
    sync().then((_) {
      if (Configuration.instance.getKey() != null) {
        setupDefaultCollections();
      } else {
        _logger.warning(
          "Skipping default collections setup - master key not yet available",
        );
      }
    }).catchError((error) {
      _logger.severe("Failed to initialize collections: $error");
    });
    final collections = await _db.getCollections();
    for (final collection in collections) {
      _collectionIDToCollections[collection.id] = collection;
    }
  }

  Future<Collection> getOrCreateImportantCollection() async {
    final collections = await getCollections();
    for (final collection in collections) {
      if (collection.type == CollectionType.favorites) {
        return collection;
      }
    }
    _logger
        .info("No favorites collection found, creating important collection.");
    final collection =
        await createCollection("Important", type: CollectionType.favorites);
    return collection;
  }

  Future<void> move(EnteFile file, Collection from, Collection to) async {
    try {
      await _apiClient.move(file, from, to);

      // Update local database immediately for both collections
      // Remove from source collection
      await _db.deleteFilesFromCollection(from, [file]);

      // Add to target collection with updated collectionID
      file.collectionID = to.id;
      await _db.addFilesToCollection(to, [file]);

      // Fire event to update UI
      Bus.instance.fire(CollectionsUpdatedEvent('file_moved'));

      // Let sync update the local state to ensure consistency
      await sync();
    } catch (e, stackTrace) {
      _logger.severe("Failed to move file: $e", e, stackTrace);
      rethrow;
    }
  }

  Future<void> trashCollection(Collection collection) async {
    try {
<<<<<<< HEAD
      final files = await _db.getFilesInCollection(collection);
      var keepFiles = false;

      if (files.isNotEmpty) {
        keepFiles = true;
        final requests = files
            .where((file) => file.uploadedFileID != null)
            .map(
              (file) => TrashRequest(
                file.uploadedFileID!,
                collection.id,
              ),
            )
            .toList();

        if (requests.isNotEmpty) {
          await _apiClient.trash(requests);
        }

        await _db.deleteFilesFromCollection(collection, files);
        Bus.instance.fire(CollectionsUpdatedEvent('collection_files_trashed'));
        await TrashService.instance.syncTrash();
      }

      await _apiClient.trashCollection(
        collection,
        keepFiles: keepFiles,
      );

      _logger.info("Trashed collection: ${collection.name}");
=======
      await _apiClient.trashCollection(collection);
      _logger.info("Trashed collection: ${collection.id}");
>>>>>>> 74c39a8a
      // Let sync update the local state
      await sync();
      await TrashService.instance.syncTrash();
    } catch (e) {
      _logger.severe("Failed to trash collection: $e");
      rethrow;
    }
  }

  // Track if default collections have been set up
  bool _defaultCollectionsSetupCompleted = false;

  Future<void> setupDefaultCollections() async {
    try {
      if (Configuration.instance.getKey() == null) {
        _logger.warning(
          "Cannot setup default collections - master key not available",
        );
        return;
      }

      // Skip if already completed
      if (_defaultCollectionsSetupCompleted) {
        _logger.info("Default collections already set up, skipping.");
        return;
      }

      _logger.info("Setting up default collections...");

      // Create uncategorized collection if it doesn't exist
      await getOrCreateUncategorizedCollection();

      // Create important (favorites) collection if it doesn't exist
      await getOrCreateImportantCollection();

      // Create Documents collection if it doesn't exist
      await _getOrCreateDocumentsCollection();

      _defaultCollectionsSetupCompleted = true;
      _logger.info("Default collections setup completed.");
    } catch (e, s) {
      _logger.severe("Failed to setup default collections", e, s);
    }
  }

  /// Ensures default collections are set up if they haven't been already
  /// This should be called from HomePage once the master key is available
  Future<void> ensureDefaultCollections() async {
    if (!_defaultCollectionsSetupCompleted &&
        Configuration.instance.getKey() != null) {
      await setupDefaultCollections();
    } else {
      if (_defaultCollectionsSetupCompleted) {
        _logger.info("Default collections already setup, skipping");
      } else {
        _logger.warning("Master key not available, cannot setup collections");
      }
    }
  }

  Future<Collection> _getOrCreateDocumentsCollection() async {
    final collections = await getCollections();
    for (final collection in collections) {
      if (collection.type == CollectionType.folder &&
          collection.name == "Documents") {
        return collection;
      }
    }
    _logger
        .info("No Documents collection found, creating Documents collection.");
    return createCollection("Documents", type: CollectionType.folder);
  }

  /// Returns one random collection name that doesn't already exist
  /// If all names are used, returns "Documents"
  Future<String> getRandomUnusedCollectionName() async {
    try {
      final existingCollections = await getCollections();
      final existingNames = existingCollections
          .map((collection) => collection.name?.toLowerCase())
          .where((name) => name != null)
          .toSet();

      final availableNames = _suggestedCollectionNames
          .where((name) => !existingNames.contains(name.toLowerCase()))
          .toList();

      if (availableNames.isEmpty) {
        _logger.info(
          "All suggested collection names are used, returning 'Documents'",
        );
        return "Documents";
      }

      final random = Random();
      final randomName = availableNames[random.nextInt(availableNames.length)];
      _logger.info("Selected random unused collection name: $randomName");
      return randomName;
    } catch (e) {
      _logger.severe("Failed to get random unused collection name: $e");
      return "Documents";
    }
  }

  Future<Collection> getCollection(int collectionID) async {
    if (_collectionIDToCollections.containsKey(collectionID)) {
      return _collectionIDToCollections[collectionID]!;
    }
    final collection = await _db.getCollection(collectionID);
    _collectionIDToCollections[collectionID] = collection;
    return collection;
  }

  Uint8List getCollectionKey(int collectionID) {
    final collection = _collectionIDToCollections[collectionID];
    final collectionKey = CryptoHelper.instance.getCollectionKey(collection!);
    return collectionKey;
  }

  Future<Uint8List> getFileKey(EnteFile file) async {
    try {
      final collection = await getCollection(file.collectionID!);
      final collectionKey = CryptoHelper.instance.getCollectionKey(collection);

      final fileKey = CryptoHelper.instance.getFileKey(
        file.encryptedKey!,
        file.keyDecryptionNonce!,
        collectionKey,
      );

      _logger.info("Successfully decrypted file key for file ${file.title}");
      return fileKey;
    } catch (e) {
      _logger.severe("Failed to get file key: $e");
      rethrow;
    }
  }

  // getActiveCollections returns list of collections which are not deleted yet
  List<Collection> getActiveCollections() {
    return _collectionIDToCollections.values
        .toList()
        .where((element) => !element.isDeleted)
        .toList();
  }

  /// Returns Contacts(Users) that are relevant to the account owner.
  /// Note: "User" refers to the account owner in the points below.
  /// This includes:
  /// 	- Collaborators and viewers of collections owned by user
  ///   - Owners of collections shared to user.
  ///   - All collaborators of collections in which user is a collaborator or
  ///     a viewer.
  List<User> getRelevantContacts() {
    final List<User> relevantUsers = [];
    final existingEmails = <String>{};
    final int ownerID = Configuration.instance.getUserID()!;
    final String ownerEmail = Configuration.instance.getEmail()!;
    existingEmails.add(ownerEmail);

    for (final c in getActiveCollections()) {
      // Add collaborators and viewers of collections owned by user
      if (c.owner.id == ownerID) {
        for (final User u in c.sharees) {
          if (u.id != null && u.email.isNotEmpty) {
            if (!existingEmails.contains(u.email)) {
              relevantUsers.add(u);
              existingEmails.add(u.email);
            }
          }
        }
      } else if (c.owner.id != null && c.owner.email.isNotEmpty) {
        // Add owners of collections shared with user
        if (!existingEmails.contains(c.owner.email)) {
          relevantUsers.add(c.owner);
          existingEmails.add(c.owner.email);
        }
        // Add collaborators of collections shared with user where user is a
        // viewer or a collaborator
        for (final User u in c.sharees) {
          if (u.id != null &&
              u.email.isNotEmpty &&
              u.email == ownerEmail &&
              (u.isCollaborator || u.isViewer)) {
            for (final User u in c.sharees) {
              if (u.id != null && u.email.isNotEmpty && u.isCollaborator) {
                if (!existingEmails.contains(u.email)) {
                  relevantUsers.add(u);
                  existingEmails.add(u.email);
                }
              }
            }
            break;
          }
        }
      }
    }

    // Add user's family members
    final cachedUserDetails = UserService.instance.getCachedUserDetails();
    if (cachedUserDetails?.familyData?.members?.isNotEmpty ?? false) {
      for (final member in cachedUserDetails!.familyData!.members!) {
        if (!existingEmails.contains(member.email)) {
          relevantUsers.add(User(email: member.email));
          existingEmails.add(member.email);
        }
      }
    }

    // TODO: Add contacts linked to people ?

    return relevantUsers;
  }

  String getPublicUrl(Collection c) {
    final PublicURL url = c.publicURLs.firstOrNull!;
    final Uri publicUrl = Uri.parse(url.url);

    final cKey = getCollectionKey(c.id);
    final String collectionKey = Base58Encode(cKey);
    final String urlValue = "${publicUrl.toString()}#$collectionKey";
    return urlValue;
  }

  void clearCache() {
    _collectionIDToCollections.clear();
  }

  // Methods for managing collection cache
  void updateCollectionCache(Collection collection) {
    _collectionIDToCollections[collection.id] = collection;
  }

  void removeFromCache(int collectionId) {
    _collectionIDToCollections.remove(collectionId);
  }

  Collection? getFromCache(int collectionId) {
    return _collectionIDToCollections[collectionId];
  }
}<|MERGE_RESOLUTION|>--- conflicted
+++ resolved
@@ -369,7 +369,6 @@
 
   Future<void> trashCollection(Collection collection) async {
     try {
-<<<<<<< HEAD
       final files = await _db.getFilesInCollection(collection);
       var keepFiles = false;
 
@@ -400,10 +399,6 @@
       );
 
       _logger.info("Trashed collection: ${collection.name}");
-=======
-      await _apiClient.trashCollection(collection);
-      _logger.info("Trashed collection: ${collection.id}");
->>>>>>> 74c39a8a
       // Let sync update the local state
       await sync();
       await TrashService.instance.syncTrash();
