{
  "onBoardingBody": "Securely backup your documents",
  "newUser": "New to Ente",
  "existingUser": "Existing User",
  "developerSettings": "Developer settings",
  "yes": "Yes",
  "developerSettingsWarning": "Are you sure that you want to modify Developer settings?",
  "serverEndpoint": "Server endpoint",
  "endpointUpdatedMessage": "Endpoint updated successfully",
  "invalidEndpoint": "Invalid endpoint",
  "invalidEndpointMessage": "Sorry, the endpoint you entered is invalid. Please enter a valid endpoint and try again.",
  "saveAction": "Save",
  "untitled": "Untitled",
  "edit": "Edit",
  "delete": "Delete",
  "noFilesFound": "No items here",
  "addFiles": "Add items",
  "name": "Name",
  "date": "Date",
  "pleaseWait": "Please wait...",
  "downloading": "Downloading...",
  "downloadingProgress": "Downloading... {percentage}%",
  "@downloadingProgress": {
    "description": "Download progress message",
    "placeholders": {
      "percentage": {
        "type": "int",
        "example": "75"
      }
    }
  },
  "downloadFailed": "Download failed",
  "failedToDownloadOrDecrypt": "Failed to download item",
  "errorOpeningFile": "Error opening item",
  "errorOpeningFileMessage": "Error opening item: {error}",
  "@errorOpeningFileMessage": {
    "description": "Error message when opening an item fails",
    "placeholders": {
      "error": {
        "type": "String",
        "example": "Item not found"
      }
    }
  },
  "couldNotOpenFile": "Could not open item: {error}",
  "@couldNotOpenFile": {
    "description": "Error message when item cannot be opened",
    "placeholders": {
      "error": {
        "type": "String",
        "example": "Permission denied"
      }
    }
  },
  "minutesAgo": "{minutes}m ago",
  "@minutesAgo": {
    "description": "Time format for minutes ago",
    "placeholders": {
      "minutes": {
        "type": "int",
        "example": "2"
      }
    }
  },
  "hoursAgo": "{hours}h ago",
  "@hoursAgo": {
    "description": "Time format for hours ago",
    "placeholders": {
      "hours": {
        "type": "int",
        "example": "2"
      }
    }
  },
  "yesterday": "Yesterday",
  "daysAgo": "{days}d ago",
  "@daysAgo": {
    "description": "Time format for days ago",
    "placeholders": {
      "days": {
        "type": "int",
        "example": "5"
      }
    }
  },
  "collectionRenamedSuccessfully": "Collection renamed successfully",
  "failedToRenameCollection": "Failed to rename collection: {error}",
  "@failedToRenameCollection": {
    "description": "Error message when collection rename fails",
    "placeholders": {
      "error": {
        "type": "String",
        "example": "Network error"
      }
    }
  },
  "collectionCannotBeDeleted": "This collection cannot be deleted",
  "deleteCollection": "Delete collection",
  "deleteCollectionConfirmation": "Are you sure you want to delete \"{collectionName}\"?",
  "@deleteCollectionConfirmation": {
    "description": "Confirmation message for deleting a collection",
    "placeholders": {
      "collectionName": {
        "type": "String",
        "example": "My Collection"
      }
    }
  },
  "cancel": "Cancel",
  "collectionDeletedSuccessfully": "Collection deleted successfully",
  "failedToDeleteCollection": "Failed to delete collection: {error}",
  "@failedToDeleteCollection": {
    "description": "Error message when collection deletion fails",
    "placeholders": {
      "error": {
        "type": "String",
        "example": "Network error"
      }
    }
  },
  "collections": "Collections",
  "retry": "Retry",
  "failedToSyncTrash": "Failed to sync trash: {error}",
  "@failedToSyncTrash": {
    "description": "Error message when trash sync fails",
    "placeholders": {
      "error": {
        "type": "String",
        "example": "Network error"
      }
    }
  },
  "pleaseSelectAtLeastOneCollection": "Please select at least one collection",
  "unknownItemType": "Unknown item type",
  "fileDeletedSuccessfully": "Item deleted successfully",
  "failedToDeleteFile": "Failed to delete item: {error}",
  "@failedToDeleteFile": {
    "description": "Error message when item deletion fails",
    "placeholders": {
      "error": {
        "type": "String",
        "example": "Network error"
      }
    }
  },
  "fileUpdatedSuccessfully": "Item updated successfully!",
  "failedToUpdateFile": "Failed to update item: {error}",
  "@failedToUpdateFile": {
    "description": "Error message when item update fails",
    "placeholders": {
      "error": {
        "type": "String",
        "example": "Network error"
      }
    }
  },
  "noChangesWereMade": "No changes were made",
  "noCollectionsAvailableForRestore": "No collections available for restore",
  "trashClearedSuccessfully": "Trash cleared successfully",
  "failedToClearTrash": "Failed to clear trash: {error}",
  "@failedToClearTrash": {
    "description": "Error message when clearing trash fails",
    "placeholders": {
      "error": {
        "type": "String",
        "example": "Network error"
      }
    }
  },
  "trash": "Trash",
  "deletedPermanently": "Deleted \"{fileName}\" permanently",
  "@deletedPermanently": {
    "description": "Message when item is permanently deleted from trash",
    "placeholders": {
      "fileName": {
        "type": "String",
        "example": "photo.jpg"
      }
    }
  },
  "failedToRestoreFile": "Failed to restore \"{fileName}\": {error}",
  "@failedToRestoreFile": {
    "description": "Error message when item restoration fails",
    "placeholders": {
      "fileName": {
        "type": "String",
        "example": "photo.jpg"
      },
      "error": {
        "type": "String",
        "example": "Network error"
      }
    }
  },
  "createNewCollection": "Create new collection",
  "create": "Create",
  "renameCollection": "Rename collection",
  "save": "Save",
  "deleteFile": "Delete item",
  "deleteFileConfirmation": "Are you sure you want to delete \"{fileName}\"?",
  "@deleteFileConfirmation": {
    "description": "Confirmation message for item deletion",
    "placeholders": {
      "fileName": {
        "type": "String",
        "example": "photo.jpg"
      }
    }
  },
  "noCollectionsFound": "No collections found",
  "createYourFirstCollection": "Create your first collection to get started",
  "createCollection": "Create collection",
  "nothingYet": "Nothing yet",
  "uploadYourFirstDocument": "Upload your first document to get started",
  "collectionEmptyStateTitle": "Nothing to see here",
  "collectionEmptyStateSubtitle": "There are no items in this collection",
  "yourTrashIsEmpty": "Your trash is empty",
  "homeLockerEmptyTitle": "Your Locker is empty",
  "homeLockerEmptySubtitle": "Click the + button to get started",
  "uploadDocument": "Upload document",
  "items": "{count} items",
  "@items": {
    "description": "Number of items in a collection",
    "placeholders": {
      "count": {
        "type": "int",
        "example": "5"
      }
    }
  },
  "files": "{count, plural, =0{no items} =1{1 item} other{{count} items}}",
  "@files": {
    "description": "Number of items in a collection",
    "placeholders": {
      "count": {
        "type": "int",
        "example": "5"
      }
    }
  },
  "createCollectionTooltip": "Create collection",
  "uploadDocumentTooltip": "Upload document",
  "restore": "Restore",
  "restoreFile": "Restore {fileName}",
  "@restoreFile": {
    "description": "Dialog title for restoring an item from trash",
    "placeholders": {
      "fileName": {
        "type": "String",
        "example": "photo.jpg"
      }
    }
  },
  "noCollectionsAvailable": "No collections available",
  "emptyTrash": "Empty trash",
  "emptyTrashTooltip": "Empty trash",
  "emptyTrashConfirmation": "Are you sure you want to permanently delete all items in trash? This action cannot be undone.",
  "fileTitle": "Item title",
  "note": "Note",
  "optionalNote": "Optional note",
  "upload": "Upload",
  "documentsHint": "Documents",
  "searchHint": "Search...",
  "searchEmptyTitle": "No matches found",
  "searchEmptyDescription": "Try searching for something else.",
  "searchEverywhereTitle": "Search everywhere for \"{query}\"",
  "@searchEverywhereTitle": {
    "description": "CTA title prompting the user to search globally",
    "placeholders": {
      "query": {
        "type": "String",
        "example": "passport"
      }
    }
  },
  "searchEverywhereSubtitle": "Search across all collections and files.",
  "noCollectionsFoundForQuery": "No collections found for \"{query}\"",
  "@noCollectionsFoundForQuery": {
    "description": "Message when no collections match the search query",
    "placeholders": {
      "query": {
        "type": "String",
        "example": "vacation"
      }
    }
  },
  "uncategorized": "Uncategorized",
  "syncingTrash": "Syncing trash...",
  "restoring": "Restoring...",
  "restoredFileToCollection": "Restored \"{fileName}\" to \"{collectionName}\"",
  "@restoredFileToCollection": {
    "description": "Success message when an item is restored to a collection",
    "placeholders": {
      "fileName": {
        "type": "String",
        "example": "photo.jpg"
      },
      "collectionName": {
        "type": "String",
        "example": "Vacation Photos"
      }
    }
  },
  "clearingTrash": "Clearing trash...",
  "trashIsEmpty": "Trash is empty",
  "share": "Share",
  "shareLink": "Share link",
  "creatingShareLink": "Creating link...",
  "shareThisLink": "This link allows anyone who receives it to access your item. You can remove access at any time by deleting the link.",
  "copyLink": "Copy link",
  "deleteLink": "Delete link",
  "close": "Close",
  "linkCopiedToClipboard": "Link copied to clipboard",
  "deleteShareLink": "Delete link",
  "deleteShareLinkDialogTitle": "Delete link?",
  "deleteShareLinkConfirmation": "People with this link will no longer be able to access the item.",
  "deletingShareLink": "Deleting link...",
  "shareLinkDeletedSuccessfully": "Link deleted successfully",
  "failedToCreateShareLink": "Failed to create link",
  "failedToDeleteShareLink": "Failed to delete link",
  "deletingFile": "Deleting item...",
  "changeEmail": "Change email",
  "authToChangeYourEmail": "Please authenticate to change your email",
  "changePasswordTitle": "Change password",
  "authToChangeYourPassword": "Please authenticate to change your password",
  "recoveryKey": "Recovery key",
  "ok": "Ok",
  "logout": "Logout",
  "deleteAccount": "Delete account",
  "areYouSureYouWantToLogout": "Are you sure you want to logout?",
  "yesLogout": "Yes, logout",
  "changePassword": "Change password",
  "authToViewYourRecoveryKey": "Please authenticate to view your recovery key",
  "account": "Account",
  "security": "Security",
  "emailVerificationToggle": "Email verification",
  "authToChangeEmailVerificationSetting": "Please authenticate to change email verification",
  "passkey": "Passkey",
  "authenticateGeneric": "Please authenticate",
  "somethingWentWrong": "Something went wrong",
  "appLock": "App lock",
  "warning": "Warning",
  "appLockOfflineModeWarning": "You have chosen to proceed without backups. If you forget your applock, you will be locked out from accessing your data.",
  "authToChangeLockscreenSetting": "Please authenticate to change lockscreen setting",
  "authToViewPasskey": "Please authenticate to view passkey",
  "theme": "Theme",
  "lightTheme": "Light",
  "darkTheme": "Dark",
  "systemTheme": "System",
  "settings": "Settings",
  "about": "About",
  "weAreOpenSource": "We are open source!",
  "privacy": "Privacy",
  "terms": "Terms",
  "termsOfServicesTitle": "Terms",
  "support": "Support",
  "contactSupport": "Contact support",
  "help": "Help",
  "suggestFeatures": "Suggest features",
  "reportABug": "Report a bug",
  "reportBug": "Report bug",
  "logsDialogBodyLocker": "This will send logs to help us debug your issue.",
  "@logsDialogBodyLocker": {
    "description": "Dialog body text for sending logs in Locker app (without file name warning)"
  },
  "social": "Social",
  "rateUsOnStore": "Rate us on {storeName}",
  "blog": "Blog",
  "merchandise": "Merchandise",
  "twitter": "Twitter",
  "mastodon": "Mastodon",
  "matrix": "Matrix",
  "discord": "Discord",
  "reddit": "Reddit",
  "information": "Information",
  "saveInformation": "Save information",
  "saveToLocker": "Save to Locker",
  "saveDocumentTitle": "Document",
  "saveDocumentDescription": "Upload important docs.",
  "informationDescription": "Save and share information with loved ones.",
  "personalNote": "Note",
  "personalNoteDescription": "Write down thoughts and instructions.",
  "physicalRecords": "Thing",
  "physicalRecordsDescription": "Save locations of real-world items.",
  "accountCredentials": "Secret",
  "accountCredentialsDescription": "Preserve account credentials.",
  "editSecret": "Edit secret",
  "@editSecret": {
    "description": "Title shown when editing an existing secret"
  },
  "editLocation": "Edit location",
  "@editLocation": {
    "description": "Title shown when editing an existing location record"
  },
  "editNote": "Edit note",
  "@editNote": {
    "description": "Title shown when editing an existing note"
  },
  "emergencyContact": "Emergency contact",
  "emergencyContactDescription": "Keep contact info for key people in crises.",
  "noteName": "Title",
  "noteNameHint": "Note title",
  "noteContent": "Content",
  "noteContentHint": "Write down important thoughts or instructions",
  "unsavedNoteChangesTitle": "Discard changes?",
  "unsavedNoteChangesDescription": "You have unsaved changes in this note. If you go back now, they will be lost.",
  "keepEditing": "Keep editing",
  "discardChanges": "Discard",
  "recordName": "Record name",
  "recordNameHint": "Name of the real-world item",
  "recordLocation": "Location",
  "recordLocationHint": "Where is this item kept?",
  "recordNotes": "Notes",
  "recordNotesHint": "Additional information about the item",
  "credentialName": "Account",
  "credentialNameHint": "Name of the service",
  "username": "Username",
  "usernameHint": "Login ID or email",
  "password": "Password",
  "passwordHint": "Password",
  "credentialNotes": "Additional notes",
  "credentialNotesHint": "Recovery methods, security questions, ...",
  "contactName": "Contact name",
  "contactNameHint": "Full name of the emergency contact",
  "contactDetails": "Contact details",
  "contactDetailsHint": "Phone number, email, or other contact information",
  "contactNotes": "Message for contact",
  "contactNotesHint": "Important information to share with this person when they are contacted",
  "saveRecord": "Save",
  "recordSavedSuccessfully": "Record saved successfully",
  "failedToSaveRecord": "Failed to save record",
  "pleaseEnterNoteName": "Please enter a title",
  "pleaseEnterNoteContent": "Please enter content",
  "pleaseEnterRecordName": "Please enter a record name",
  "pleaseEnterLocation": "Please enter a location",
  "pleaseEnterAccountName": "Please enter an account name",
  "pleaseEnterUsername": "Please enter a username",
  "pleaseEnterPassword": "Please enter a password",
  "pleaseEnterContactName": "Please enter a contact name",
  "pleaseEnterContactDetails": "Please enter contact details",
  "allowDownloads": "Allow downloads",
  "sharedByYou": "Shared by you",
  "sharedWithYou": "Shared with you",
  "manageLink": "Manage link",
  "linkExpiry": "Link expiry",
  "linkNeverExpires": "Never",
  "linkExpired": "Expired",
  "linkEnabled": "Enabled",
  "setAPassword": "Set a password",
  "lockButtonLabel": "Lock",
  "enterPassword": "Enter password",
  "removeLink": "Remove link",
  "sendLink": "Send link",
  "setPasswordTitle": "Set password",
  "resetPasswordTitle": "Reset password",
  "allowAddingFiles": "Allow adding items",
  "disableDownloadWarningTitle": "Please note",
  "disableDownloadWarningBody": "Viewers can still take screenshots or save a copy of your items using external tools.",
  "allowAddFilesDescription": "Allow people with the link to also add items to the shared collection.",
  "after1Hour": "After 1 hour",
  "after1Day": "After 1 day",
  "after1Week": "After 1 week",
  "after1Month": "After 1 month",
  "after1Year": "After 1 year",
  "never": "Never",
  "custom": "Custom",
  "selectTime": "Select time",
  "selectDate": "Select date",
  "previous": "Previous",
  "done": "Done",
  "next": "Next",
  "noDeviceLimit": "None",
  "linkDeviceLimit": "Device limit",
  "expiredLinkInfo": "This link has expired. Please select a new expiry time or disable link expiry.",
  "linkExpiresOn": "Link will expire on {expiryTime}",
  "shareWithPeopleSectionTitle": "{numberOfPeople, plural, =0 {Share with specific people} =1 {Shared with 1 person} other {Shared with {numberOfPeople} people}}",
  "@shareWithPeopleSectionTitle": {
    "placeholders": {
      "numberOfPeople": {
        "type": "int",
        "example": "2"
      }
    }
  },
  "linkHasExpired": "Link has expired",
  "publicLinkEnabled": "Public link enabled",
  "shareALink": "Share a link",
  "addViewer": "Add viewer",
  "addCollaborator": "Add collaborator",
  "addANewEmail": "Add a new email",
  "orPickAnExistingOne": "Or pick an existing one",
  "sharedCollectionSectionDescription": "Create shared and collaborative collections with other Ente users, including users on free plans.",
  "createPublicLink": "Create public link",
  "addParticipants": "Add participants",
  "add": "Add",
  "collaboratorsCanAddFilesToTheSharedCollection": "Collaborators can add items to the shared collection.",
  "enterEmail": "Enter email",
  "viewersSuccessfullyAdded": "{count, plural, =0 {Added 0 viewers} =1 {Added 1 viewer} other {Added {count} viewers}}",
  "@viewersSuccessfullyAdded": {
    "placeholders": {
      "count": {
        "type": "int",
        "example": "2"
      }
    },
    "description": "Number of viewers that were successfully added to a collection."
  },
  "collaboratorsSuccessfullyAdded": "{count, plural, =0 {Added 0 collaborator} =1 {Added 1 collaborator} other {Added {count} collaborators}}",
  "@collaboratorsSuccessfullyAdded": {
    "placeholders": {
      "count": {
        "type": "int",
        "example": "2"
      }
    },
    "description": "Number of collaborators that were successfully added to a collection."
  },
  "addViewers": "{count, plural, =0 {Add viewer} =1 {Add viewer} other {Add viewers}}",
  "addCollaborators": "{count, plural, =0 {Add collaborator} =1 {Add collaborator} other {Add collaborators}}",
  "longPressAnEmailToVerifyEndToEndEncryption": "Long press an email to verify end to end encryption.",
  "sharing": "Sharing...",
  "invalidEmailAddress": "Invalid email address",
  "enterValidEmail": "Please enter a valid email address.",
  "oops": "Oops",
  "noItemsMatchSelectedFilters": "No items match the selected filters",
  "noCollections": "No collections",
  "youCannotShareWithYourself": "You cannot share with yourself",
  "inviteToEnte": "Invite to Ente",
  "sendInvite": "Send invite",
  "shareTextRecommendUsingEnte": "Download Ente\n\nhttps://ente.io",
  "thisIsYourVerificationId": "This is your Verification ID",
  "someoneSharingAlbumsWithYouShouldSeeTheSameId": "Someone sharing albums with you should see the same ID on their device.",
  "howToViewShareeVerificationID": "Please ask them to long-press their email address on the settings screen, and verify that the IDs on both devices match.",
  "thisIsPersonVerificationId": "This is {email}'s Verification ID",
  "@thisIsPersonVerificationId": {
    "placeholders": {
      "email": {
        "type": "String",
        "example": "someone@ente.io"
      }
    }
  },
  "verificationId": "Verification ID",
  "verifyEmailID": "Verify {email}",
  "emailNoEnteAccount": "{email} does not have an Ente account.\n\nSend them an invite to share items.",
  "shareMyVerificationID": "Here's my verification ID: {verificationID} for ente.io.",
  "shareTextConfirmOthersVerificationID": "Hey, can you confirm that this is your ente.io verification ID: {verificationID}",
  "passwordLock": "Password lock",
  "manage": "Manage",
  "addedAs": "Added as",
  "removeParticipant": "Remove participant",
  "yesConvertToViewer": "Yes, convert to viewer",
  "changePermissions": "Change permissions",
  "cannotAddMoreFilesAfterBecomingViewer": "{name} will no longer be able to add items to the collection after becoming a viewer.",
  "@cannotAddMoreFilesAfterBecomingViewer": {
    "description": "Warning message when changing a collaborator to viewer",
    "placeholders": {
      "name": {
        "type": "String",
        "example": "John"
      }
    }
  },
  "removeWithQuestionMark": "Remove?",
  "removeParticipantBody": "{userEmail} will be removed from this shared collection\n\nAny items added by them will also be removed from the collection",
  "yesRemove": "Yes, remove",
  "remove": "Remove",
  "viewer": "Viewer",
  "collaborator": "Collaborator",
  "collaboratorsCanAddFilesToTheSharedAlbum": "Collaborators can add items to the shared collection.",
  "albumParticipantsCount": "{count, plural, =0 {No Participants} =1 {1 Participant} other {{count} Participants}}",
  "@albumParticipantsCount": {
    "description": "The count of participants in an album",
    "placeholders": {
      "count": {
        "type": "int",
        "example": "5"
      }
    }
  },
  "addMore": "Add more",
  "you": "You",
  "albumOwner": "Owner",
  "typeOfCollectionTypeIsNotSupportedForRename": "Type of collection {collectionType} is not supported for rename",
  "@typeOfCollectionTypeIsNotSupportedForRename": {
    "placeholders": {
      "collectionType": {
        "type": "String",
        "example": "no network"
      }
    }
  },
  "leaveCollection": "Leave collection",
  "filesAddedByYouWillBeRemovedFromTheCollection": "Items added by you will be removed from the collection",
  "leaveSharedCollection": "Leave shared collection?",
  "noSystemLockFound": "No system lock found",
  "toEnableAppLockPleaseSetupDevicePasscodeOrScreen": "To enable app lock, please setup device passcode or screen lock in your system settings.",
  "legacy": "Legacy",
  "authToManageLegacy": "Please authenticate to manage your trusted contacts",
  "uploadError": "Upload error",
  "uploadStorageLimitErrorTitle": "Storage limit reached",
  "@uploadStorageLimitErrorTitle": {
    "description": "Title shown when uploads fail due to running out of storage"
  },
  "uploadStorageLimitErrorBody": "You've run out of storage space. Free up space to continue uploading.",
  "@uploadStorageLimitErrorBody": {
    "description": "Body shown when uploads fail due to running out of storage"
  },
  "uploadFileCountLimitErrorTitle": "File limit reached",
  "@uploadFileCountLimitErrorTitle": {
    "description": "Title shown when uploads fail because the locker already has the maximum file count"
  },
  "uploadFileCountLimitErrorBody": "You've reached your file limit. Upgrade to a paid plan for more storage.",
  "@uploadFileCountLimitErrorBody": {
    "description": "Body shown when uploads fail because the locker already has the maximum file count"
  },
  "uploadFileCountLimitErrorToast": "Action failed. You've reached your file limit.",
  "@uploadFileCountLimitErrorToast": {
    "description": "Toast shown when info items fail to save due to hitting the file count limit"
  },
  "uploadFileTooLargeErrorTitle": "File too large",
  "@uploadFileTooLargeErrorTitle": {
    "description": "Title shown when uploads fail because the file exceeds the supported size"
  },
  "uploadFileTooLargeErrorBody": "This file is larger than the maximum supported upload size of 10GB.",
  "@uploadFileTooLargeErrorBody": {
    "description": "Body shown when uploads fail because the file exceeds the supported size"
  },
  "tryAdjustingYourSearchQuery": "Try adjusting your search query",
  "noFilesFoundForQuery": "No items found for \"{query}\"",
  "@noFilesFoundForQuery": {
    "description": "Message when no items match the search query",
    "placeholders": {
      "query": {
        "type": "String",
        "example": "vacation"
      }
    }
  },
  "deselectAll": "Deselect all",
  "selectAll": "Select all",
  "unnamedCollection": "Unnamed Collection",
  "enteLocker": "ente Locker",
  "uploadedFilesProgress": "Uploaded {completed}/{total} items...",
  "@uploadedFilesProgress": {
    "description": "Progress message showing uploaded items",
    "placeholders": {
      "completed": {
        "type": "int",
        "example": "3"
      },
      "total": {
        "type": "int",
        "example": "5"
      }
    }
  },
  "uploadedFilesProgressWithError": "Uploaded {completed}/{total} items... ({error})",
  "@uploadedFilesProgressWithError": {
    "description": "Progress message showing uploaded items with error",
    "placeholders": {
      "completed": {
        "type": "int",
        "example": "3"
      },
      "total": {
        "type": "int",
        "example": "5"
      },
      "error": {
        "type": "String",
        "example": "Network error"
      }
    }
  },
  "noCollectionsAvailableForSelection": "No collections available",
  "createCollectionButton": "Create collection",
  "collectionButtonLabel": "Collection",
  "hideWindow": "Hide window",
  "showWindow": "Show window",
  "exitApp": "Exit app",
  "lockerLogs": "Locker logs",
  "recents": "Recents",
  "clear": "Clear",
  "uploadAFile": "Upload an item",
  "clickHereToUpload": "Click here to upload",
  "saveDocument": "Save document",
  "uploadFiles": "Upload items",
  "filesSelected": "{count, plural, =0{No items selected} =1{1 item selected} other{{count} items selected}}",
  "@filesSelected": {
    "description": "Number of items selected for upload",
    "placeholders": {
      "count": {
        "type": "int",
        "example": "3"
      }
    }
  },
  "addToCollection": "Add to collection",
  "newCollection": "New collection",
  "title": "Title",
  "editItem": "Edit item",
  "enterNewTitle": "Enter a new title",
  "backToView": "Back to view",
  "back": "Back",
  "failedToLoadCollections": "Failed to load collections: {error}",
  "@failedToLoadCollections": {
    "description": "Error message when loading collections fails",
    "placeholders": {
      "error": {
        "type": "String",
        "example": "Network error"
      }
    }
  },
  "informationCollectionName": "Information",
  "recordSavedToMultipleCollections": "Record saved to {count, plural, =1{1 collection} other{{count} collections}} successfully",
  "@recordSavedToMultipleCollections": {
    "description": "Success message when record is saved to multiple collections",
    "placeholders": {
      "count": {
        "type": "int",
        "example": "3"
      }
    }
  },
  "copiedToClipboard": "{fieldName} copied to clipboard",
  "@copiedToClipboard": {
    "description": "Message when a field is copied to clipboard",
    "placeholders": {
      "fieldName": {
        "type": "String",
        "example": "Password"
      }
    }
  },
  "searchResultsCount": "{count, plural, =1{1 result} other{{count} results}} for \"{query}\"",
  "@searchResultsCount": {
    "description": "Search results count message",
    "placeholders": {
      "count": {
        "type": "int",
        "example": "5"
      },
      "query": {
        "type": "String",
        "example": "vacation"
      }
    }
  },
  "locker": "Locker",
  "loginToEnteAccount": "Log in to your Ente account",
  "unlockLockerNewUserTitle": "Join Ente to use Locker",
  "unlockLockerNewUserBody": "Locker is currently available only to existing Ente users. You can create an account on Ente Photos to use Locker.",
  "checkoutEntePhotos": "Checkout Ente Photos",
  "okay": "Okay",
  "noAccountCta": "I don't have an account",
  "featureSaveImportant": "Save your important documents and credentials",
  "featurePassAutomatically": "Pass them on automatically in emergencies",
  "featureShareAnytime": "Share them anytime",
  "emailIdLabel": "Email",
  "emailIdHint": "Enter your email address",
  "loginPasswordLabel": "Password",
  "loginPasswordHint": "Enter your password",
  "forgotPassword": "Forgot password?",
  "logInAction": "Log in",
  "dontHaveAccount": "Don't have an account?",
  "signUp": "Sign up",
  "incorrectPassword": "Incorrect password",
  "pleaseTryAgain": "Please try again",
  "noInternetConnection": "No internet connection",
  "checkInternetConnection": "Please check your internet connection and try again",
  "verificationFailedTryAgain": "Verification failed, please try again",
  "recreatePassword": "Recreate password",
  "deviceCannotVerifyPassword": "Your device does not have enough memory to verify your password",
  "useRecoveryKey": "Use recovery key",
  "invalidEmail": "Invalid email",
  "enterValidEmailFirst": "Please enter a valid email address first",
  "lockerLoginIssueSubject": "Locker login issue",
  "unnamed": "Unnamed",
  "collectionLabel": "Collection",
  "areYouSure": "Are you sure?",
  "yesDeleteCollection": "Yes, delete collection",
  "yesDeleteFile": "Yes, delete item",
  "deleteCollectionDialogBody": "{collectionName} will be deleted permanently.",
  "@deleteCollectionDialogBody": {
    "description": "Confirmation message body for deleting a single collection",
    "placeholders": {
      "collectionName": {
        "type": "String",
        "example": "My Documents"
      }
    }
  },
  "deleteMultipleCollectionsDialogBody": "{count, plural, =1{1 collection} other{{count} collections}} will be deleted permanently.",
  "@deleteMultipleCollectionsDialogBody": {
    "description": "Confirmation message body for deleting multiple collections",
    "placeholders": {
      "count": {
        "type": "int",
        "example": "3"
      }
    }
  },
  "deleteMultipleFilesDialogBody": "{count, plural, =1{1 item} other{{count} items}} will be deleted permanently.",
  "@deleteMultipleFilesDialogBody": {
    "description": "Confirmation message body for deleting multiple items",
    "placeholders": {
      "count": {
        "type": "int",
        "example": "3"
      }
    }
  },
  "deleteCollectionFromEverywhere": "Also delete items from everywhere",
  "@deleteCollectionFromEverywhere": {
    "description": "Checkbox label asking whether to delete collection items everywhere"
  },
  "yesDeleteCollections": "Yes, delete {count, plural, =1{collection} other{collections}}",
  "@yesDeleteCollections": {
    "description": "Button label for confirming deletion of one or more collections",
    "placeholders": {
      "count": {
        "type": "int",
        "example": "3"
      }
    }
  },
  "yesDeleteFiles": "Yes, delete {count, plural, =1{item} other{items}}",
  "@yesDeleteFiles": {
    "description": "Button label for confirming deletion of one or more items",
    "placeholders": {
      "count": {
        "type": "int",
        "example": "3"
      }
    }
  },
  "usage": "Usage",
  "fileCount": "{used} / {max}",
  "@fileCount": {
    "description": "Display item count usage in the format 'used / max'",
    "placeholders": {
      "used": {
        "type": "String",
        "example": "8"
      },
      "max": {
        "type": "String",
        "example": "1,000"
      }
    }
  },
  "sorry": "Sorry",
  "subscribe": "Subscribe",
  "subscriptionRequiredForSharing": "You need a paid subscription to share links",
<<<<<<< HEAD
  "sessionExpired": "Session expired",
  "pleaseLoginAgain": "Please login again"
=======
  "sharedWith": "Shared with",
  "shareLater": "Share later",
  "enterNameOrEmailToShareWith": "Enter name or email to share with",
  "chooseFromAnExistingContact": "Choose from an existing contact",
  "scheduleShare": "Schedule share",
  "addEmail": "Add email",
  "addNewEmail": "Add new email",
  "noSharedUsers": "Not shared with anyone yet. Share this collection by adding someone's email below.",
  "removeAccess": "Remove access"
>>>>>>> 83bbe8e3
}<|MERGE_RESOLUTION|>--- conflicted
+++ resolved
@@ -853,11 +853,6 @@
   },
   "sorry": "Sorry",
   "subscribe": "Subscribe",
-  "subscriptionRequiredForSharing": "You need a paid subscription to share links",
-<<<<<<< HEAD
-  "sessionExpired": "Session expired",
-  "pleaseLoginAgain": "Please login again"
-=======
   "sharedWith": "Shared with",
   "shareLater": "Share later",
   "enterNameOrEmailToShareWith": "Enter name or email to share with",
@@ -866,6 +861,8 @@
   "addEmail": "Add email",
   "addNewEmail": "Add new email",
   "noSharedUsers": "Not shared with anyone yet. Share this collection by adding someone's email below.",
-  "removeAccess": "Remove access"
->>>>>>> 83bbe8e3
+  "removeAccess": "Remove access",
+  "subscriptionRequiredForSharing": "You need a paid subscription to share links",
+  "sessionExpired": "Session expired",
+  "pleaseLoginAgain": "Please login again"
 }