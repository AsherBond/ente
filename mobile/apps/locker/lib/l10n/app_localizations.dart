--- conflicted
+++ resolved
@@ -1018,7 +1018,6 @@
   /// **'Reddit'**
   String get reddit;
 
-<<<<<<< HEAD
   /// No description provided for @information.
   ///
   /// In en, this message translates to:
@@ -1300,7 +1299,7 @@
   /// In en, this message translates to:
   /// **'Please enter contact details'**
   String get pleaseEnterContactDetails;
-=======
+
   /// No description provided for @allowDownloads.
   ///
   /// In en, this message translates to:
@@ -1882,7 +1881,6 @@
   /// In en, this message translates to:
   /// **'Please authenticate to manage your trusted contacts'**
   String get authToManageLegacy;
->>>>>>> f6ee1903
 }
 
 class _AppLocalizationsDelegate
