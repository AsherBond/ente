--- conflicted
+++ resolved
@@ -12,11 +12,6 @@
 import "package:locker/ui/components/delete_confirmation_dialog.dart";
 import "package:locker/ui/components/file_edit_dialog.dart";
 import "package:locker/ui/components/share_link_dialog.dart";
-<<<<<<< HEAD
-import "package:locker/utils/snack_bar_utils.dart";
-=======
-import "package:locker/utils/collection_list_util.dart";
->>>>>>> aae40e93
 import "package:logging/logging.dart";
 
 /// Utility class for common file actions like edit, share, and delete
@@ -142,48 +137,17 @@
       if (!context.mounted) {
         return;
       }
-
-<<<<<<< HEAD
-      SnackBarUtils.showInfoSnackBar(
-        context,
-        context.l10n.fileUpdatedSuccessfully,
-      );
-=======
-          showToast(
-            context,
-            context.l10n.fileUpdatedSuccessfully,
-          );
->>>>>>> aae40e93
+      showToast(context, context.l10n.fileUpdatedSuccessfully);
 
       onSuccess?.call();
     } catch (e) {
       await dialog.hide();
       _logger.severe('Failed to update file collections: $e');
 
-<<<<<<< HEAD
       if (!context.mounted) {
         return;
-=======
-          showToast(
-            context,
-            context.l10n.failedToUpdateFile(e.toString()),
-          );
-        }
-      } else {
-        if (!context.mounted) {
-          return;
-        }
-        showToast(
-          context,
-          context.l10n.noChangesWereMade,
-        );
->>>>>>> aae40e93
-      }
-
-      SnackBarUtils.showWarningSnackBar(
-        context,
-        context.l10n.failedToUpdateFile(e.toString()),
-      );
+      }
+      showToast(context, context.l10n.failedToUpdateFile(e.toString()));
     }
   }
 
