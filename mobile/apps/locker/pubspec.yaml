--- conflicted
+++ resolved
@@ -10,14 +10,7 @@
   adaptive_theme: ^3.6.0
   bip39: ^1.0.6
   collection: ^1.18.0
-<<<<<<< HEAD
   dio: ^5.8.0+1 
-=======
-  crypto: ^3.0.6
-  dio: ^5.8.0+1
-  dotted_border: ^3.1.0
-  email_validator: ^3.0.0
->>>>>>> 86c92a92
   ente_accounts:
     path: ../../packages/accounts
   ente_base:
