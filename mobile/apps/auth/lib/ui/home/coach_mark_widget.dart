--- conflicted
+++ resolved
@@ -24,11 +24,7 @@
             child: Container(
               width: double.infinity,
               color:
-<<<<<<< HEAD
-                  Theme.of(context).colorScheme.surface.withOpacity(0.1),
-=======
                   Theme.of(context).colorScheme.surface.withValues(alpha: 0.1),
->>>>>>> ea0e2ed6
               child: BackdropFilter(
                 filter: ImageFilter.blur(sigmaX: 8, sigmaY: 8),
                 child: Row(
