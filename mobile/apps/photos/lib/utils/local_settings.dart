--- conflicted
+++ resolved
@@ -45,11 +45,8 @@
   static const kCollectionSortDirection = "collection_sort_direction";
   static const kShowLocalIDOverThumbnails = "show_local_id_over_thumbnails";
   static const kEnableDatabaseLogging = "enable_db_logging";
-<<<<<<< HEAD
-=======
   static const _kWrapped2025ResumeIndex = "ls.wrapped_2025_resume_index";
   static const _kWrapped2025Complete = "ls.wrapped_2025_complete";
->>>>>>> b00e1968
 
   final SharedPreferences _prefs;
 
@@ -240,8 +237,6 @@
   Future<void> setEnableDatabaseLogging(bool value) async {
     await _prefs.setBool(kEnableDatabaseLogging, value);
   }
-<<<<<<< HEAD
-=======
 
   int wrapped2025ResumeIndex() {
     return _prefs.getInt(_kWrapped2025ResumeIndex) ?? 0;
@@ -258,5 +253,4 @@
   Future<void> setWrapped2025Complete() async {
     await _prefs.setBool(_kWrapped2025Complete, true);
   }
->>>>>>> b00e1968
 }