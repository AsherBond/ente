import 'dart:async';
import "dart:io";
import 'dart:math' as math;

import 'package:flutter/foundation.dart';
import 'package:flutter/material.dart';
import "package:flutter/services.dart";
import 'package:logging/logging.dart';
import 'package:photos/core/constants.dart';
import 'package:photos/core/event_bus.dart';
import 'package:photos/events/event.dart';
import 'package:photos/events/files_updated_event.dart';
import "package:photos/events/homepage_swipe_to_select_in_progress_event.dart";
import 'package:photos/events/tab_changed_event.dart';
import 'package:photos/models/file/file.dart';
import 'package:photos/models/file_load_result.dart';
import "package:photos/models/gallery/gallery_groups.dart";
import "package:photos/models/gallery_type.dart";
import 'package:photos/models/selected_files.dart';
import "package:photos/service_locator.dart";
import "package:photos/theme/ente_theme.dart";
import 'package:photos/ui/common/loading_widget.dart';
import "package:photos/ui/viewer/actions/file_selection_overlay_bar.dart";
import "package:photos/ui/viewer/gallery/component/gallery_file_widget.dart";
import "package:photos/ui/viewer/gallery/component/group/group_header_widget.dart";
import "package:photos/ui/viewer/gallery/component/group/type.dart";
import "package:photos/ui/viewer/gallery/component/sectioned_sliver_list.dart";
import 'package:photos/ui/viewer/gallery/empty_state.dart';
import "package:photos/ui/viewer/gallery/scrollbar/custom_scroll_bar.dart";
import "package:photos/ui/viewer/gallery/state/boundary_reporter_mixin.dart";
import "package:photos/ui/viewer/gallery/state/gallery_boundaries_provider.dart";
import "package:photos/ui/viewer/gallery/state/gallery_context_state.dart";
import "package:photos/ui/viewer/gallery/state/gallery_files_inherited_widget.dart";
import "package:photos/ui/viewer/gallery/state/inherited_search_filter_data.dart";
import "package:photos/ui/viewer/gallery/swipe_selection_wrapper.dart";
import "package:photos/ui/viewer/gallery/swipe_to_select_helper.dart";
import "package:photos/utils/hierarchical_search_util.dart";
import "package:photos/utils/misc_util.dart";
import "package:photos/utils/standalone/date_time.dart";
import "package:photos/utils/standalone/debouncer.dart";
import "package:photos/utils/widget_util.dart";

typedef GalleryLoader = Future<FileLoadResult> Function(
  int creationStartTime,
  int creationEndTime, {
  int? limit,
  bool? asc,
});

typedef SortAscFn = bool Function();

class Gallery extends StatefulWidget {
  final GalleryLoader asyncLoader;
  final List<EnteFile>? initialFiles;
  final Stream<FilesUpdatedEvent>? reloadEvent;
  final List<Stream<Event>>? forceReloadEvents;
  final Set<EventType> removalEventTypes;
  final SelectedFiles? selectedFiles;
  final String tagPrefix;
  final Widget? header;
  final Widget? footer;
  final Widget emptyState;
  final String? albumName;
  final bool enableFileGrouping;
  final Widget loadingWidget;
  final bool disableScroll;
  final Duration reloadDebounceTime;
  final Duration reloadDebounceExecutionInterval;
  final GalleryType? galleryType;
  final bool showGallerySettingsCTA;

  /// When true, selection will be limited to one item. Tapping on any item
  /// will select even when no other item is selected.
  final bool limitSelectionToOne;

  final bool addHeaderOrFooterEmptyState;

  /// When true, the gallery will be in selection mode. Tapping on any item
  /// will select it even when no other item is selected. This is only used to
  /// make selection possible without long pressing. If a gallery has selected
  /// files, it's not necessary that this will be true.
  final bool inSelectionMode;
  final bool showSelectAll;
  final bool isScrollablePositionedList;

  // add a Function variable to get sort value in bool
  final SortAscFn? sortAsyncFn;

  /// Pass value to override default group type.
  final GroupType? groupType;
  final bool disablePinnedGroupHeader;
  final bool disableVerticalPaddingForScrollbar;

  const Gallery({
    required this.asyncLoader,
    required this.tagPrefix,
    this.selectedFiles,
    this.initialFiles,
    this.reloadEvent,
    this.forceReloadEvents,
    this.removalEventTypes = const {},
    this.header,
    this.footer = const SizedBox(height: 212),
    this.addHeaderOrFooterEmptyState = true,
    this.emptyState = const EmptyState(),
    this.albumName = '',
    this.groupType,
    this.enableFileGrouping = true,
    this.loadingWidget = const EnteLoadingWidget(),
    this.disableScroll = false,
    this.limitSelectionToOne = false,
    this.inSelectionMode = false,
    this.sortAsyncFn,
    this.showSelectAll = true,
    this.isScrollablePositionedList = true,
    this.reloadDebounceTime = const Duration(milliseconds: 500),
    this.reloadDebounceExecutionInterval = const Duration(seconds: 2),
    this.disablePinnedGroupHeader = false,
    this.galleryType,
    this.disableVerticalPaddingForScrollbar = false,
    this.showGallerySettingsCTA = false,
    super.key,
  });

  @override
  State<Gallery> createState() {
    return GalleryState();
  }
}

class GalleryState extends State<Gallery> {
  static const int kInitialLoadLimit = 100;
  late final Debouncer _debouncer;
  double? groupHeaderExtent;

  late Logger _logger;
  bool _hasLoadedFiles = false;
  StreamSubscription<FilesUpdatedEvent>? _reloadEventSubscription;
  StreamSubscription<TabDoubleTapEvent>? _tabDoubleTapEvent;
  final _forceReloadEventSubscriptions = <StreamSubscription<Event>>[];
  late String _logTag;
  bool _sortOrderAsc = false;
  List<EnteFile> _allGalleryFiles = [];
  final _scrollController = ScrollController();
  final _headerKey = GlobalKey();
  final _headerHeightNotifier = ValueNotifier<double?>(null);
  final miscUtil = MiscUtil();
  final scrollBarInUseNotifier = ValueNotifier<bool>(false);
  late GroupType _groupType;
  final scrollbarBottomPaddingNotifier = ValueNotifier<double>(0);
  late GalleryGroups galleryGroups;
  List<EnteFile> _allFilesWithDummies = [];
  SwipeToSelectHelper? _swipeHelper;
  final _swipeActiveNotifier = ValueNotifier<bool>(false);

  @override
  void initState() {
    super.initState();
    // end the tag with x to avoid `.` in the end if logger name
    _logTag =
        "Gallery_${widget.tagPrefix}${kDebugMode ? "_" + widget.albumName! : ""}_x";
    _logger = Logger(_logTag);
    _logger.info("init Gallery");

    if (widget.limitSelectionToOne) {
      assert(widget.showSelectAll == false);
    }

    _setGroupType();
    _debouncer = Debouncer(
      widget.reloadDebounceTime,
      executionInterval: widget.reloadDebounceExecutionInterval,
      leading: true,
    );
    _sortOrderAsc = widget.sortAsyncFn != null ? widget.sortAsyncFn!() : false;
    if (widget.reloadEvent != null) {
      _reloadEventSubscription = widget.reloadEvent!.listen((event) async {
        bool shouldReloadFromDB = true;
        if (event.source == 'uploadCompleted') {
          shouldReloadFromDB = _shouldReloadOnUploadCompleted(event);
        } else if (event.source == 'fileMissingLocal') {
          shouldReloadFromDB = _shouldReloadOnFileMissingLocal(event);
        }
        if (!shouldReloadFromDB) {
          final bool hasCalledSetState = _onFilesLoaded(_allGalleryFiles);
          _logger.info(
            'Skip softRefresh from DB on ${event.reason}, processed updated in memory with setStateReload $hasCalledSetState',
          );
          return;
        }

        _debouncer.run(() async {
          // In soft refresh, setState is called for entire gallery only when
          // number of child change
          _logger.info("Soft refresh all files on ${event.reason} ");
          final result = await _loadFiles();
          final bool hasTriggeredSetState = _onFilesLoaded(result.files);
          if (hasTriggeredSetState && kDebugMode) {
            _logger.info(
              "Reloaded gallery on soft refresh all files on ${event.reason}",
            );
          }
          if (!hasTriggeredSetState && mounted) {
            _updateGalleryGroups();
          }
        });
      });
    }
    _tabDoubleTapEvent =
        Bus.instance.on<TabDoubleTapEvent>().listen((event) async {
      // todo: Assign ID to Gallery and fire generic event with ID &
      //  target index/date
      if (mounted && event.selectedIndex == 0) {
        await _scrollController.animateTo(
          0,
          duration: const Duration(milliseconds: 250),
          curve: Curves.easeOutExpo,
        );
      }
    });
    if (widget.forceReloadEvents != null) {
      for (final event in widget.forceReloadEvents!) {
        _forceReloadEventSubscriptions.add(
          event.listen((event) async {
            _debouncer.run(() async {
              _logger.info("Force refresh all files on ${event.reason}");
              _sortOrderAsc =
                  widget.sortAsyncFn != null ? widget.sortAsyncFn!() : false;
              _setGroupType();
              final result = await _loadFiles();
              _setFilesAndReload(result.files);
            });
          }),
        );
      }
    }
    if (widget.initialFiles != null && !_sortOrderAsc) {
      _onFilesLoaded(widget.initialFiles!);
    }

    // First load
    _loadFiles(limit: kInitialLoadLimit).then((result) async {
      _setFilesAndReload(result.files);
      if (result.hasMore) {
        // _setScrollController(allFilesLoaded: false);
        final result = await _loadFiles();
        _setFilesAndReload(result.files);
        // _setScrollController(allFilesLoaded: true);
      } else {
        // _setScrollController(allFilesLoaded: true);
      }
    });

    if (_groupType.showGroupHeader()) {
      getIntrinsicSizeOfWidget(
        GroupHeaderWidget(
          title: "Dummy title",
          gridSize: localSettings.getPhotoGridSize(),
          filesInGroup: const [],
          selectedFiles: null,
          showSelectAll: false,
        ),
        context,
      ).then((size) {
        setState(() {
          groupHeaderExtent = size.height;
          _updateGalleryGroups(callSetState: false);
        });
      });
    } else {
      groupHeaderExtent = GalleryGroups.spacing;
      WidgetsBinding.instance.addPostFrameCallback((_) {
        if (mounted) {
          _updateGalleryGroups();
        }
      });
    }

    WidgetsBinding.instance.addPostFrameCallback((_) async {
      // To set the initial value of scrollbar bottom padding
      _selectedFilesListener();
      try {
        final headerRenderBox = await miscUtil
            .getNonNullValueWithRetry(
              () => _headerKey.currentContext?.findRenderObject(),
              retryInterval: const Duration(milliseconds: 750),
              id: "headerRenderBox",
            )
            .then((value) => value as RenderBox);

        _headerHeightNotifier.value = headerRenderBox.size.height;
      } catch (e, s) {
        _logger.warning("Error getting renderBox offset", e, s);
      }
      setState(() {});
    });

    widget.selectedFiles?.addListener(_selectedFilesListener);

    if (widget.galleryType == GalleryType.homepage) {
      _swipeActiveNotifier.addListener(() {
        Bus.instance.fire(
          HomepageSwipeToSelectInProgressEvent(
            isInProgress: _swipeActiveNotifier.value,
          ),
        );
      });
    }
  }

  @override
  void didUpdateWidget(covariant Gallery oldWidget) {
    super.didUpdateWidget(oldWidget);
    if (oldWidget.groupType != widget.groupType) {
      _setGroupType();
      if (mounted) {
        setState(() {});
      }
    }
  }

  void _updateGalleryGroups({bool callSetState = true}) {
    if (groupHeaderExtent == null) return;
    galleryGroups = GalleryGroups(
      allFiles: _allGalleryFiles,
      groupType: _groupType,
      sortOrderAsc: _sortOrderAsc,
      widthAvailable: MediaQuery.sizeOf(context).width,
      selectedFiles: widget.selectedFiles,
      tagPrefix: widget.tagPrefix,
      groupHeaderExtent: groupHeaderExtent!,
      showSelectAll: widget.showSelectAll,
      limitSelectionToOne: widget.limitSelectionToOne,
      showGallerySettingsCTA: widget.showGallerySettingsCTA,
    );

    // Cache the list with dummies
    _allFilesWithDummies = galleryGroups.allFilesWithDummies;

    // Always update SwipeHelper when cache is updated
    _updateSwipeHelper();

    if (callSetState) {
      setState(() {});
    }
  }

  // void _setScrollController({required bool allFilesLoaded}) {
  //   if (widget.fileToJumpScrollTo != null && allFilesLoaded) {
  //     final fileOffset =
  //         galleryGroups.getOffsetOfFile(widget.fileToJumpScrollTo!);
  //     if (fileOffset == null) {
  //       _logger.warning(
  //         "File offset is null, cannot set initial scroll controller",
  //       );
  //     }

  //     _scrollController?.jumpTo(fileOffset ?? 0);
  //   } else {
  //     _scrollController = ScrollController();
  //   }
  //   setState(() {});
  // }

  void _selectedFilesListener() {
    final bottomInset = MediaQuery.paddingOf(context).bottom;
    final extra = widget.galleryType == GalleryType.homepage ? 76.0 : 0.0;
    widget.selectedFiles?.files.isEmpty ?? true
        ? scrollbarBottomPaddingNotifier.value = bottomInset + extra
        : scrollbarBottomPaddingNotifier.value =
            FileSelectionOverlayBar.roughHeight + bottomInset;
  }

  void _setGroupType() {
    if (!widget.enableFileGrouping) {
      _groupType = GroupType.none;
    } else if (widget.groupType != null) {
      _groupType = widget.groupType!;
    } else {
      _groupType = localSettings.getGalleryGroupType();
    }
  }

  void _setFilesAndReload(List<EnteFile> files) {
    final hasReloaded = _onFilesLoaded(files);
    if (!hasReloaded && mounted) {
      _updateGalleryGroups();
    }
  }

  bool _shouldReloadOnUploadCompleted(FilesUpdatedEvent event) {
    bool shouldReloadFromDB = true;
    if (event.source == 'uploadCompleted') {
      final Map<int, EnteFile> genIDToUploadedFiles = {};
      for (int i = 0; i < event.updatedFiles.length; i++) {
        // matching happens on generatedID and localID
        if (event.updatedFiles[i].generatedID == null) {
          return true;
        }
        genIDToUploadedFiles[event.updatedFiles[i].generatedID!] =
            event.updatedFiles[i];
      }
      for (int i = 0; i < _allGalleryFiles.length; i++) {
        final file = _allGalleryFiles[i];
        if (file.generatedID == null) {
          continue;
        }
        final updateFile = genIDToUploadedFiles[file.generatedID!];
        if (updateFile != null &&
            updateFile.localID == file.localID &&
            areFromSameDay(
              updateFile.creationTime ?? 0,
              file.creationTime ?? 0,
            )) {
          _allGalleryFiles[i] = updateFile;
          genIDToUploadedFiles.remove(file.generatedID!);
        }
      }
      shouldReloadFromDB = genIDToUploadedFiles.isNotEmpty;
    }
    return shouldReloadFromDB;
  }

  // Handle event when an local file was already uploaded and we have now
  // added localID link link to the remote file
  bool _shouldReloadOnFileMissingLocal(FilesUpdatedEvent event) {
    bool shouldReloadFromDB = true;
    if (event.source != 'fileMissingLocal' ||
        event.type != EventType.deletedFromEverywhere) {
      _logger.warning(
        "Invalid event source or type for fileMissingLocal: ${event.source} ${event.type}",
      );
      return true;
    }
    final Map<int, EnteFile> genIDToUploadedFiles = {};
    for (int i = 0; i < event.updatedFiles.length; i++) {
      // the file should have generatedID, localID and should not be uploaded for
      // following logic to work
      if (event.updatedFiles[i].generatedID == null ||
          event.updatedFiles[i].localID == null ||
          event.updatedFiles[i].isUploaded) {
        _logger.warning(
          "Invalid file in updatedFiles: ${event.updatedFiles[i].localID} ${event.updatedFiles[i].generatedID} ${event.updatedFiles[i].isUploaded}",
        );
        return shouldReloadFromDB;
      }
      genIDToUploadedFiles[event.updatedFiles[i].generatedID!] =
          event.updatedFiles[i];
    }
    final List<EnteFile> newAllGalleryFiles = [];
    for (int i = 0; i < _allGalleryFiles.length; i++) {
      final file = _allGalleryFiles[i];
      if (file.generatedID == null) {
        newAllGalleryFiles.add(file);
        continue;
      }
      final updateFile = genIDToUploadedFiles[file.generatedID!];
      if (updateFile != null &&
          areFromSameDay(
            updateFile.creationTime ?? 0,
            file.creationTime ?? 0,
          )) {
        genIDToUploadedFiles.remove(file.generatedID!);
      } else {
        newAllGalleryFiles.add(file);
      }
    }
    shouldReloadFromDB = genIDToUploadedFiles.isNotEmpty;
    if (!shouldReloadFromDB) {
      _allGalleryFiles = newAllGalleryFiles;
    }
    return shouldReloadFromDB;
  }

  bool _onFilesLoaded(List<EnteFile> files) {
    _allGalleryFiles = files;
    _hasLoadedFiles = true;
    return false;
  }

  void _updateSwipeHelper() {
    if (widget.selectedFiles != null && _allFilesWithDummies.isNotEmpty) {
      // Dispose existing helper if present
      _swipeHelper?.dispose();
      // Use allFilesWithDummies to match the rendered grid structure.
      // This allows SwipeHelper to track pointer position through dummy
      // placeholders while filtering them from selection operations.
      _swipeHelper = SwipeToSelectHelper(
        allFiles: _allFilesWithDummies,
        selectedFiles: widget.selectedFiles!,
      );
    }
  }

  Future<FileLoadResult> _loadFiles({int? limit}) async {
    _logger.info("Loading ${limit ?? "all"} files");
    try {
      final startTime = DateTime.now().microsecondsSinceEpoch;
      final result = await widget.asyncLoader(
        galleryLoadStartTime,
        galleryLoadEndTime,
        limit: limit,
        asc: _sortOrderAsc,
      );
      final endTime = DateTime.now().microsecondsSinceEpoch;
      final duration = Duration(microseconds: endTime - startTime);
      _logger.info(
        "Time taken to load " +
            result.files.length.toString() +
            " files :" +
            duration.inMilliseconds.toString() +
            "ms",
      );

      /// To curate filters when a gallery is first opened.
      if (!result.hasMore) {
        final searchFilterDataProvider =
            InheritedSearchFilterData.maybeOf(context)
                ?.searchFilterDataProvider;
        if (searchFilterDataProvider != null &&
            !searchFilterDataProvider.isSearchingNotifier.value) {
          unawaited(
            curateFilters(searchFilterDataProvider, result.files, context),
          );
        }
      }

      return result;
    } catch (e, s) {
      _logger.severe("failed to load files", e, s);
      rethrow;
    }
  }

  @override
  void dispose() {
    // Clear scroll controller reference
    GalleryBoundariesProvider.of(context)?.setScrollController(null);

    _reloadEventSubscription?.cancel();
    _tabDoubleTapEvent?.cancel();
    for (final subscription in _forceReloadEventSubscriptions) {
      subscription.cancel();
    }
    _debouncer.cancelDebounceTimer();
    _scrollController.dispose();
    scrollBarInUseNotifier.dispose();
    _headerHeightNotifier.dispose();
    widget.selectedFiles?.removeListener(_selectedFilesListener);
    scrollbarBottomPaddingNotifier.dispose();
    _swipeHelper?.dispose();
    _swipeActiveNotifier.dispose();
    super.dispose();
  }

  @override
  Widget build(BuildContext context) {
    _logger.info("Building Gallery  ${widget.tagPrefix}");

    // Share scroll controller with boundaries provider after build
    WidgetsBinding.instance.addPostFrameCallback((_) {
      if (mounted) {
        GalleryBoundariesProvider.of(context)
            ?.setScrollController(_scrollController);
      }
    });
    final widthAvailable = MediaQuery.sizeOf(context).width;

    if (groupHeaderExtent == null) {
      final photoGridSize = localSettings.getPhotoGridSize();
      final tileHeight =
          (widthAvailable - (photoGridSize - 1) * GalleryGroups.spacing) /
              photoGridSize;
      return widget.initialFiles != null && widget.initialFiles!.isNotEmpty
          ? Column(
              mainAxisAlignment: MainAxisAlignment.start,
              children: [
                widget.header ?? const SizedBox.shrink(),
                GroupHeaderWidget(
                  title: "",
                  gridSize: photoGridSize,
                  filesInGroup: const [],
                  selectedFiles: null,
                  showSelectAll: false,
                ),
                Align(
                  alignment: Alignment.topLeft,
                  child: SizedBox(
                    height: tileHeight,
                    width: tileHeight,
                    child: GalleryFileWidget(
                      file: widget.initialFiles!.first,
                      selectedFiles: null,
                      limitSelectionToOne: false,
                      tag: widget.tagPrefix,
                      photoGridSize: photoGridSize,
                      currentUserID: null,
                    ),
                  ),
                ),
              ],
            )
          : const SizedBox.shrink();
    }

    GalleryFilesState.of(context).setGalleryFiles = _allGalleryFiles;
    if (!_hasLoadedFiles) {
      return widget.loadingWidget;
    }

<<<<<<< HEAD
    final shouldEnableSwipeSelection = widget.limitSelectionToOne == false;
=======
    // Check if width changed due to orientation change and update gallery groups
    if (galleryGroups.widthAvailable != widthAvailable) {
      WidgetsBinding.instance.addPostFrameCallback((_) {
        if (mounted) {
          _updateGalleryGroups();
        }
      });
    }

    final shouldEnableSwipeSelection =
        flagService.internalUser && widget.limitSelectionToOne == false;
>>>>>>> 88283c9e

    return SwipeSelectionWrapper(
      isEnabled: shouldEnableSwipeSelection,
      swipeHelper: _swipeHelper,
      selectedFiles: widget.selectedFiles,
      swipeActiveNotifier: _swipeActiveNotifier,
      scrollController: _scrollController,
      child: GalleryContextState(
        sortOrderAsc: _sortOrderAsc,
        inSelectionMode: widget.inSelectionMode,
        type: _groupType,
        galleryType: widget.galleryType,
        child: _allGalleryFiles.isEmpty
            ? Column(
                mainAxisAlignment: MainAxisAlignment.spaceBetween,
                children: [
                  if (widget.addHeaderOrFooterEmptyState)
                    widget.header ?? const SizedBox.shrink(),
                  Expanded(child: widget.emptyState),
                  if (widget.addHeaderOrFooterEmptyState)
                    widget.footer ?? const SizedBox.shrink(),
                ],
              )
            : CustomScrollBar(
                scrollController: _scrollController,
                galleryGroups: galleryGroups,
                inUseNotifier: scrollBarInUseNotifier,
                heighOfViewport: MediaQuery.sizeOf(context).height,
                topPadding: widget.disableVerticalPaddingForScrollbar
                    ? 0.0
                    : groupHeaderExtent!,
                bottomPadding: widget.disableVerticalPaddingForScrollbar
                    ? ValueNotifier(0.0)
                    : scrollbarBottomPaddingNotifier,
                child: NotificationListener<SizeChangedLayoutNotification>(
                  onNotification: (notification) {
                    final renderBox = _headerKey.currentContext
                        ?.findRenderObject() as RenderBox?;
                    if (renderBox != null) {
                      _headerHeightNotifier.value = renderBox.size.height;
                    } else {
                      _logger.info(
                        "Header render box is null, cannot get height",
                      );
                    }

                    return true;
                  },
                  child: Stack(
                    clipBehavior: Clip.none,
                    children: [
                      ValueListenableBuilder<bool>(
                        valueListenable: _swipeActiveNotifier,
                        builder: (context, isSwipeActive, child) {
                          return CustomScrollView(
                            physics: widget.disableScroll || isSwipeActive
                                ? const NeverScrollableScrollPhysics()
                                : const ExponentialBouncingScrollPhysics(),
                            controller: _scrollController,
                            slivers: [
                              SliverToBoxAdapter(
                                child: SizeChangedLayoutNotifier(
                                  child: SizedBox(
                                    key: _headerKey,
                                    child: widget.header ??
                                        const SizedBox.shrink(),
                                  ),
                                ),
                              ),
                              SectionedListSliver(
                                sectionLayouts: galleryGroups.groupLayouts,
                              ),
                              SliverToBoxAdapter(
                                child: widget.footer,
                              ),
                            ],
                          );
                        },
                      ),
                      galleryGroups.groupType.showGroupHeader() &&
                              !widget.disablePinnedGroupHeader
                          ? PinnedGroupHeader(
                              scrollController: _scrollController,
                              galleryGroups: galleryGroups,
                              headerHeightNotifier: _headerHeightNotifier,
                              selectedFiles: widget.selectedFiles,
                              showSelectAll: widget.showSelectAll &&
                                  !widget.limitSelectionToOne,
                              scrollbarInUseNotifier: scrollBarInUseNotifier,
                              showGallerySettingsCTA:
                                  widget.showGallerySettingsCTA,
                            )
                          : const SizedBox.shrink(),
                    ],
                  ),
                ),
              ),
      ),
    );
  }
}

class PinnedGroupHeader extends StatefulWidget {
  final ScrollController scrollController;
  final GalleryGroups galleryGroups;
  final ValueNotifier<double?> headerHeightNotifier;
  final SelectedFiles? selectedFiles;
  final bool showSelectAll;
  final ValueNotifier<bool> scrollbarInUseNotifier;
  final bool showGallerySettingsCTA;
  static const kScaleDurationInMilliseconds = 200;
  static const kTrailingIconsFadeInDelayMs = 0;
  static const kTrailingIconsFadeInDurationMs = 200;

  const PinnedGroupHeader({
    required this.scrollController,
    required this.galleryGroups,
    required this.headerHeightNotifier,
    required this.selectedFiles,
    required this.showSelectAll,
    required this.scrollbarInUseNotifier,
    required this.showGallerySettingsCTA,
    super.key,
  });

  @override
  State<PinnedGroupHeader> createState() => _PinnedGroupHeaderState();
}

class _PinnedGroupHeaderState extends State<PinnedGroupHeader>
    with BoundaryReporter {
  String? currentGroupId;
  final _enlargeHeader = ValueNotifier<bool>(false);
  Timer? _enlargeHeaderTimer;
  late final ValueNotifier<bool> _atZeroScrollNotifier;
  Timer? _timer;
  bool lastInUseState = false;
  bool fadeInTrailingIcons = false;
  @override
  void initState() {
    super.initState();
    widget.scrollbarInUseNotifier.addListener(scrollbarInUseListener);
    widget.scrollController.addListener(_setCurrentGroupID);
    _atZeroScrollNotifier = ValueNotifier<bool>(
      widget.scrollController.offset == 0,
    );
    widget.scrollController.addListener(
      _scrollControllerListenerForZeroScrollNotifier,
    );
    widget.headerHeightNotifier.addListener(_headerHeightNotifierListener);
  }

  @override
  void didUpdateWidget(covariant PinnedGroupHeader oldWidget) {
    super.didUpdateWidget(oldWidget);
    _setCurrentGroupID();
  }

  @override
  void dispose() {
    widget.scrollController.removeListener(_setCurrentGroupID);
    widget.scrollbarInUseNotifier.removeListener(scrollbarInUseListener);
    _atZeroScrollNotifier.removeListener(
      _scrollControllerListenerForZeroScrollNotifier,
    );
    widget.headerHeightNotifier.removeListener(_headerHeightNotifierListener);
    _enlargeHeader.dispose();
    _atZeroScrollNotifier.dispose();
    _enlargeHeaderTimer?.cancel();
    _timer?.cancel();
    super.dispose();
  }

  void _setCurrentGroupID() {
    if (widget.headerHeightNotifier.value == null) return;
    final normalizedScrollOffset =
        widget.scrollController.offset - widget.headerHeightNotifier.value!;
    if (normalizedScrollOffset < 0) {
      // No change in group ID, no need to call setState
      if (currentGroupId == null) return;
      currentGroupId = null;
    } else {
      final groupScrollOffsets = widget.galleryGroups.groupScrollOffsets;

      // Binary search to find the index of the largest scrollOffset in
      // groupScrollOffsets which is <= scrollPosition
      int low = 0;
      int high = groupScrollOffsets.length - 1;
      int floorIndex = 0;

      // Handle the case where scrollPosition is smaller than the first key.
      // In this scenario, we associate it with the first heading.
      if (normalizedScrollOffset < groupScrollOffsets.first) {
        return;
      }

      while (low <= high) {
        final mid = low + (high - low) ~/ 2;
        final midValue = groupScrollOffsets[mid];

        if (midValue <= normalizedScrollOffset) {
          // This key is less than or equal to the target scrollPosition.
          // It's a potential floor. Store its index and try searching higher
          // for a potentially closer floor value.
          floorIndex = mid;
          low = mid + 1;
        } else {
          // This key is greater than the target scrollPosition.
          // The floor must be in the lower half.
          high = mid - 1;
        }
      }
      if (currentGroupId ==
          widget.galleryGroups
              .scrollOffsetToGroupIdMap[groupScrollOffsets[floorIndex]]) {
        // No change in group ID, no need to call setState
        return;
      }
      currentGroupId = widget.galleryGroups
          .scrollOffsetToGroupIdMap[groupScrollOffsets[floorIndex]];
    }

    setState(() {});
    if (widget.scrollbarInUseNotifier.value) {
      if (Platform.isIOS) {
        HapticFeedback.selectionClick();
      } else {
        HapticFeedback.vibrate();
      }
    }
  }

  void _scrollControllerListenerForZeroScrollNotifier() {
    _atZeroScrollNotifier.value = widget.scrollController.offset == 0;
  }

  void scrollbarInUseListener() {
    _enlargeHeaderTimer?.cancel();
    if (widget.scrollbarInUseNotifier.value) {
      _enlargeHeader.value = true;
      lastInUseState = true;
      fadeInTrailingIcons = false;
    } else {
      _enlargeHeaderTimer = Timer(const Duration(milliseconds: 250), () {
        _enlargeHeader.value = false;
        if (lastInUseState) {
          fadeInTrailingIcons = true;
          Future.delayed(
              const Duration(
                milliseconds: PinnedGroupHeader.kTrailingIconsFadeInDelayMs +
                    PinnedGroupHeader.kTrailingIconsFadeInDurationMs +
                    100,
              ), () {
            if (!mounted) return;
            setState(() {
              fadeInTrailingIcons = false;
            });
          });
        }
        lastInUseState = false;
      });
    }
  }

  void _headerHeightNotifierListener() {
    _timer?.cancel();
    _timer = Timer(const Duration(milliseconds: 500), () {
      _setCurrentGroupID();
    });
  }

  @override
  Widget build(BuildContext context) {
    return currentGroupId != null
        ? ValueListenableBuilder(
            valueListenable: _enlargeHeader,
            builder: (context, inUse, _) {
              return AnimatedScale(
                scale: inUse ? 1.2 : 1.0,
                alignment: Alignment.topLeft,
                duration: const Duration(
                  milliseconds: PinnedGroupHeader.kScaleDurationInMilliseconds,
                ),
                curve: Curves.easeInOutSine,
                child: ValueListenableBuilder<bool>(
                  valueListenable: _atZeroScrollNotifier,
                  builder: (context, atZeroScroll, child) {
                    return AnimatedContainer(
                      duration: const Duration(milliseconds: 250),
                      curve: Curves.easeOut,
                      decoration: BoxDecoration(
                        boxShadow: atZeroScroll
                            ? []
                            : [
                                const BoxShadow(
                                  color: Color(0x26000000),
                                  blurRadius: 4,
                                  offset: Offset(0, 2),
                                ),
                              ],
                      ),
                      child: child,
                    );
                  },
                  child: ColoredBox(
                    color: getEnteColorScheme(context).backgroundBase,
                    child: boundaryWidget(
                      position: BoundaryPosition.top,
                      child: GroupHeaderWidget(
                        title: widget.galleryGroups
                            .groupIdToGroupDataMap[currentGroupId!]!.groupType
                            .getTitle(
                          context,
                          widget.galleryGroups
                              .groupIDToFilesMap[currentGroupId]!.first,
                        ),
                        gridSize: localSettings.getPhotoGridSize(),
                        height: widget.galleryGroups.groupHeaderExtent,
                        filesInGroup: widget
                            .galleryGroups.groupIDToFilesMap[currentGroupId!]!,
                        selectedFiles: widget.selectedFiles,
                        showSelectAll: widget.showSelectAll,
                        showGalleryLayoutSettingCTA:
                            widget.showGallerySettingsCTA,
                        showTrailingIcons: !inUse,
                        isPinnedHeader: true,
                        fadeInTrailingIcons: fadeInTrailingIcons,
                      ),
                    ),
                  ),
                ),
              );
            },
          )
        : const SizedBox.shrink();
  }
}

class GalleryIndexUpdatedEvent {
  final String tag;
  final int index;

  GalleryIndexUpdatedEvent(this.tag, this.index);
}

/// Scroll physics similar to [BouncingScrollPhysics] but with exponentially
/// increasing friction when scrolling out of bounds.
///
/// This creates a stronger resistance to overscrolling the further you go
/// past the scroll boundary.
class ExponentialBouncingScrollPhysics extends BouncingScrollPhysics {
  const ExponentialBouncingScrollPhysics({
    this.frictionExponent = 7.0,
    super.decelerationRate,
    super.parent,
  });

  /// The exponent used in the friction calculation.
  ///
  /// A higher value will result in a more rapid increase in friction as the
  /// user overscrolls. Defaults to 7.0.
  final double frictionExponent;

  @override
  ExponentialBouncingScrollPhysics applyTo(ScrollPhysics? ancestor) {
    return ExponentialBouncingScrollPhysics(
      parent: buildParent(ancestor),
      decelerationRate: decelerationRate,
      frictionExponent: frictionExponent,
    );
  }

  @override
  double frictionFactor(double overscrollFraction) {
    final double baseFactor = switch (decelerationRate) {
      ScrollDecelerationRate.fast => 0.26,
      ScrollDecelerationRate.normal => 0.52,
    };
    return baseFactor * math.exp(-overscrollFraction * frictionExponent);
  }
}<|MERGE_RESOLUTION|>--- conflicted
+++ resolved
@@ -564,7 +564,9 @@
             ?.setScrollController(_scrollController);
       }
     });
+
     final widthAvailable = MediaQuery.sizeOf(context).width;
+    final shouldEnableSwipeSelection = widget.limitSelectionToOne == false;
 
     if (groupHeaderExtent == null) {
       final photoGridSize = localSettings.getPhotoGridSize();
@@ -608,9 +610,6 @@
       return widget.loadingWidget;
     }
 
-<<<<<<< HEAD
-    final shouldEnableSwipeSelection = widget.limitSelectionToOne == false;
-=======
     // Check if width changed due to orientation change and update gallery groups
     if (galleryGroups.widthAvailable != widthAvailable) {
       WidgetsBinding.instance.addPostFrameCallback((_) {
@@ -619,10 +618,6 @@
         }
       });
     }
-
-    final shouldEnableSwipeSelection =
-        flagService.internalUser && widget.limitSelectionToOne == false;
->>>>>>> 88283c9e
 
     return SwipeSelectionWrapper(
       isEnabled: shouldEnableSwipeSelection,
