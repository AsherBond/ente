--- conflicted
+++ resolved
@@ -169,11 +169,6 @@
                 bottom: child as PreferredSizeWidget,
                 actions: isSearching ? null : _getDefaultActions(context),
                 surfaceTintColor: Colors.transparent,
-<<<<<<< HEAD
-                scrolledUnderElevation: 4,
-                shadowColor: Colors.black.withValues(alpha: 0.15),
-=======
->>>>>>> ffdc21d1
               );
             },
           )
