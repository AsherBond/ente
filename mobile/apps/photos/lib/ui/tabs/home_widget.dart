--- conflicted
+++ resolved
@@ -523,12 +523,8 @@
     _publicAlbumLinkSubscription.cancel();
     _homepageSwipeToSelectInProgressEventSubscription.cancel();
     _swipeToSelectInProgressNotifier.dispose();
-<<<<<<< HEAD
     _christmasPullOffsetNotifier.dispose();
     _christmasPullReleasedNotifier.dispose();
-    activityService.stateNotifier.removeListener(_activityStateListener);
-=======
->>>>>>> fea4ba9c
     super.dispose();
   }
 
