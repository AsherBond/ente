import 'dart:async';
import 'dart:collection';
import 'dart:core';
import 'dart:io';

import "package:dio/dio.dart";
import 'package:flutter/foundation.dart';
import 'package:flutter/material.dart';
import 'package:http/http.dart' as http;
import 'package:intl/intl.dart';
import 'package:log_viewer/log_viewer.dart';
import 'package:logging/logging.dart';
import 'package:package_info_plus/package_info_plus.dart';
import 'package:path/path.dart';
import 'package:path_provider/path_provider.dart';
import 'package:photos/core/error-reporting/tunneled_transport.dart';
import "package:photos/core/errors.dart";
import 'package:photos/models/typedefs.dart';
import "package:photos/utils/device_info.dart";
import "package:photos/utils/ram_check_util.dart";
import 'package:sentry_flutter/sentry_flutter.dart';
import 'package:shared_preferences/shared_preferences.dart';

extension SuperString on String {
  Iterable<String> chunked(int chunkSize) sync* {
    var start = 0;

    while (true) {
      final stop = start + chunkSize;
      if (stop > length) break;
      yield substring(start, stop);
      start = stop;
    }

    if (start < length) {
      yield substring(start);
    }
  }
}

extension SuperLogRecord on LogRecord {
  String toPrettyString([String? extraLines, bool inIsolate = false]) {
    final header =
        "[$loggerName${inIsolate ? " (in isolate)" : ""}] [$level] [$time]";

    var msg = "$header $message";

    if (error != null) {
      if (error is DioException) {
        final String? id = (error as DioException)
            .requestOptions
            .headers['x-request-id'] as String?;
        if (id != null) {
          msg += "\n⤷ id: $id";
        }
      }
      msg += "\n⤷ type: ${error.runtimeType}\n⤷ error: $error";
    }
    if (stackTrace != null) {
      msg += "\n⤷ trace: $stackTrace";
    }

    for (var line in extraLines?.split('\n') ?? []) {
      msg += '\n$header $line';
    }

    return msg;
  }
}

class LogConfig {
  /// The DSN for a Sentry app.
  /// This can be obtained from the Sentry apps's "settings > Client Keys (DSN)" page.
  ///
  /// Only logs containing errors are sent to sentry.
  /// Errors can be caught using a try-catch block, like so:
  ///
  /// ```
  /// final logger = Logger("main");
  ///
  /// try {
  ///   // do something dangerous here
  /// } catch(e, trace) {
  ///   logger.info("Huston, we have a problem", e, trace);
  /// }
  /// ```
  ///
  /// If this is [null], Sentry logger is completely disabled (default).
  String? sentryDsn;

  String? tunnel;

  /// A built-in retry mechanism for sending errors to sentry.
  ///
  /// This parameter defines the time to wait for, before retrying.
  Duration sentryRetryDelay;

  /// Path of the directory where log files will be stored.
  ///
  /// If this is [null], file logging is completely disabled (default).
  ///
  /// If this is an empty string (['']),
  /// then a 'logs' directory will be created in [getTemporaryDirectory()].
  ///
  /// A non-empty string will be treated as an explicit path to a directory.
  ///
  /// The chosen directory can be accessed using [SuperLogging.logFile.parent].
  String? logDirPath;

  /// The maximum number of log files inside [logDirPath].
  ///
  /// One log file is created per day.
  /// Older log files are deleted automatically.
  int maxLogFiles;

  /// Whether to enable super logging features in debug mode.
  ///
  /// Sentry and file logging are typically not needed in debug mode,
  /// where a complete logcat is available.
  bool enableInDebugMode;

  /// If provided, super logging will invoke this function, and
  /// any uncaught errors during its execution will be reported.
  ///
  /// Works by using [FlutterError.onError] and [runZoned].
  FutureOrVoidCallback? body;

  /// The date format for storing log files.
  ///
  /// `DateFormat('y-M-d')` by default.
  DateFormat? dateFmt;

  String prefix;

  LogConfig({
    this.sentryDsn,
    this.tunnel,
    this.sentryRetryDelay = const Duration(seconds: 30),
    this.logDirPath,
    this.maxLogFiles = 10,
    this.enableInDebugMode = false,
    this.body,
    this.dateFmt,
    this.prefix = "",
  }) {
    dateFmt ??= DateFormat("y-M-d");
  }
}

class SuperLogging {
  /// The logger for SuperLogging
  static final $ = Logger('ente_logging');

  /// The current super logging configuration
  static late LogConfig config;

  static late SharedPreferences _preferences;

  static const keyShouldReportCrashes = "should_report_crashes";

  static Future<void> main([LogConfig? appConfig]) async {
    appConfig ??= LogConfig();
    SuperLogging.config = appConfig;

    WidgetsFlutterBinding.ensureInitialized();
    _preferences = await SharedPreferences.getInstance();

    appVersion ??= await getAppVersion();
    final isFDroidClient = await isFDroidBuild();
    if (isFDroidClient) {
      appConfig.sentryDsn = null;
      appConfig.tunnel = null;
    }

    final enable = appConfig.enableInDebugMode || kReleaseMode;
    sentryIsEnabled = enable &&
        appConfig.sentryDsn != null &&
        !isFDroidClient &&
        shouldReportCrashes();
    fileIsEnabled = enable && appConfig.logDirPath != null;

    if (fileIsEnabled) {
      await setupLogDir();
    }
    if (sentryIsEnabled) {
      setupSentry().ignore();
    }

    Logger.root.level = kDebugMode ? Level.ALL : Level.INFO;
    Logger.root.onRecord.listen(onLogRecord);

    if (isFDroidClient) {
      assert(
        sentryIsEnabled == false,
        "sentry dsn should be disabled for "
        "f-droid config  ${appConfig.sentryDsn} & ${appConfig.tunnel}",
      );
    }

    if (!enable) {
      $.info("detected debug mode; sentry & file logging disabled.");
    }
    if (fileIsEnabled) {
      $.info("log file for today: $logFile with prefix ${appConfig.prefix}");
    }
    if (sentryIsEnabled) {
      $.info("sentry uploader started");
    }

    unawaited(
      getDeviceInfo().then((info) {
        $.info("Device Info: $info");
      }),
    );

    unawaited(
      checkDeviceTotalRAM().then((ram) {
        if (ram != null) $.info("Device RAM: ${ram}MB");
      }),
    );

    // Initialize log viewer integration in debug mode
    // Initialize log viewer in debug mode only
<<<<<<< HEAD
    if (kDebugMode) {
      try {
        await LogViewer.initialize();
        // Register LogViewer with SuperLogging to receive logs with process prefix
        LogViewer.registerWithSuperLogging(SuperLogging.registerLogCallback);
        $.info("Log viewer initialized successfully");
      } catch (e) {
        $.warning("Failed to initialize log viewer: $e");
      }
=======
  if (_preferences.getBool("enable_db_logging") ?? kDebugMode) {
    try {
      await LogViewer.initialize();
      // Register LogViewer with SuperLogging to receive logs with process prefix
      LogViewer.registerWithSuperLogging(SuperLogging.registerLogCallback);
      $.info("Log viewer initialized successfully");
    } catch (e) {
      $.warning("Failed to initialize log viewer: $e");
>>>>>>> c82b829f
    }

    if (appConfig.body == null) return;

    if (enable && sentryIsEnabled) {
      await SentryFlutter.init(
        (options) {
          options.dsn = appConfig!.sentryDsn;
          options.httpClient = http.Client();
          if (appConfig.tunnel != null) {
            options.transport =
                TunneledTransport(Uri.parse(appConfig.tunnel!), options);
          }
        },
        appRunner: () => appConfig!.body!(),
      );
    } else {
      await appConfig.body!();
    }
  }

  static Future<void> setUserID(String userID) async {
    if (config.sentryDsn != null) {
      $.finest("setting sentry user ID to: $userID");
      Sentry.configureScope(
        (scope) => scope.setUser(SentryUser(id: userID)).onError(
              (e, s) => $.warning("failed to configure scope user", e, s),
            ),
      );
    }
  }

  static _shouldSkipSentry(Object error) {
    if (error is DioException) {
      return true;
    }
    final bool result = error is StorageLimitExceededError ||
        error is WiFiUnavailableError ||
        error is InvalidFileError ||
        error is NoActiveSubscriptionError;
    if (kDebugMode && result) {
      $.info('Not sending error to sentry: $error');
    }
    return result;
  }

  static Future<void> _sendErrorToSentry(
    Object error,
    StackTrace? stack,
  ) async {
    try {
      if (_shouldSkipSentry(error)) {
        return;
      }
      await Sentry.captureException(
        error,
        stackTrace: stack,
      );
    } catch (e) {
      $.info('Sending report to sentry failed: $e');
      $.info('Original error: $error');
    }
  }

  static String _lastExtraLines = '';

  static Future onLogRecord(LogRecord rec) async {
    // log misc info if it changed
    String? extraLines = "app version: '$appVersion'\n";
    if (extraLines != _lastExtraLines) {
      _lastExtraLines = extraLines;
    } else {
      extraLines = null;
    }

    final str = (config.prefix) + " " + rec.toPrettyString(extraLines);

    // write to stdout
    printLog(str);

    saveLogString(str, rec.error);
    // Hook for external log viewer (if available)
    // This allows the log_viewer package to capture logs without creating a dependency
    if (_logViewerCallback != null) {
      try {
        if (_logViewerCallback != null) {
          _logViewerCallback!(rec, config.prefix);
        }
      } catch (_) {
        // Silently ignore any errors from the log viewer
      }
    }
  }

  static void saveLogString(String str, Object? error) {
    // push to log queue
    if (fileIsEnabled) {
      fileQueueEntries.add(str + '\n');
      if (fileQueueEntries.length == 1) {
        flushQueue();
      }
    }

    // add error to sentry queue
    if (sentryIsEnabled && error != null) {
      _sendErrorToSentry(error, null).ignore();
    }
  }

  // Callback that can be set by external packages (like log_viewer)
  static void Function(LogRecord, String)? _logViewerCallback;

  /// Register a callback to receive log records
  /// This is used by the log_viewer package to capture logs
  static void registerLogCallback(void Function(LogRecord, String) callback) {
    _logViewerCallback = callback;
  }

  static final Queue<String> fileQueueEntries = Queue();
  static bool isFlushing = false;

  static void flushQueue() async {
    if (isFlushing || logFile == null) {
      return;
    }
    isFlushing = true;
    final entry = fileQueueEntries.removeFirst();
    await logFile!.writeAsString(entry, mode: FileMode.append, flush: true);
    isFlushing = false;
    if (fileQueueEntries.isNotEmpty) {
      flushQueue();
    }
  }

  // Logs on must be chunked or they get truncated otherwise
  // See https://github.com/flutter/flutter/issues/22665
  static var logChunkSize = 800;

  static void printLog(String text) {
    if (kDebugMode) {
      // ignore: avoid_print
      text.chunked(logChunkSize).forEach(print);
    }
  }

  /// A queue to be consumed by [setupSentry].
  static final sentryQueueControl = StreamController<Error>();

  /// Whether sentry logging is currently enabled or not.
  static bool sentryIsEnabled = false;

  static Future<void> setupSentry() async {
    await for (final error in sentryQueueControl.stream.asBroadcastStream()) {
      try {
        if (_shouldSkipSentry(error)) {
          continue;
        }
        await Sentry.captureException(
          error,
        );
      } catch (e) {
        $.fine(
          "sentry upload failed; will retry after ${config.sentryRetryDelay}",
        );
        doSentryRetry(error);
      }
    }
  }

  static void doSentryRetry(Error error) async {
    await Future.delayed(config.sentryRetryDelay);
    sentryQueueControl.add(error);
  }

  static bool shouldReportCrashes() {
    if (_preferences.containsKey(keyShouldReportCrashes)) {
      return _preferences.getBool(keyShouldReportCrashes)!;
    } else {
      return true; // Report crashes by default
    }
  }

  static Future<void> setShouldReportCrashes(bool value) {
    return _preferences.setBool(keyShouldReportCrashes, value);
  }

  /// The log file currently in use.
  static File? logFile;

  /// Whether file logging is currently enabled or not.
  static bool fileIsEnabled = false;

  static Future<void> setupLogDir() async {
    var dirPath = config.logDirPath;

    // choose [logDir]
    if (dirPath == null || dirPath.isEmpty) {
      final root = await getExternalStorageDirectory();
      dirPath = '${root!.path}/logs';
    }

    // create [logDir]
    final dir = Directory(dirPath);
    await dir.create(recursive: true);

    final files = <File>[];
    final dates = <File, DateTime>{};

    // collect all log files with valid names
    await for (final file in dir.list()) {
      try {
        final date = config.dateFmt!.parse(basename(file.path));
        dates[file as File] = date;
        files.add(file);
      } on FormatException catch (_) {}
    }
    final nowTime = DateTime.now();

    // delete old log files, if [maxLogFiles] is exceeded.
    if (files.length > config.maxLogFiles) {
      // sort files based on ascending order of date (older first)
      files.sort(
        (a, b) => (dates[a] ?? nowTime).compareTo((dates[b] ?? nowTime)),
      );

      final extra = files.length - config.maxLogFiles;
      final toDelete = files.sublist(0, extra);

      for (final file in toDelete) {
        try {
          $.fine(
            "deleting log file ${file.path}",
          );
          await file.delete();
        } catch (_) {}
      }
    }

    logFile = File("$dirPath/${config.dateFmt!.format(DateTime.now())}.log");
  }

  /// Current app version, obtained from package_info plugin.
  ///
  /// See: [getAppVersion]
  static String? appVersion;

  static Future<String> getAppVersion() async {
    final pkgInfo = await PackageInfo.fromPlatform();
    return "${pkgInfo.version}+${pkgInfo.buildNumber}";
  }

  // disable sentry on f-droid. We need to make it opt-in preference
  static Future<bool> isFDroidBuild() async {
    if (!Platform.isAndroid) {
      return false;
    }
    final pkgName = (await PackageInfo.fromPlatform()).packageName;
    return pkgName.startsWith("io.ente.photos.fdroid");
  }

  /// Show the log viewer page
  /// This is the main integration point for accessing the log viewer
  static void showLogViewer(BuildContext context) {
    Navigator.push(
      context,
      MaterialPageRoute(
        builder: (context) => const LogViewerPage(),
      ),
    );
  }
}<|MERGE_RESOLUTION|>--- conflicted
+++ resolved
@@ -221,17 +221,6 @@
 
     // Initialize log viewer integration in debug mode
     // Initialize log viewer in debug mode only
-<<<<<<< HEAD
-    if (kDebugMode) {
-      try {
-        await LogViewer.initialize();
-        // Register LogViewer with SuperLogging to receive logs with process prefix
-        LogViewer.registerWithSuperLogging(SuperLogging.registerLogCallback);
-        $.info("Log viewer initialized successfully");
-      } catch (e) {
-        $.warning("Failed to initialize log viewer: $e");
-      }
-=======
   if (_preferences.getBool("enable_db_logging") ?? kDebugMode) {
     try {
       await LogViewer.initialize();
@@ -240,7 +229,6 @@
       $.info("Log viewer initialized successfully");
     } catch (e) {
       $.warning("Failed to initialize log viewer: $e");
->>>>>>> c82b829f
     }
 
     if (appConfig.body == null) return;
