--- conflicted
+++ resolved
@@ -1,11 +1,6 @@
-<<<<<<< HEAD
 - Laurens: WIP first iteration of Ente Wrapped
 - Prateek: (i) Optimize home widget image quality with V2 implementation (1024px vs 512px, uses PhotoManager thumbnails for local files, isolate processing for remote images)
-=======
-- Prateek: (i) Optimize home widget image quality with V2 implementation (1024px vs 512px, uses PhotoManager thumbnails for local files, isolate processing for remote images)
-- Laurens: remove archived photos from memories
 - Neeraj: (i) Safeguards for Bitflip errors (md5, immedidate decryption)
 - Neeraj: Fix thumbnail bg in native video player widget
 - Prateek: (i) Add native video editor to boost performance
-- Prateek: (i) Add detailed debug logging for upload preparation, pre-upload checks, file queueing, and upload progress tracking
->>>>>>> f8e9e51a
+- Prateek: (i) Add detailed debug logging for upload preparation, pre-upload checks, file queueing, and upload progress tracking