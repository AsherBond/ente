--- conflicted
+++ resolved
@@ -1,21 +1,9 @@
-<<<<<<< HEAD
 - Neeraj: Asserts for url reuse and plain vs enc size mismatch
-=======
 - Ashil: (i) Swipe to select improvements (changes in auto scroll speed calcuation, added haptics and bug that I caught)
 - Laurens: Show empty persons and fallback for face thumbnail issues
 - Prateek: (i) Add native video editor to boost performance
-- Neeraj: Remove feature flags from manage_links_widget (album layout, allow joining album, copy embed HTML)
-- Ashil: Use better copy on auto-add people selection page
-- Ashil: Add more logs to debug app stuck at splash screen issue
-- Prateek: Tag Sentry errors with execution_context for background vs foreground
-- Prateek: Upgrade WorkManager to 0.9.0 and ExistingWorkPolicy to update
-- Neeraj: (i) Copy embed link option
-- Prateek: Fix background uploads on Android 15 by skipping permission request in background mode
-- Prateek: Fix CronetException during background sync by disabling NativeAdapter on Android
-- Laurens: Change similar images labels copy
 - Laurens: Fix flipped thumbnails issue by removing use of ColorFiltered widget
 - Neeraj: [CustomerIssue] Handle corrupt asset timestamps with detailed error reporting
->>>>>>> 3deee3d0
 - Neeraj: Fix video aspect ratio when shared from external apps
 - Prateek: Add logging for background task execution
 - Prateek: (i) Add detailed debug logging for upload preparation, pre-upload checks, file queueing, and upload progress tracking
