--- conflicted
+++ resolved
@@ -20,63 +20,6 @@
 class MessageLookup extends MessageLookupByLibrary {
   String get localeName => 'nl';
 
-<<<<<<< HEAD
-  static String m17(user) =>
-      "${user} zal geen foto\'s meer kunnen toevoegen aan dit album\n\nDe gebruiker zal nog steeds bestaande foto\'s kunnen verwijderen die door hen zijn toegevoegd";
-
-  static String m23(albumName) =>
-      "Dit verwijdert de openbare link voor toegang tot \"${albumName}\".";
-
-  static String m0(supportEmail) =>
-      "Stuur een e-mail naar ${supportEmail} vanaf het door jou geregistreerde e-mailadres";
-
-  static String m1(email) =>
-      "${email} heeft geen ente account.\n\nStuur ze een uitnodiging om foto\'s te delen.";
-
-  static String m32(count) =>
-      "${Intl.plural(count, one: '${count} item', other: '${count} items')}";
-
-  static String m34(expiryTime) => "Link vervalt op ${expiryTime}";
-
-  static String m35(maxValue) =>
-      "Wanneer ingesteld op het maximum (${maxValue}), wordt het apparaatlimiet versoepeld om tijdelijke pieken van grote aantallen kijkers mogelijk te maken.";
-
-  static String m36(count) =>
-      "${Intl.plural(count, zero: 'geen herinneringen', one: '${count} herinnering', other: '${count} herinneringen')}";
-
-  static String m3(passwordStrengthValue) =>
-      "Wachtwoord sterkte: ${passwordStrengthValue}";
-
-  static String m44(userEmail) =>
-      "${userEmail} zal worden verwijderd uit dit gedeelde album\n\nAlle door hen toegevoegde foto\'s worden ook uit het album verwijderd";
-
-  static String m46(count) => "${count} geselecteerd";
-
-  static String m47(count, yourCount) =>
-      "${count} geselecteerd (${yourCount} van jou)";
-
-  static String m5(verificationID) =>
-      "Hier is mijn verificatie-ID: ${verificationID} voor ente.io.";
-
-  static String m6(verificationID) =>
-      "Hey, kunt u bevestigen dat dit uw ente.io verificatie-ID is: ${verificationID}";
-
-  static String m8(numberOfPeople) =>
-      "${Intl.plural(numberOfPeople, zero: 'Deel met specifieke mensen', one: 'Gedeeld met 1 persoon', other: 'Gedeeld met ${numberOfPeople} mensen')}";
-
-  static String m49(fileType) =>
-      "Dit ${fileType} zal worden verwijderd van jouw apparaat.";
-
-  static String m50(fileType) =>
-      "Dit ${fileType} staat zowel in ente als in jouw apparaat.";
-
-  static String m51(fileType) =>
-      "Dit ${fileType} zal worden verwijderd uit ente.";
-
-  static String m11(email) => "Dit is de verificatie-ID van ${email}";
-
-  static String m12(email) => "Verifieer ${email}";
-=======
   static String m0(count) =>
       "${Intl.plural(count, one: 'Bestand toevoegen', other: 'Bestanden toevoegen')}";
 
@@ -248,7 +191,6 @@
       "${Intl.plural(count, zero: '', one: '1 dag', other: '${count} dagen')}";
 
   static String m60(email) => "Verifieer ${email}";
->>>>>>> 6786cf1c
 
   static String m61(email) =>
       "We hebben een e-mail gestuurd naar <green>${email}</green>";
@@ -424,9 +366,6 @@
         "canOnlyRemoveFilesOwnedByYou": MessageLookupByLibrary.simpleMessage(
             "Kan alleen bestanden verwijderen die jouw eigendom zijn"),
         "cancel": MessageLookupByLibrary.simpleMessage("Annuleer"),
-<<<<<<< HEAD
-        "cannotAddMorePhotosAfterBecomingViewer": m17,
-=======
         "cancelOtherSubscription": m5,
         "cancelSubscription":
             MessageLookupByLibrary.simpleMessage("Abonnement opzeggen"),
@@ -434,7 +373,6 @@
         "cannotDeleteSharedFiles": MessageLookupByLibrary.simpleMessage(
             "Kan gedeelde bestanden niet verwijderen"),
         "centerPoint": MessageLookupByLibrary.simpleMessage("Middelpunt"),
->>>>>>> 6786cf1c
         "changeEmail": MessageLookupByLibrary.simpleMessage("E-mail wijzigen"),
         "changePassword":
             MessageLookupByLibrary.simpleMessage("Wachtwoord wijzigen"),
@@ -615,9 +553,6 @@
             "Kijkers kunnen nog steeds screenshots maken of een kopie van je foto\'s opslaan met behulp van externe tools"),
         "disableDownloadWarningTitle":
             MessageLookupByLibrary.simpleMessage("Let op"),
-<<<<<<< HEAD
-        "disableLinkMessage": m23,
-=======
         "disableLinkMessage": m13,
         "disableTwofactor": MessageLookupByLibrary.simpleMessage(
             "Tweestapsverificatie uitschakelen"),
@@ -627,7 +562,6 @@
         "discord": MessageLookupByLibrary.simpleMessage("Discord"),
         "dismiss": MessageLookupByLibrary.simpleMessage("Afwijzen"),
         "distanceInKMUnit": MessageLookupByLibrary.simpleMessage("km"),
->>>>>>> 6786cf1c
         "doThisLater": MessageLookupByLibrary.simpleMessage("Doe dit later"),
         "doYouWantToDiscardTheEditsYouHaveMade":
             MessageLookupByLibrary.simpleMessage(
@@ -639,11 +573,6 @@
         "downloadFailed":
             MessageLookupByLibrary.simpleMessage("Download mislukt"),
         "downloading": MessageLookupByLibrary.simpleMessage("Downloaden..."),
-<<<<<<< HEAD
-        "dropSupportEmail": m0,
-        "email": MessageLookupByLibrary.simpleMessage("E-mail"),
-        "emailNoEnteAccount": m1,
-=======
         "dropSupportEmail": m14,
         "duplicateFileCountWithStorageSaved": m15,
         "duplicateItemsGroup": m16,
@@ -669,7 +598,6 @@
             "Dit toont jouw foto\'s op een wereldkaart.\n\nDeze kaart wordt gehost door Open Street Map, en de exacte locaties van jouw foto\'s worden nooit gedeeld.\n\nJe kunt deze functie op elk gewenst moment uitschakelen via de instellingen."),
         "encryptingBackup":
             MessageLookupByLibrary.simpleMessage("Back-up versleutelen..."),
->>>>>>> 6786cf1c
         "encryption": MessageLookupByLibrary.simpleMessage("Encryptie"),
         "encryptionKeys":
             MessageLookupByLibrary.simpleMessage("Encryptiesleutels"),
@@ -831,9 +759,6 @@
         "invite": MessageLookupByLibrary.simpleMessage("Uitnodigen"),
         "inviteToEnte":
             MessageLookupByLibrary.simpleMessage("Uitnodigen voor ente"),
-<<<<<<< HEAD
-        "itemCount": m32,
-=======
         "inviteYourFriends":
             MessageLookupByLibrary.simpleMessage("Vrienden uitnodigen"),
         "inviteYourFriendsToEnte": MessageLookupByLibrary.simpleMessage(
@@ -847,7 +772,6 @@
                 "Bestanden tonen het aantal resterende dagen voordat ze permanent worden verwijderd"),
         "itemsWillBeRemovedFromAlbum": MessageLookupByLibrary.simpleMessage(
             "Geselecteerde items zullen worden verwijderd uit dit album"),
->>>>>>> 6786cf1c
         "keepPhotos": MessageLookupByLibrary.simpleMessage("Foto\'s behouden"),
         "kiloMeterUnit": MessageLookupByLibrary.simpleMessage("km"),
         "kindlyHelpUsWithThisInformation": MessageLookupByLibrary.simpleMessage(
@@ -868,11 +792,7 @@
             MessageLookupByLibrary.simpleMessage("Apparaat limiet"),
         "linkEnabled": MessageLookupByLibrary.simpleMessage("Ingeschakeld"),
         "linkExpired": MessageLookupByLibrary.simpleMessage("Verlopen"),
-<<<<<<< HEAD
-        "linkExpiresOn": m34,
-=======
         "linkExpiresOn": m28,
->>>>>>> 6786cf1c
         "linkExpiry": MessageLookupByLibrary.simpleMessage("Vervaldatum"),
         "linkHasExpired":
             MessageLookupByLibrary.simpleMessage("Link is vervallen"),
@@ -930,10 +850,6 @@
         "manageParticipants": MessageLookupByLibrary.simpleMessage("Beheren"),
         "manageSubscription":
             MessageLookupByLibrary.simpleMessage("Abonnement beheren"),
-<<<<<<< HEAD
-        "maxDeviceLimitSpikeHandling": m35,
-        "memoryCount": m36,
-=======
         "map": MessageLookupByLibrary.simpleMessage("Kaart"),
         "maps": MessageLookupByLibrary.simpleMessage("Kaarten"),
         "mastodon": MessageLookupByLibrary.simpleMessage("Mastodon"),
@@ -942,7 +858,6 @@
         "merchandise": MessageLookupByLibrary.simpleMessage("Merchandise"),
         "mobileWebDesktop":
             MessageLookupByLibrary.simpleMessage("Mobiel, Web, Desktop"),
->>>>>>> 6786cf1c
         "moderateStrength": MessageLookupByLibrary.simpleMessage("Matig"),
         "monthly": MessageLookupByLibrary.simpleMessage("Maandelijks"),
         "moveItem": m30,
@@ -1013,11 +928,7 @@
         "passwordChangedSuccessfully": MessageLookupByLibrary.simpleMessage(
             "Wachtwoord succesvol aangepast"),
         "passwordLock": MessageLookupByLibrary.simpleMessage("Wachtwoord slot"),
-<<<<<<< HEAD
-        "passwordStrength": m3,
-=======
         "passwordStrength": m32,
->>>>>>> 6786cf1c
         "passwordWarning": MessageLookupByLibrary.simpleMessage(
             "Wij slaan dit wachtwoord niet op, dus als je het vergeet, kunnen <underline>we je gegevens niet ontsleutelen</underline>"),
         "paymentDetails":
@@ -1152,11 +1063,7 @@
         "removeLink": MessageLookupByLibrary.simpleMessage("Verwijder link"),
         "removeParticipant":
             MessageLookupByLibrary.simpleMessage("Deelnemer verwijderen"),
-<<<<<<< HEAD
-        "removeParticipantBody": m44,
-=======
         "removeParticipantBody": m40,
->>>>>>> 6786cf1c
         "removePublicLink":
             MessageLookupByLibrary.simpleMessage("Verwijder publieke link"),
         "removeShareItemsWarning": MessageLookupByLibrary.simpleMessage(
@@ -1232,17 +1139,12 @@
         "selectedFoldersWillBeEncryptedAndBackedUp":
             MessageLookupByLibrary.simpleMessage(
                 "Geselecteerde mappen worden versleuteld en geback-upt"),
-<<<<<<< HEAD
-        "selectedPhotos": m46,
-        "selectedPhotosWithYours": m47,
-=======
         "selectedItemsWillBeDeletedFromAllAlbumsAndMoved":
             MessageLookupByLibrary.simpleMessage(
                 "Geselecteerde bestanden worden verwijderd uit alle albums en verplaatst naar de prullenbak."),
         "selectedPhotos": m42,
         "selectedPhotosWithYours": m43,
         "send": MessageLookupByLibrary.simpleMessage("Verzenden"),
->>>>>>> 6786cf1c
         "sendEmail": MessageLookupByLibrary.simpleMessage("E-mail versturen"),
         "sendInvite":
             MessageLookupByLibrary.simpleMessage("Stuur een uitnodiging"),
@@ -1260,13 +1162,6 @@
         "setupComplete": MessageLookupByLibrary.simpleMessage("Setup voltooid"),
         "share": MessageLookupByLibrary.simpleMessage("Delen"),
         "shareALink": MessageLookupByLibrary.simpleMessage("Deel een link"),
-<<<<<<< HEAD
-        "shareMyVerificationID": m5,
-        "shareTextConfirmOthersVerificationID": m6,
-        "shareWithNonenteUsers": MessageLookupByLibrary.simpleMessage(
-            "Delen met niet-ente gebruikers"),
-        "shareWithPeopleSectionTitle": m8,
-=======
         "shareAlbumHint": MessageLookupByLibrary.simpleMessage(
             "Open een album en tik op de deelknop rechts bovenaan om te delen."),
         "shareAnAlbumNow":
@@ -1284,7 +1179,6 @@
         "shareWithPeopleSectionTitle": m47,
         "shareYourFirstAlbum":
             MessageLookupByLibrary.simpleMessage("Deel jouw eerste album"),
->>>>>>> 6786cf1c
         "sharedAlbumSectionDescription": MessageLookupByLibrary.simpleMessage(
             "Maak gedeelde en collaboratieve albums met andere ente gebruikers, inclusief gebruikers met gratis abonnementen."),
         "sharedByMe": MessageLookupByLibrary.simpleMessage("Gedeeld door mij"),
@@ -1406,15 +1300,11 @@
             MessageLookupByLibrary.simpleMessage(
                 "Dit kan worden gebruikt om je account te herstellen als je je tweede factor verliest"),
         "thisDevice": MessageLookupByLibrary.simpleMessage("Dit apparaat"),
-<<<<<<< HEAD
-        "thisIsPersonVerificationId": m11,
-=======
         "thisEmailIsAlreadyInUse": MessageLookupByLibrary.simpleMessage(
             "Dit e-mailadres is al in gebruik"),
         "thisImageHasNoExifData": MessageLookupByLibrary.simpleMessage(
             "Deze foto heeft geen exif gegevens"),
         "thisIsPersonVerificationId": m58,
->>>>>>> 6786cf1c
         "thisIsYourVerificationId":
             MessageLookupByLibrary.simpleMessage("Dit is uw verificatie-ID"),
         "thisWillLogYouOutOfTheFollowingDevice":
@@ -1493,12 +1383,8 @@
             MessageLookupByLibrary.simpleMessage("Verificatie ID"),
         "verify": MessageLookupByLibrary.simpleMessage("Verifiëren"),
         "verifyEmail": MessageLookupByLibrary.simpleMessage("Bevestig e-mail"),
-<<<<<<< HEAD
-        "verifyEmailID": m12,
-=======
         "verifyEmailID": m60,
         "verifyIDLabel": MessageLookupByLibrary.simpleMessage("Verifiëren"),
->>>>>>> 6786cf1c
         "verifyPassword":
             MessageLookupByLibrary.simpleMessage("Bevestig wachtwoord"),
         "verifying": MessageLookupByLibrary.simpleMessage("Verifiëren..."),
