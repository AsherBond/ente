{
  "enterYourEmailAddress": "Insira o seu endereço de e-mail",
  "accountWelcomeBack": "Bem-vindo de volta!",
  "email": "E-mail",
  "cancel": "Cancelar",
  "verify": "Verificar",
  "invalidEmailAddress": "Endereço de e-mail invalido",
  "enterValidEmail": "Por, favor insira um endereço de e-mail válido.",
  "deleteAccount": "Deletar conta",
  "askDeleteReason": "Qual é o principal motivo para você excluir sua conta?",
  "deleteAccountFeedbackPrompt": "Lamentamos ver você partir. Por favor, compartilhe seus comentários para nos ajudar a melhorar.",
  "feedback": "Opinião",
  "kindlyHelpUsWithThisInformation": "Ajude-nos com esta informação",
  "confirmDeletePrompt": "Sim, desejo excluir permanentemente esta conta e todos os seus dados.",
  "confirmAccountDeletion": "Confirmar exclusão da conta",
  "deleteAccountPermanentlyButton": "Excluir conta permanentemente",
  "yourAccountHasBeenDeleted": "Sua conta foi deletada",
  "selectReason": "Selecione o motivo",
  "deleteReason1": "Está faltando um recurso-chave que eu preciso",
  "deleteReason2": "O aplicativo ou um determinado recurso não está funcionando como eu acredito que deveria",
  "deleteReason3": "Encontrei outro serviço que gosto mais",
  "deleteReason4": "Meu motivo não está listado",
  "sendEmail": "Enviar e-mail",
  "deleteRequestSLAText": "Sua solicitação será processada em até 72 horas.",
  "deleteEmailRequest": "Por favor, envie um e-mail para <warning>account-deletion@ente.io</warning> a partir do seu endereço de e-mail registrado.",
  "ok": "Ok",
  "createAccount": "Criar uma conta",
  "createNewAccount": "Criar nova conta",
  "password": "Senha",
  "confirmPassword": "Confirme sua senha",
  "activeSessions": "Sessões ativas",
  "oops": "Ops",
  "somethingWentWrongPleaseTryAgain": "Algo deu errado. Por favor, tente outra vez",
  "thisWillLogYouOutOfThisDevice": "Isso fará com que você saia deste dispositivo!",
  "thisWillLogYouOutOfTheFollowingDevice": "Isso fará com que você saia do seguinte dispositivo:",
  "terminateSession": "Encerrar sessão?",
  "terminate": "Terminar",
  "thisDevice": "Este aparelho",
  "recoverButton": "Recuperar",
  "recoverySuccessful": "Recuperação bem sucedida!",
  "decrypting": "Descriptografando...",
  "incorrectRecoveryKeyTitle": "Chave de recuperação incorreta",
  "incorrectRecoveryKeyBody": "A chave de recuperação que você digitou está incorreta",
  "forgotPassword": "Esqueceu sua senha",
  "enterYourRecoveryKey": "Digite sua chave de recuperação",
  "noRecoveryKey": "Nenhuma chave de recuperação?",
  "sorry": "Desculpe",
  "noRecoveryKeyNoDecryption": "Devido à natureza do nosso protocolo de criptografia de ponta a ponta, seus dados não podem ser descriptografados sem sua senha ou chave de recuperação",
  "verifyEmail": "Verificar email",
  "checkInboxAndSpamFolder": "Verifique sua caixa de entrada (e ‘spam’) para concluir a verificação",
  "tapToEnterCode": "Clica para inserir código",
  "resendEmail": "Reenviar e-mail",
  "weHaveSendEmailTo": "Enviamos um e-mail à <green>{email}</green>",
  "@weHaveSendEmailTo": {
    "description": "Text to indicate that we have sent a mail to the user",
    "placeholders": {
      "email": {
        "description": "The email address of the user",
        "type": "String",
        "example": "example@ente.io"
      }
    }
  },
  "setPasswordTitle": "Chave: definaSenha\n→ definaSenha",
  "changePasswordTitle": "Mude sua senha",
  "resetPasswordTitle": "Restabeleça sua senha",
  "encryptionKeys": "Chaves de criptografia",
  "passwordWarning": "Nós não salvamos essa senha, se você esquecer <underline> nós não poderemos descriptografar seus dados</underline>",
  "enterPasswordToEncrypt": "Insira a senha para criptografar seus dados",
  "enterNewPasswordToEncrypt": "Insira uma senha nova para criptografar seus dados",
  "weakStrength": "Fraca",
  "strongStrength": "Forte",
  "moderateStrength": "Moderada",
  "passwordStrength": "Segurança da senha: {passwordStrengthValue}",
  "@passwordStrength": {
    "description": "Text to indicate the password strength",
    "placeholders": {
      "passwordStrengthValue": {
        "description": "The strength of the password as a string",
        "type": "String",
        "example": "Weak or Moderate or Strong"
      }
    },
    "message": "Password Strength: {passwordStrengthText}"
  },
  "passwordChangedSuccessfully": "Senha alterada com sucesso",
  "generatingEncryptionKeys": "Gerando chaves de criptografia...",
  "pleaseWait": "Por favor, aguarde...",
  "continueLabel": "Continuar",
  "insecureDevice": "Dispositivo não seguro",
  "sorryWeCouldNotGenerateSecureKeysOnThisDevicennplease": "Desculpe, não foi possível gerar chaves seguras neste dispositivo.\n\npor favor, faça o login com um dispositivo diferente.",
  "howItWorks": "Como funciona",
  "encryption": "Criptografia",
  "ackPasswordLostWarning": "Eu entendo que se eu perder minha senha, posso perder meus dados, já que meus dados são <underline>criptografados de ponta a ponta</underline>.",
  "privacyPolicyTitle": "Política de Privacidade",
  "termsOfServicesTitle": "Termos",
  "signUpTerms": "Eu concordo com os <u-terms>termos de serviço</u-terms> e a <u-policy>política de privacidade</u-policy>",
  "logInLabel": "Login",
  "loginTerms": "Ao clicar em login, eu concordo com os <u-terms>termos de serviço</u-terms> e a <u-policy>política de privacidade</u-policy>",
  "changeEmail": "Mudar e-mail",
  "enterYourPassword": "Insira sua senha",
  "welcomeBack": "Bem-vindo de volta!",
  "contactSupport": "Falar com o suporte",
  "incorrectPasswordTitle": "Senha incorreta",
  "pleaseTryAgain": "Por favor, tente novamente",
  "recreatePasswordTitle": "Restabeleça sua senha",
  "useRecoveryKey": "Usar chave de recuperação",
  "recreatePasswordBody": "O dispositivo atual não é poderoso o suficiente para verificar sua senha, mas podemos regenerar de uma forma que funcione com todos os dispositivos.\n\nPor favor, faça o login usando sua chave de recuperação e recrie sua senha (você pode usar o mesmo novamente se desejar).",
  "verifyPassword": "Verificar senha",
  "recoveryKey": "Chave de recuperação",
  "recoveryKeyOnForgotPassword": "Caso você esqueça sua senha, a única maneira de recuperar seus dados é com essa chave.",
  "recoveryKeySaveDescription": "Não armazenamos essa chave, por favor, salve essa chave de 24 palavras em um lugar seguro.",
  "doThisLater": "Fazer isso mais tarde",
  "saveKey": "Salvar chave",
  "recoveryKeyCopiedToClipboard": "Chaves de recuperação foram copiadas para a área de transferência",
  "recoverAccount": "Recuperar conta",
  "recover": "Recuperar",
  "dropSupportEmail": "Por favor, envie um e-mail para {supportEmail} a partir do seu endereço de e-mail registrado",
  "@dropSupportEmail": {
    "placeholders": {
      "supportEmail": {
        "description": "The support email address",
        "type": "String",
        "example": "support@ente.io"
      }
    }
  },
  "twofactorSetup": "Autenticação de dois fatores",
  "enterCode": "Coloque o código",
  "scanCode": "Escanear código",
  "codeCopiedToClipboard": "Código copiado para a área de transferência",
  "copypasteThisCodentoYourAuthenticatorApp": "Copie e cole este código\npara seu aplicativo autenticador",
  "tapToCopy": "toque para copiar",
  "scanThisBarcodeWithnyourAuthenticatorApp": "Escaneie este código de barras com\nseu aplicativo autenticador",
  "enterThe6digitCodeFromnyourAuthenticatorApp": "Digite o código de 6 dígitos de\nseu aplicativo autenticador",
  "confirm": "Confirme",
  "setupComplete": "Configuração concluída",
  "saveYourRecoveryKeyIfYouHaventAlready": "Salve sua chave de recuperação, caso ainda não o tenha feito",
  "thisCanBeUsedToRecoverYourAccountIfYou": "Isso pode ser usado para recuperar sua conta se você perder seu segundo fator",
  "twofactorAuthenticationPageTitle": "Autenticação de dois fatores",
  "lostDevice": "Dispositivo perdido?",
  "verifyingRecoveryKey": "Verificando chave de recuperação...",
  "recoveryKeyVerified": "Chave de recuperação verificada",
  "recoveryKeySuccessBody": "Ótimo! Sua chave de recuperação é válida. Obrigado por verificar.\n\nLembre-se de manter o backup seguro de sua chave de recuperação.",
  "invalidRecoveryKey": "A chave de recuperação que você digitou não é válida. Certifique-se de que contém 24 palavras e verifique a ortografia de cada uma.\n\nSe você inseriu um código de recuperação mais antigo, verifique se ele tem 64 caracteres e verifique cada um deles.",
  "invalidKey": "Chave inválida",
  "tryAgain": "Tente novamente",
  "viewRecoveryKey": "Ver chave de recuperação",
  "confirmRecoveryKey": "Confirme a chave de recuperação",
  "recoveryKeyVerifyReason": "Sua chave de recuperação é a única maneira de recuperar suas fotos se você esquecer sua senha. Você pode encontrar sua chave de recuperação em Configurações > Conta.\n\nDigite sua chave de recuperação aqui para verificar se você a salvou corretamente.",
  "confirmYourRecoveryKey": "Confirme sua chave de recuperação",
  "addViewer": "Adicionar visualizador",
  "addCollaborator": "Adicionar colaborador",
  "addANewEmail": "Adicionar um novo email",
  "orPickAnExistingOne": "Ou escolha um existente",
  "collaboratorsCanAddPhotosAndVideosToTheSharedAlbum": "Os colaboradores podem adicionar fotos e vídeos ao álbum compartilhado.",
  "enterEmail": "Digite o email",
  "albumOwner": "Proprietário",
  "@albumOwner": {
    "description": "Role of the album owner"
  },
  "you": "Você",
  "collaborator": "Colaborador",
  "addMore": "Adicione mais",
  "@addMore": {
    "description": "Button text to add more collaborators/viewers"
  },
  "viewer": "Visualizador",
  "remove": "Remover",
  "removeParticipant": "Remover participante",
  "@removeParticipant": {
    "description": "menuSectionTitle for removing a participant"
  },
  "manage": "Gerenciar",
  "addedAs": "Adicionado como",
  "changePermissions": "Alterar permissões?",
  "yesConvertToViewer": "Sim, converter para visualizador",
  "cannotAddMorePhotosAfterBecomingViewer": "{user} Não poderá adicionar mais fotos a este álbum\n\nEles ainda poderão remover as fotos existentes adicionadas por eles",
  "allowAddingPhotos": "Permitir adicionar fotos",
  "@allowAddingPhotos": {
    "description": "Switch button to enable uploading photos to a public link"
  },
  "allowAddPhotosDescription": "Permita que as pessoas com o link também adicionem fotos ao álbum compartilhado.",
  "passwordLock": "Bloqueio de senha",
  "disableDownloadWarningTitle": "Observe",
  "disableDownloadWarningBody": "Os espectadores ainda podem tirar screenshots ou salvar uma cópia de suas fotos usando ferramentas externas",
  "allowDownloads": "Permitir transferências",
  "linkDeviceLimit": "Limite do dispositivo",
  "linkExpiry": "Expiração do link",
  "linkExpired": "Expirado",
  "storageInGB": "{storageAmountInGB} GB",
  "claimed": "Reivindicado",
  "@claimed": {
    "description": "Used to indicate storage claimed, like 10GB Claimed"
  },
  "details": "Detalhes",
  "claimMore": "Reivindique mais!",
  "theyAlsoGetXGb": "Eles também recebem {storageAmountInGB} GB",
  "freeStorageOnReferralSuccess": "{storageAmountInGB} GB cada vez que alguém se inscrever para um plano pago e aplica o seu código",
  "shareTextReferralCode": "Código de referência do ente: {referralCode} \n\nAplique em Configurações → Geral → Indicações para obter {referralStorageInGB} GB gratuitamente após a sua inscrição em um plano pago\n\nhttps://ente.io",
  "claimFreeStorage": "Solicitar armazenamento gratuito",
  "inviteYourFriends": "Convide seus amigos",
  "failedToFetchReferralDetails": "Não foi possível buscar informações do produto. Por favor, tente novamente mais tarde.",
  "referralStep1": "Envie esse código aos seus amigos",
  "referralStep2": "2. Eles se inscrevem em um plano pago",
  "referralStep3": "3. Ambos ganham {storageInGB} GB* grátis",
  "referralsAreCurrentlyPaused": "Referências estão atualmente pausadas",
  "youCanAtMaxDoubleYourStorage": "* Você pode duplicar seu armazenamento no máximo",
  "claimedStorageSoFar": "{isFamilyMember, select,true {Sua família reeinvindicou {storageAmountInGb} GB até agora}false {Você reeinvindicou {storageAmountInGb} GB até agora}other {Você reeinvindicou {storageAmountInGb} GB até agora}}",
  "@claimedStorageSoFar": {
    "placeholders": {
      "isFamilyMember": {
        "type": "String",
        "example": "true"
      },
      "storageAmountInGb": {
        "type": "int",
        "example": "10"
      }
    }
  },
  "faq": "Perguntas frequentes",
  "oopsSomethingWentWrong": "Ops! Algo deu errado",
  "peopleUsingYourCode": "Pessoas que usam seu código",
  "eligible": "elegível",
  "total": "total",
  "codeUsedByYou": "Código usado por você",
  "freeStorageClaimed": "Armazenamento gratuito reivindicado",
  "freeStorageUsable": "Armazenamento livre utilizável",
  "usableReferralStorageInfo": "Armazenamento utilizável é limitado pelo seu plano atual. O armazenamento reivindicado em excesso se tornará utilizável automaticamente quando você fizer a melhoria do seu plano.",
  "removeFromAlbumTitle": "Remover do álbum?",
  "removeFromAlbum": "Remover do álbum",
  "itemsWillBeRemovedFromAlbum": "Os itens selecionados serão removidos deste álbum",
  "removeShareItemsWarning": "Alguns dos itens que você está removendo foram adicionados por outras pessoas, e você perderá o acesso a eles",
  "addingToFavorites": "Adicionando aos favoritos...",
  "removingFromFavorites": "Removendo dos favoritos...",
  "sorryCouldNotAddToFavorites": "Desculpe, não foi possível adicionar aos favoritos!",
  "sorryCouldNotRemoveFromFavorites": "Desculpe, não foi possível remover dos favoritos!",
  "subscribeToEnableSharing": "Parece que sua assinatura expirou. Por favor inscreva-se para ativar o compartilhamento.",
  "subscribe": "Inscrever-se",
  "canOnlyRemoveFilesOwnedByYou": "Só é possível remover arquivos de sua propriedade",
  "deleteSharedAlbum": "Excluir álbum compartilhado?",
  "deleteAlbum": "Excluir álbum",
  "deleteAlbumDialog": "Também excluir as fotos (e vídeos) presentes neste álbum de <bold>todos os</bold> outros álbuns dos quais eles fazem parte?",
  "deleteSharedAlbumDialogBody": "O álbum será apagado para todos\n\nVocê perderá o acesso a fotos compartilhadas neste álbum que pertencem aos outros",
  "yesRemove": "Sim, excluir",
  "creatingLink": "Criando link...",
  "removeWithQuestionMark": "Excluir?",
  "removeParticipantBody": "{userEmail} será removido deste álbum compartilhado\n\nQuaisquer fotos adicionadas por eles também serão removidas do álbum",
  "keepPhotos": "Manter fotos",
  "deletePhotos": "Excluir fotos",
  "inviteToEnte": "Convidar para o ente",
  "removePublicLink": "Remover link público",
  "disableLinkMessage": "Isso removerá o link público para acessar \"{albumName}\".",
  "sharing": "Compartilhando...",
  "authToChangeYourEmail": "Por favor, autentique-se para alterar seu e-mail",
  "changePassword": "Mude sua senha",
  "authToChangeYourPassword": "Por favor, autentique-se para alterar sua senha",
  "exportYourData": "Exportar seus dados",
  "logout": "Encerrar sessão",
  "authToInitiateAccountDeletion": "Por favor, autentique-se para iniciar a exclusão de conta",
  "areYouSureYouWantToLogout": "Você tem certeza que deseja encerrar a sessão?",
  "yesLogout": "Sim, terminar sessão",
  "aNewVersionOfEnteIsAvailable": "Uma nova versão do ente está disponível.",
  "update": "Atualização",
  "installManually": "Instalar manualmente",
  "criticalUpdateAvailable": "Atualização crítica disponível",
  "updateAvailable": "Atualização disponível",
  "addToHiddenAlbum": "Add to hidden album",
  "moveToHiddenAlbum": "Move to hidden album",
<<<<<<< HEAD
  "fileTypes": "File types"
=======
  "deleteConfirmDialogBody": "This account is linked to other ente apps, if you use any.\\n\\nYour uploaded data, across all ente apps, will be scheduled for deletion, and your account will be permanently deleted."
>>>>>>> 34e5b456
}<|MERGE_RESOLUTION|>--- conflicted
+++ resolved
@@ -268,9 +268,6 @@
   "updateAvailable": "Atualização disponível",
   "addToHiddenAlbum": "Add to hidden album",
   "moveToHiddenAlbum": "Move to hidden album",
-<<<<<<< HEAD
-  "fileTypes": "File types"
-=======
+  "fileTypes": "File types",
   "deleteConfirmDialogBody": "This account is linked to other ente apps, if you use any.\\n\\nYour uploaded data, across all ente apps, will be scheduled for deletion, and your account will be permanently deleted."
->>>>>>> 34e5b456
 }