import 'package:flutter/material.dart';
import 'package:photos/core/configuration.dart';
import 'package:photos/extensions/list.dart';
import 'package:photos/models/collection.dart';
import 'package:photos/theme/ente_theme.dart';
import 'package:photos/ui/components/captioned_text_widget.dart';
import 'package:photos/ui/components/divider_widget.dart';
import 'package:photos/ui/components/menu_item_widget/menu_item_widget.dart';
import 'package:photos/ui/components/menu_section_title.dart';
import 'package:photos/ui/components/title_bar_title_widget.dart';
import 'package:photos/ui/components/title_bar_widget.dart';
import 'package:photos/ui/sharing/add_partipant_page.dart';
import 'package:photos/ui/sharing/manage_album_participant.dart';
import 'package:photos/ui/sharing/user_avator_widget.dart';
import 'package:photos/utils/navigation_util.dart';

class AlbumParticipantsPage extends StatefulWidget {
  final Collection collection;

  const AlbumParticipantsPage(
    this.collection, {
    super.key,
  });

  @override
  State<AlbumParticipantsPage> createState() => _AlbumParticipantsPageState();
}

class _AlbumParticipantsPageState extends State<AlbumParticipantsPage> {
  late int currentUserID;

  @override
  void initState() {
    currentUserID = Configuration.instance.getUserID()!;
    super.initState();
  }

  Future<void> _navigateToManageUser(User user) async {
    if (user.id == currentUserID) {
      return;
    }
    await routeToPage(
      context,
      ManageIndividualParticipant(collection: widget.collection, user: user),
    );
    if (mounted) {
      setState(() => {});
    }
  }

  Future<void> _navigateToAddUser(bool addingViewer) async {
    await routeToPage(
      context,
      AddParticipantPage(widget.collection, addingViewer),
    );
    if (mounted) {
      setState(() => {});
    }
  }

  @override
  Widget build(BuildContext context) {
    final isOwner =
        widget.collection.owner?.id == Configuration.instance.getUserID();
    final colorScheme = getEnteColorScheme(context);
    final currentUserID = Configuration.instance.getUserID()!;
    final int participants = 1 + widget.collection.getSharees().length;
    final User owner = widget.collection.owner!;
    if (owner.id == currentUserID && owner.email == "") {
      owner.email = Configuration.instance.getEmail()!;
    }
    final splitResult =
        widget.collection.getSharees().splitMatch((x) => x.isViewer);
    final List<User> viewers = splitResult.matched;
    viewers.sort((a, b) => a.email.compareTo(b.email));
    final List<User> collaborators = splitResult.unmatched;
    collaborators.sort((a, b) => a.email.compareTo(b.email));

    return Scaffold(
      body: CustomScrollView(
        primary: false,
        slivers: <Widget>[
          TitleBarWidget(
            flexibleSpaceTitle: TitleBarTitleWidget(
              title: "${widget.collection.name}",
            ),
            flexibleSpaceCaption: "$participants Participants",
          ),
          SliverList(
            delegate: SliverChildBuilderDelegate(
              (context, index) {
                return Padding(
                  padding: const EdgeInsets.only(top: 20, left: 16, right: 16),
                  child: Column(
                    children: [
                      Column(
                        children: [
                          const MenuSectionTitle(
                            title: "Owner",
                            iconData: Icons.admin_panel_settings_outlined,
                          ),
                          MenuItemWidget(
                            captionedTextWidget: CaptionedTextWidget(
                              title: isOwner
                                  ? "You"
                                  : widget.collection.owner?.email ?? '',
                              makeTextBold: isOwner,
                            ),
                            leadingIconWidget: UserAvatarWidget(
                              owner,
                              currentUserID: currentUserID,
                            ),
                            leadingIconSize: 24,
                            menuItemColor: colorScheme.fillFaint,
                            borderRadius: 8,
                            isGestureDetectorDisabled: true,
                          ),
                        ],
                      ),
                    ],
                  ),
                );
              },
              childCount: 1,
            ),
          ),
          SliverPadding(
            padding: const EdgeInsets.only(top: 20, left: 16, right: 16),
            sliver: SliverList(
              delegate: SliverChildBuilderDelegate(
                (context, index) {
                  if (index == 0 && (isOwner || collaborators.isNotEmpty)) {
                    return const MenuSectionTitle(
                      title: "Collaborator",
                      iconData: Icons.edit_outlined,
                    );
                  } else if (index > 0 && index <= collaborators.length) {
                    final listIndex = index - 1;
                    final currentUser = collaborators[listIndex];
                    final isSameAsLoggedInUser =
                        currentUserID == currentUser.id;
                    return Column(
                      children: [
                        MenuItemWidget(
                          captionedTextWidget: CaptionedTextWidget(
                            title: isSameAsLoggedInUser
                                ? "You"
                                : currentUser.email,
                            makeTextBold: isSameAsLoggedInUser,
                          ),
                          leadingIconSize: 24.0,
                          leadingIconWidget: UserAvatarWidget(
                            currentUser,
                            type: AvatarType.mini,
                            currentUserID: currentUserID,
                          ),
                          menuItemColor: getEnteColorScheme(context).fillFaint,
                          trailingIcon: isOwner ? Icons.chevron_right : null,
                          trailingIconIsMuted: true,
<<<<<<< HEAD
                          onTap: () async {
                            if (isOwner) {
                              _navigateToManageUser(currentUser);
                            }
                          },
=======
                          onTap: isOwner
                              ? () async {
                                  if (isOwner) {
                                    await _navigateToManageUser(currentUser);
                                  }
                                }
                              : null,
>>>>>>> 0e268cc3
                          isTopBorderRadiusRemoved: listIndex > 0,
                          isBottomBorderRadiusRemoved: true,
                          borderRadius: 8,
                        ),
                        DividerWidget(
                          dividerType: DividerType.menu,
                          bgColor: getEnteColorScheme(context).blurStrokeFaint,
                        ),
                      ],
                    );
                  } else if (index == (1 + collaborators.length) && isOwner) {
                    return MenuItemWidget(
                      captionedTextWidget: CaptionedTextWidget(
                        title: collaborators.isNotEmpty
                            ? "Add more"
                            : "Add collaborator",
                        makeTextBold: true,
                      ),
                      leadingIcon: Icons.add_outlined,
                      menuItemColor: getEnteColorScheme(context).fillFaint,
                      onTap: () async {
                        _navigateToAddUser(false);
                      },
                      isTopBorderRadiusRemoved: collaborators.isNotEmpty,
                      borderRadius: 8,
                    );
                  }
                  return const SizedBox.shrink();
                },
                childCount: 1 + collaborators.length + 1,
              ),
            ),
          ),
          SliverPadding(
            padding: const EdgeInsets.only(top: 24, left: 16, right: 16),
            sliver: SliverList(
              delegate: SliverChildBuilderDelegate(
                (context, index) {
                  if (index == 0 && (isOwner || viewers.isNotEmpty)) {
                    return const MenuSectionTitle(
                      title: "Viewer",
                      iconData: Icons.photo_outlined,
                    );
                  } else if (index > 0 && index <= viewers.length) {
                    final listIndex = index - 1;
                    final currentUser = viewers[listIndex];
                    final isSameAsLoggedInUser =
                        currentUserID == currentUser.id;
                    final isLastItem = !isOwner && index == viewers.length;
                    return Column(
                      children: [
                        MenuItemWidget(
                          captionedTextWidget: CaptionedTextWidget(
                            title: isSameAsLoggedInUser
                                ? "You"
                                : currentUser.email,
                            makeTextBold: isSameAsLoggedInUser,
                          ),
                          leadingIconSize: 24.0,
                          leadingIconWidget: UserAvatarWidget(
                            currentUser,
                            type: AvatarType.mini,
                            currentUserID: currentUserID,
                          ),
                          menuItemColor: getEnteColorScheme(context).fillFaint,
                          trailingIcon: isOwner ? Icons.chevron_right : null,
                          trailingIconIsMuted: true,
                          onTap: isOwner
                              ? () async {
                                  if (isOwner) {
                                    await _navigateToManageUser(currentUser);
                                  }
                                }
                              : null,
                          isTopBorderRadiusRemoved: listIndex > 0,
                          isBottomBorderRadiusRemoved: !isLastItem,
                          borderRadius: 8,
                        ),
                        isLastItem
                            ? const SizedBox.shrink()
                            : DividerWidget(
                                dividerType: DividerType.menu,
                                bgColor: getEnteColorScheme(context).fillFaint,
                              ),
                      ],
                    );
                  } else if (index == (1 + viewers.length) && isOwner) {
                    return MenuItemWidget(
                      captionedTextWidget: CaptionedTextWidget(
                        title: viewers.isNotEmpty ? "Add more" : "Add viewer",
                        makeTextBold: true,
                      ),
                      leadingIcon: Icons.add_outlined,
                      menuItemColor: getEnteColorScheme(context).fillFaint,
                      onTap: () async {
                        _navigateToAddUser(true);
                      },
                      isTopBorderRadiusRemoved: viewers.isNotEmpty,
                      borderRadius: 8,
                    );
                  }
                  return const SizedBox.shrink();
                },
                childCount: 1 + viewers.length + 1,
              ),
            ),
          ),
        ],
      ),
    );
  }
}<|MERGE_RESOLUTION|>--- conflicted
+++ resolved
@@ -157,21 +157,13 @@
                           menuItemColor: getEnteColorScheme(context).fillFaint,
                           trailingIcon: isOwner ? Icons.chevron_right : null,
                           trailingIconIsMuted: true,
-<<<<<<< HEAD
-                          onTap: () async {
-                            if (isOwner) {
-                              _navigateToManageUser(currentUser);
-                            }
-                          },
-=======
                           onTap: isOwner
                               ? () async {
                                   if (isOwner) {
-                                    await _navigateToManageUser(currentUser);
+                                    _navigateToManageUser(currentUser);
                                   }
                                 }
                               : null,
->>>>>>> 0e268cc3
                           isTopBorderRadiusRemoved: listIndex > 0,
                           isBottomBorderRadiusRemoved: true,
                           borderRadius: 8,
