--- conflicted
+++ resolved
@@ -1,9 +1,5 @@
-<<<<<<< HEAD
-import 'package:photos/models/file.dart';
+import "package:photos/models/file/file.dart";
 import "package:photos/models/search/search_types.dart";
-=======
-import 'package:photos/models/file/file.dart';
->>>>>>> 6786cf1c
 
 abstract class SearchResult {
   ResultType type();
@@ -16,21 +12,5 @@
     return '${type().toString()}_${name()}';
   }
 
-<<<<<<< HEAD
-  List<File> resultFiles();
-=======
   List<EnteFile> resultFiles();
-}
-
-enum ResultType {
-  collection,
-  file,
-  location,
-  month,
-  year,
-  fileType,
-  fileExtension,
-  fileCaption,
-  event,
->>>>>>> 6786cf1c
 }