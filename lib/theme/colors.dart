--- conflicted
+++ resolved
@@ -86,30 +86,6 @@
 }
 
 const EnteColorScheme lightScheme = EnteColorScheme(
-<<<<<<< HEAD
-    backgroundBaseLight,
-    backgroundElevatedLight,
-    backgroundElevated2Light,
-    backdropBaseLight,
-    backdropMutedLight,
-    backdropFaintLight,
-    textBaseLight,
-    textMutedLight,
-    textFaintLight,
-    blurTextBaseLight,
-    fillBaseLight,
-    fillMutedLight,
-    fillFaintLight,
-    strokeBaseLight,
-    strokeMutedLight,
-    strokeFaintLight,
-    strokeFainterLight,
-    blurStrokeBaseLight,
-    blurStrokeFaintLight,
-    blurStrokePressedLight,
-    tabIconLight,
-    avatarLight);
-=======
   backgroundBaseLight,
   backgroundElevatedLight,
   backgroundElevated2Light,
@@ -132,8 +108,8 @@
   blurStrokeFaintLight,
   blurStrokePressedLight,
   tabIconLight,
+  avatarLight,
 );
->>>>>>> 3a5d67f3
 
 const EnteColorScheme darkScheme = EnteColorScheme(
   backgroundBaseDark,
