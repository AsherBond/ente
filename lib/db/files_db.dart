--- conflicted
+++ resolved
@@ -1320,15 +1320,12 @@
     return result;
   }
 
-<<<<<<< HEAD
-  List<File> convertToFiles(List<Map<String, dynamic>> results) {
-=======
   Future<Set<int>> getAllCollectionIDsOfFile(
     int uploadedFileID,
   ) async {
     final db = await instance.database;
     final results = await db.query(
-      table,
+      filesTable,
       where: '$columnUploadedFileID = ? AND $columnCollectionID != -1',
       columns: [columnCollectionID],
       whereArgs: [uploadedFileID],
@@ -1341,8 +1338,7 @@
     return collectionIDsOfFile;
   }
 
-  List<File> _convertToFiles(List<Map<String, dynamic>> results) {
->>>>>>> 1a020dc0
+  List<File> convertToFiles(List<Map<String, dynamic>> results) {
     final List<File> files = [];
     for (final result in results) {
       files.add(_getFileFromRow(result));
